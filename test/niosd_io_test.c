--- conflicted
+++ resolved
@@ -474,11 +474,7 @@
     int fd = nioctx_blocking_mode_fd_get(nioctx);
     FATAL_IF((fd < 0), "nioctx_blocking_mode_fd_get(): %s", strerror(-fd));
 
-<<<<<<< HEAD
     rc = epoll_handle_init(&epollHandle, fd, EPOLLIN, epollCb, nioctx, NULL);
-=======
-    rc = epoll_handle_init(&epollHandle, fd, EPOLLIN, epollCb, NULL, nioctx);
->>>>>>> a178feb2
     FATAL_IF((rc), "epoll_handle_init(): %s", strerror(-rc));
 
     rc = epoll_handle_add(&epollMgr, &epollHandle);
