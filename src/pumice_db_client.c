/* Copyright (C) NIOVA Systems, Inc - All Rights Reserved
 * Unauthorized copying of this file, via any medium is strictly prohibited
 * Proprietary and confidential
 * Written by Paul Nowoczynski <pauln@niova.io> 2020
 */

#include <errno.h>
#include <stdlib.h>
#include <sys/uio.h>
#include <uuid/uuid.h>

#include "alloc.h"
#include "crc32.h"
#include "log.h"
#include "pumice_db_net.h"
#include "pumice_db_client.h"
#include "registry.h"

REGISTRY_ENTRY_FILE_GENERATE;

struct pmdb_client_request
{
    pmdb_obj_id_t          pcreq_obj_id;
    enum PmdbOpType        pcreq_op;
    const void            *pcreq_user_request;
    const size_t           pcreq_user_request_size;
    void                  *pcreq_user_reply;
    const size_t           pcreq_user_reply_size;
    off_t                  pcreq_user_reply_offset;
    struct pmdb_obj_stat  *pcreq_user_pmdb_stat;
    raft_net_request_tag_t pcreq_tag;
    struct timespec        pcreq_timeout;
    pmdb_user_cb_t         pcreq_user_cb;
    void                  *pcreq_user_arg;
#if defined(__clang__)
#pragma clang diagnostic push
#pragma clang diagnostic ignored "-Wgnu-variable-sized-type-not-at-end"
#endif
    struct pmdb_msg        pcreq_msg_request;
    struct pmdb_msg        pcreq_msg_reply;
#if defined(__clang__)
#pragma clang diagnostic pop
#endif
};

static void
pmdb_client_completion_fill_pmdb_stat(struct pmdb_client_request *pcreq,
                                      ssize_t status, void *reply_buff)
{
    NIOVA_ASSERT(pcreq);

    if (pcreq->pcreq_user_pmdb_stat)
    {
        pmdb_obj_stat_t *pst = pcreq->pcreq_user_pmdb_stat;
        const struct pmdb_msg *reply = &pcreq->pcreq_msg_reply;

        pst->status = status;
        pst->obj_id = pcreq->pcreq_obj_id;
        pst->sequence_num = reply->pmdbrm_write_seqno;
        pst->write_op_pending = !!reply->pmdbrm_write_pending;
        pst->reply_size = reply->pmdbrm_data_size;
        pst->reply_buffer = reply_buff;
    }
}

static void
pmdb_client_request_lookup_completion(struct pmdb_client_request *pcreq,
                                      ssize_t status)
{
    NIOVA_ASSERT(pcreq && pcreq->pcreq_op == pmdb_op_lookup);

    ssize_t ret_status;

    if (status < 0)
    {
        ret_status = status;
    }
    else if (!pcreq->pcreq_user_pmdb_stat)
    {
        ret_status = -EINVAL;
    }
    else
    {
        // Copy the error from the pmdb msg
        ret_status = pcreq->pcreq_msg_reply.pmdbrm_err;

        pmdb_client_completion_fill_pmdb_stat(pcreq, ret_status, NULL);
    }

    /* This function may be called from blocking request context as well.
     * In that case, there will be no user cb.
     */
    if (pcreq->pcreq_user_cb)
        pcreq->pcreq_user_cb(pcreq->pcreq_user_arg, ret_status);
}

static void
pmdb_client_request_rw_completion(struct pmdb_client_request *pcreq,
                                  ssize_t status, void *reply_buff)
{
    NIOVA_ASSERT(pcreq && (pcreq->pcreq_op == pmdb_op_write ||
                           pcreq->pcreq_op == pmdb_op_read));

    pmdb_client_completion_fill_pmdb_stat(pcreq, status, reply_buff);

    if (pcreq->pcreq_user_cb)
        pcreq->pcreq_user_cb(pcreq->pcreq_user_arg, status);
}

/**
 * pmdb_client_request_cb - called from 'sa' destructor context.
 * @arg:  opaque pointer to pmdb_client_request
 * @status:  operation status.  A positive value represents the amount of data
 *    copied into our reply buffer.  Otherwise, it's the error code.
 * NOTE:  the 'status' may be translated to a "system" or "app" error code
 *    prior to calling the application callback.  A positive code is an
 *    application error - negative is for system.
 */
static void
pmdb_client_request_cb(void *arg, ssize_t status, void *reply_buff)
{
    NIOVA_ASSERT(arg);

    struct pmdb_client_request *pcreq = (struct pmdb_client_request *)arg;

    if (status > 0) // status represents reply data size
    {
        const struct pmdb_msg *reply = &pcreq->pcreq_msg_reply;

        // Incorrect size is translated to be a system error.
        if (status != (sizeof(struct pmdb_msg) + reply->pmdbrm_data_size))
            status = -EMSGSIZE;

        else if (reply->pmdbrm_err)
            status = ABS(reply->pmdbrm_err);

        else
            status = 0; // success
    }

    switch (pcreq->pcreq_op)
    {
    case pmdb_op_lookup:
        pmdb_client_request_lookup_completion(pcreq, status);
        break;
    case pmdb_op_read:
    case pmdb_op_write:
        pmdb_client_request_rw_completion(pcreq, status, reply_buff);
        break;
    default:
        break;
    }

    // Release the pcreq which was allocated in pmdb_client_request_new()
    niova_free(pcreq);
}

/**
 * pmdb_client_request_init - internal client request initialization.
 * @pcreq - pointer to the client request
 * @obj_id - object indentifier of the request
 * @op - operation type which is copied into the rpc msg and the pcreq.
 * @req_buf - additional user request data which is to be appended in the
 *   pmdbrm_data section of the PmdbMsg_t
 * @req_buf_size - size of the req_buf
 * @reply_buf - user reply data buffer, this data which may arrive in the
 *   PmdbMsg_t reply message attached to pmdbrm_data.  Reply_buf may also be
 *   used for reply context which are not bulk oriented, such as elements
 *   contained directly in the reply PmdbMsg_t.  This is the case for the
 *   pmdb_op_lookup command.
 * @ts - timeout
 * @user_cb - user callback to be issued on completion or timeout.
 * @user_arg - user argument which is supplied as the first parameter to the
 *   user_cb.
 */
static struct pmdb_client_request *
pmdb_client_request_new(const pmdb_obj_id_t *obj_id,
                        enum PmdbOpType op, const void *req_buf,
                        const size_t req_buf_size, void *reply_buf,
                        const size_t reply_buf_size,
                        struct pmdb_obj_stat *user_pmdb_stat,
                        const struct timespec ts,
                        pmdb_user_cb_t user_cb, void *user_arg, int *status)
{
    if (!obj_id ||
        ((op == pmdb_op_write || op == pmdb_op_lookup) && !user_pmdb_stat))
    {
        if (status)
            *status = -EINVAL;
        return NULL;
    }

    struct pmdb_client_request *pcreq =
        niova_malloc_can_fail(sizeof(struct pmdb_client_request));

    if (!pcreq)
    {
        if (status)
            *status = -ENOMEM;
        return NULL;
    }

    // Convert obj_id to to rncui
    struct raft_net_client_user_id rncui;
    NIOVA_ASSERT(pmdb_obj_id_2_rncui(obj_id, &rncui) == &rncui);

    // Initialize client request
    memset(pcreq, 0, sizeof(struct pmdb_client_request));

    pcreq->pcreq_msg_request.pmdbrm_magic = PMDB_MSG_MAGIC;
    pcreq->pcreq_msg_request.pmdbrm_op = op;
    pcreq->pcreq_msg_request.pmdbrm_data_size = req_buf_size;
    if (op == pmdb_op_write)
        pcreq->pcreq_msg_request.pmdbrm_write_seqno =
            user_pmdb_stat->sequence_num;

    raft_net_client_user_id_copy(&pcreq->pcreq_msg_request.pmdbrm_user_id,
                                 &rncui);

    NIOVA_CRC_OBJ(&pcreq->pcreq_msg_request, struct pmdb_msg, pmdbrm_crc, 0);

    pcreq->pcreq_op = op;
    pcreq->pcreq_user_request = req_buf;
    CONST_OVERRIDE(size_t, pcreq->pcreq_user_request_size, req_buf_size);

    pcreq->pcreq_user_reply = reply_buf;
    pcreq->pcreq_obj_id = *obj_id;


    CONST_OVERRIDE(size_t, pcreq->pcreq_user_reply_size, reply_buf_size);

    /* Allow the application to provide a tag through the provided user_stat
     * structure.  This is not a general purpose "feature" - it is intended for
     * testing.
     */
    pcreq->pcreq_tag =
        (raft_net_request_tag_t)(user_pmdb_stat ?
                                 user_pmdb_stat->status :
                                 RAFT_NET_TAG_NONE);

    pcreq->pcreq_user_pmdb_stat = user_pmdb_stat;

    pcreq->pcreq_timeout = ts;
    pcreq->pcreq_user_cb = user_cb;
    pcreq->pcreq_user_arg = user_arg;

    return pcreq;
}

static void
pmdb_check_and_set_default_timeout(pmdb_request_opts_t *pmdb_req_opt)
{
    if (pmdb_req_opt->pro_timeout.tv_sec == 0 &&
        pmdb_req_opt->pro_timeout.tv_nsec == 0)
    {
        struct timespec timeout = {pmdb_get_default_request_timeout(), 0};
        CONST_OVERRIDE(struct timespec, pmdb_req_opt->pro_timeout, timeout);
    }
}

static int
pmdb_obj_lookup_internal(pmdb_t pmdb, const pmdb_obj_id_t *obj_id,
                         pmdb_request_opts_t *pmdb_req_opt)
{
    if (!pmdb || !obj_id || !pmdb_req_opt->pro_stat ||
        (pmdb_req_opt->pro_non_blocking && !pmdb_req_opt->pro_non_blocking_cb))
        return -EINVAL;

    int rc = 0;

    struct pmdb_client_request *pcreq =
        pmdb_client_request_new(obj_id, pmdb_op_lookup, NULL, 0, NULL, 0,
                                pmdb_req_opt->pro_stat,
                                pmdb_req_opt->pro_timeout,
                                pmdb_req_opt->pro_non_blocking_cb,
                                pmdb_req_opt->pro_arg, &rc);
    if (!pcreq)
        return rc;

    struct iovec req_iov = {
        .iov_base = &pcreq->pcreq_msg_request,
        .iov_len = sizeof(struct pmdb_msg),
    };

    struct iovec reply_iov = {
        .iov_base = &pcreq->pcreq_msg_reply,
        .iov_len = sizeof(struct pmdb_msg),
    };

    struct raft_net_client_user_id rncui;
    NIOVA_ASSERT(pmdb_obj_id_2_rncui(obj_id, &rncui) == &rncui);

    int opts = RCRT_READ;
    if (pmdb_req_opt->pro_non_blocking)
        opts |= RCRT_NON_BLOCKING;

    return raft_client_request_submit(pmdb_2_rci(pmdb), &rncui, &req_iov, 1,
                                      &reply_iov, 1, false,
                                      pmdb_req_opt->pro_timeout,
                                      opts,
                                      pmdb_client_request_cb, pcreq,
                                      pcreq->pcreq_tag);
}

/**
 * PmdbObjLookup - blocking object lookup public routine.
 */
int
PmdbObjLookup(pmdb_t pmdb, const pmdb_obj_id_t *obj_id,
              pmdb_obj_stat_t *ret_stat)
{
    /* Initialize the request options */
    pmdb_request_opts_t pmdb_req_opt;
    pmdb_request_options_init(&pmdb_req_opt, 1, 0, ret_stat, NULL, NULL, NULL,
                              0, pmdb_get_default_request_timeout());

    return pmdb_obj_lookup_internal(pmdb, obj_id, &pmdb_req_opt);
}

/**
 * PmdbObjLookupX - public lookup routine (Blocking or Non-blocking).
 */
int
PmdbObjLookupX(pmdb_t pmdb, const pmdb_obj_id_t *obj_id,
                pmdb_request_opts_t *pmdb_req_opt)
{
    if (!pmdb_req_opt || (pmdb_req_opt->pro_non_blocking &&
                          !pmdb_req_opt->pro_non_blocking_cb))
        return -EINVAL;

    /* Use default timeout if not set by user. */
    pmdb_check_and_set_default_timeout(pmdb_req_opt);

    return pmdb_obj_lookup_internal(pmdb, obj_id, pmdb_req_opt);
}

static int
pmdb_obj_put_internal(pmdb_t pmdb, const pmdb_obj_id_t *obj_id,
                      const char *user_buf, size_t user_buf_size,
                      pmdb_request_opts_t *pmdb_req_opt)
{
    // NULL user_buf or buf_size of 0 is OK
    if (!pmdb || !pmdb_req_opt->pro_stat || !obj_id ||
        (pmdb_req_opt->pro_non_blocking && !pmdb_req_opt->pro_non_blocking_cb))
        return -EINVAL;

    int rc = 0;

    struct pmdb_client_request *pcreq =
        pmdb_client_request_new(obj_id, pmdb_op_write, user_buf, user_buf_size,
                                NULL, 0, pmdb_req_opt->pro_stat,
                                pmdb_req_opt->pro_timeout,
                                pmdb_req_opt->pro_non_blocking_cb,
                                pmdb_req_opt->pro_arg, &rc);
    if (!pcreq)
        return rc;

    struct raft_net_client_user_id rncui;
    NIOVA_ASSERT(pmdb_obj_id_2_rncui(obj_id, &rncui) == &rncui);

    struct iovec req_iovs[2] = {
        [0].iov_base = (void *)&pcreq->pcreq_msg_request,
        [0].iov_len = sizeof(struct pmdb_msg),
        [1].iov_base = (void *)user_buf,
        [1].iov_len = user_buf_size,
    };

    struct iovec reply_iov = {
        .iov_base = (void *)&pcreq->pcreq_msg_reply,
        .iov_len = sizeof(struct pmdb_msg),
    };

    int opts = RCRT_WRITE;
    if (pmdb_req_opt->pro_non_blocking)
        opts |= RCRT_NON_BLOCKING;

    return raft_client_request_submit(pmdb_2_rci(pmdb), &rncui, req_iovs, 2,
                                      &reply_iov, 1, false,
                                      pmdb_req_opt->pro_timeout,
                                      opts,
                                      pmdb_client_request_cb, pcreq,
                                      pcreq->pcreq_tag);
}

/**
 * PmdbObjPut - blocking public put (write) routine.
 */
int
PmdbObjPut(pmdb_t pmdb, const pmdb_obj_id_t *obj_id, const char *kv,
           size_t kv_size, struct pmdb_obj_stat *user_pmdb_stat)
{
    pmdb_request_opts_t pmdb_req_opt;

    pmdb_request_options_init(&pmdb_req_opt, 1, 0, user_pmdb_stat, NULL, NULL,
                              NULL, 0, pmdb_get_default_request_timeout());

    return pmdb_obj_put_internal(pmdb, obj_id, kv, kv_size,
                                 &pmdb_req_opt);
}

/**
 * PmdbObjPutNB - public put (write) routine(Blocking or Non-blocking).
 */
int
PmdbObjPutX(pmdb_t pmdb, const pmdb_obj_id_t *obj_id, const char *kv,
             size_t kv_size, pmdb_request_opts_t *pmdb_req_opt)
{
    /* Non blocking call should have callback function pointer */
    if (!pmdb_req_opt || (pmdb_req_opt->pro_non_blocking &&
                          !pmdb_req_opt->pro_non_blocking_cb))
        return -EINVAL;

    /* Use default timeout if not set by user. */
    pmdb_check_and_set_default_timeout(pmdb_req_opt);

    return pmdb_obj_put_internal(pmdb, obj_id, kv, kv_size,
                                 pmdb_req_opt);
}

static int
pmdb_obj_get_internal(pmdb_t pmdb, const pmdb_obj_id_t *obj_id,
                      const void *key, size_t key_size,
                      pmdb_request_opts_t *pmdb_req_opt)
{
    // NULL user_buf or buf_size of 0 is OK
    if (!pmdb || !obj_id || (pmdb_req_opt->pro_non_blocking &&
                             !pmdb_req_opt->pro_non_blocking_cb))
    {
        SIMPLE_LOG_MSG(LL_WARN, "Return from here1");
        return -EINVAL;
    }

    int rc = 0;

    struct pmdb_client_request *pcreq =
        pmdb_client_request_new(obj_id, pmdb_op_read, key, key_size,
                                pmdb_req_opt->pro_get_buffer,
                                pmdb_req_opt->pro_get_buffer_size,
                                pmdb_req_opt->pro_stat,
                                pmdb_req_opt->pro_timeout,
                                pmdb_req_opt->pro_non_blocking_cb,
                                pmdb_req_opt->pro_arg, &rc);
    if (!pcreq)
        return rc;

    struct raft_net_client_user_id rncui;
    NIOVA_ASSERT(pmdb_obj_id_2_rncui(obj_id, &rncui) == &rncui);

    struct iovec req_iovs[2] = {
        [0].iov_base = (void *)&pcreq->pcreq_msg_request,
        [0].iov_len = sizeof(struct pmdb_msg),
        [1].iov_base = (void *)key,
        [1].iov_len = key_size,
    };

    struct iovec reply_iovs[2] = {
        [0].iov_base = (void *)&pcreq->pcreq_msg_reply,
        [0].iov_len = sizeof(struct pmdb_msg),
        [1].iov_base = pmdb_req_opt->pro_get_buffer,
        [1].iov_len = pmdb_req_opt->pro_get_buffer_size,
    };

    /* Set request type as READ and blocking or non-blocking operation */
    int opts = RCRT_READ;
    if (pmdb_req_opt->pro_non_blocking)
        opts |= RCRT_NON_BLOCKING;

    // Note: we should probably only send 1 iov in the case of !pro_get_buffer.
    return raft_client_request_submit(pmdb_2_rci(pmdb), &rncui, req_iovs, 2,
                                      reply_iovs, 2,
                                      (pmdb_req_opt->pro_get_buffer == NULL ?
                                       true : false),
                                      pmdb_req_opt->pro_timeout,
                                      opts,
                                      pmdb_client_request_cb, pcreq,
                                      pcreq->pcreq_tag);

}

/**
 * PmdbObjGetX - public get (read) routine (blocking or non-blocking).
 */
int
PmdbObjGetX(pmdb_t pmdb, const pmdb_obj_id_t *obj_id, const char *key,
            size_t key_size, pmdb_request_opts_t *pmdb_req_opt)
{
    /* Use default timeout if not set by user. */
    pmdb_check_and_set_default_timeout(pmdb_req_opt);
    return pmdb_obj_get_internal(pmdb, obj_id, key, key_size,
                                 pmdb_req_opt);
}

/**
 * PmdbObjGet - blocking public get (read) routine.
 */
void *
PmdbObjGet(pmdb_t pmdb, const pmdb_obj_id_t *obj_id, const char *key,
           size_t key_size, size_t *value_size)
{
    struct pmdb_obj_stat pmdb_stat;
    pmdb_request_opts_t pmdb_req_opt;

    /* Initialize the request options */
    pmdb_request_options_init(&pmdb_req_opt, 0, 0, &pmdb_stat, NULL, NULL,
                              NULL, 0, pmdb_get_default_request_timeout());

    int rc = pmdb_obj_get_internal(pmdb, obj_id, key, key_size, &pmdb_req_opt);

    /* Copy the actual reply size */
    *value_size = pmdb_stat.reply_size;

    if (rc)
    {
        SIMPLE_LOG_MSG(LL_ERROR, "Read request failed: error: %d", rc);
        return NULL;
    }
    return pmdb_stat.reply_buffer;
}

/**
 * pmdb_obj_id_cb - essential cb function which is passed into
 *    raft_client_init().  The role of this cb is to translate the private
 *    id structure into a raft_net_client_user_id for use by the raft client
 *    layer.
 */
static int
pmdb_obj_id_cb(const char *data, const size_t data_size,
               struct raft_net_client_user_id *out_rncui)
{
    if (!data || data_size < sizeof(struct pmdb_msg) || !out_rncui)
        return -EINVAL;

    const struct pmdb_msg *msg = (const struct pmdb_msg *)data;

    raft_net_client_user_id_copy(out_rncui, &msg->pmdbrm_user_id);

    return 0;
}

int
PmdbClientDestroy(pmdb_t pmdb)
{
    return pmdb ? raft_client_destroy(pmdb) : -EINVAL;
}

/**
 * PmdbClientStart - public initialization routine.
 */
pmdb_t
PmdbClientStart(const char *raft_uuid_str, const char *raft_client_uuid_str)
{
    if (!raft_uuid_str || !raft_client_uuid_str)
    {
        errno = -EINVAL;
        return NULL;
    }

    pmdb_t pmdb = NULL;

	SIMPLE_LOG_MSG(LL_WARN, "Inside PmdbClientStart");
    int rc = raft_client_init(raft_uuid_str, raft_client_uuid_str,
                              pmdb_obj_id_cb, &pmdb,
                              RAFT_INSTANCE_STORE_ROCKSDB_PERSISTENT_APP);
    if (rc)
    {
        errno = -rc;
        return NULL;
    }

    NIOVA_ASSERT(pmdb);

    return pmdb;
}

<<<<<<< HEAD
char *
PmdbGetLeaderUUID(pmdb_t pmdb)
{
    return raft_client_get_leader_uuid(pmdb_2_rci(pmdb));
=======
int
PmdbGetLeaderInfo(pmdb_t pmdb, raft_client_leader_info_t *leader_info)
{
    return raft_client_get_leader_info(pmdb_2_rci(pmdb), leader_info);
>>>>>>> 3f42ff91
}<|MERGE_RESOLUTION|>--- conflicted
+++ resolved
@@ -572,15 +572,8 @@
     return pmdb;
 }
 
-<<<<<<< HEAD
-char *
-PmdbGetLeaderUUID(pmdb_t pmdb)
-{
-    return raft_client_get_leader_uuid(pmdb_2_rci(pmdb));
-=======
 int
 PmdbGetLeaderInfo(pmdb_t pmdb, raft_client_leader_info_t *leader_info)
 {
     return raft_client_get_leader_info(pmdb_2_rci(pmdb), leader_info);
->>>>>>> 3f42ff91
 }