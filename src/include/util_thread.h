--- conflicted
+++ resolved
@@ -21,20 +21,7 @@
 
 int
 util_thread_install_event_src(int fd, int events,
-<<<<<<< HEAD
-                              void (*ut_cb)(const struct epoll_handle *),
+                              epoll_mgr_cb_t ut_cb,
                               void *arg, struct epoll_handle **ret_eph);
-=======
-                              epoll_mgr_cb_t ut_cb,
-                              void *arg);
-
-init_ctx_t
-util_thread_subsystem_init(void)
-    __attribute__ ((constructor (UTIL_THREAD_SUBSYS_CTOR_PRIORITY)));
-
-destroy_ctx_t
-util_thread_subsystem_destroy(void)
-    __attribute__ ((destructor (UTIL_THREAD_SUBSYS_CTOR_PRIORITY)));
->>>>>>> 91c05d25
 
 #endif