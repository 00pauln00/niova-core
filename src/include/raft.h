--- conflicted
+++ resolved
@@ -115,13 +115,9 @@
     uint16_t raerqm_entries_sz;
     uint8_t  raerqm_heartbeat_msg;
     uint8_t  raerqm_leader_change_marker;
-<<<<<<< HEAD
     uint32_t raerqm_ndata_entries;
     uint32_t raerqm_data_len_arr[RAFT_ENTRY_NUM_ENTRIES];
-=======
     uint8_t  raerqm_entry_out_of_range;
-    uint8_t  raerqm__pad[3];
->>>>>>> 51ea29b2
     char     WORD_ALIGN_MEMBER(raerqm_entries[]); // Must be last
 };
 
@@ -474,7 +470,6 @@
     struct raft_recovery_handle     ri_recovery_handle;
 };
 
-<<<<<<< HEAD
 struct raft_co_wr_info
 {
     uint32_t     rc_nentries;
@@ -482,13 +477,12 @@
     struct iovec rc_iovec[RAFT_ENTRY_NUM_ENTRIES];
     char         rc_buffer[RAFT_ENTRY_MAX_DATA_SIZE];
 };
-=======
+
 static inline struct raft_recovery_handle *
 raft_instance_2_recovery_handle(struct raft_instance *ri)
 {
     return ri ? &ri->ri_recovery_handle : NULL;
 }
->>>>>>> 51ea29b2
 
 static inline void
 raft_compile_time_checks(void)
