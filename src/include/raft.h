/* Copyright (C) NIOVA Systems, Inc - All Rights Reserved
 * Unauthorized copying of this file, via any medium is strictly prohibited
 * Proprietary and confidential
 * Written by Paul Nowoczynski <pauln@niova.io> 2020
 */

#ifndef __NIOVA_RAFT_H_
#define __NIOVA_RAFT_H_ 1

#include <sys/types.h>
#include <sys/stat.h>
#include <unistd.h>

#include "binary_hist.h"
#include "common.h"
#include "crc32.h"
#include "ctl_svc.h"
#include "epoll_mgr.h"
#include "ev_pipe.h"
#include "raft_net.h"
#include "tcp.h"
#include "udp.h"
#include "util.h"

#define RAFT_ENTRY_PAD_SIZE 47
#define RAFT_ENTRY_MAGIC  0x1a2b3c4dd4c3b2a1
#define RAFT_HEADER_MAGIC 0xafaeadacabaaa9a8

#define RAFT_ENTRY_HEADER_RESERVE 128

#define RAFT_ENTRY_SIZE           65536
#define RAFT_ENTRY_MAX_DATA_SIZE  (RAFT_ENTRY_SIZE - RAFT_ENTRY_HEADER_RESERVE)

#define RAFT_ELECTION_MAX_TIME_MS   3000 // XXX increased by 10x for now
#define RAFT_ELECTION_MIN_TIME_MS   1500
#define RAFT_ELECTION_RANGE_MS \
    (RAFT_ELECTION_MAX_TIME_MS - RAFT_ELECTION_MIN_TIME_MS)

#define RAFT_HEARTBEAT_TIME_MS      50

#define RAFT_MIN_APPEND_ENTRY_IDX -1

#define RAFT_INSTANCE_2_SELF_UUID(ri) \
    (ri)->ri_csn_this_peer->csn_uuid

#define RAFT_INSTANCE_2_RAFT_UUID(ri) \
    (ri)->ri_csn_raft->csn_uuid

<<<<<<< HEAD
typedef void                             raft_server_udp_cb_ctx_t;
typedef int                              raft_server_udp_cb_ctx_int_t;
typedef bool                             raft_server_udp_cb_ctx_bool_t;
typedef bool                             raft_server_udp_cb_follower_ctx_bool_t;
typedef int                              raft_server_udp_cb_follower_ctx_int_t;
typedef void                             raft_server_udp_cb_follower_ctx_t;
typedef void                             raft_server_udp_cb_leader_t;
typedef void                             raft_server_udp_cb_leader_ctx_t;
typedef int64_t                          raft_server_udp_cb_leader_ctx_int64_t;
typedef void                             raft_server_timerfd_cb_ctx_t;
typedef int                              raft_server_timerfd_cb_ctx_int_t;
typedef void                             raft_server_leader_mode_t;
typedef int                              raft_server_leader_mode_int_t;
typedef int64_t                          raft_server_leader_mode_int64_t;
typedef void                             raft_server_epoll_ae_sender_t;
typedef void                             raft_server_epoll_sm_apply_t;
typedef void                             raft_server_epoll_sm_apply_bool_t;
typedef int                              raft_server_epoll_sm_apply_int_t;

typedef raft_server_epoll_sm_apply_t     raft_server_sm_apply_cb_t;
typedef raft_server_epoll_sm_apply_int_t raft_server_sm_apply_cb_int_t;
=======
typedef void    raft_server_net_cb_ctx_t;
typedef int     raft_server_net_cb_ctx_int_t;
typedef bool    raft_server_net_cb_ctx_bool_t;
typedef bool    raft_server_net_cb_follower_ctx_bool_t;
typedef int     raft_server_net_cb_follower_ctx_int_t;
typedef void    raft_server_net_cb_follower_ctx_t;
typedef void    raft_server_net_cb_leader_t;
typedef void    raft_server_net_cb_leader_ctx_t;
typedef int64_t raft_server_net_cb_leader_ctx_int64_t;
typedef void    raft_server_timerfd_cb_ctx_t;
typedef int     raft_server_timerfd_cb_ctx_int_t;
typedef void    raft_server_leader_mode_t;
typedef int     raft_server_leader_mode_int_t;
typedef int64_t raft_server_leader_mode_int64_t;
typedef void    raft_server_epoll_ae_sender_t;
typedef void    raft_server_epoll_sm_apply_t;
typedef void    raft_server_epoll_sm_apply_bool_t;
>>>>>>> 91c05d25

enum raft_rpc_msg_type
{
    RAFT_RPC_MSG_TYPE_INVALID                = 0,
    RAFT_RPC_MSG_TYPE_VOTE_REQUEST           = 1,
    RAFT_RPC_MSG_TYPE_VOTE_REPLY             = 2,
    RAFT_RPC_MSG_TYPE_APPEND_ENTRIES_REQUEST = 3,
    RAFT_RPC_MSG_TYPE_APPEND_ENTRIES_REPLY   = 4,
    RAFT_RPC_MSG_TYPE_ANY                    = 5,
};

struct raft_vote_request_msg
{
    int64_t rvrqm_proposed_term;
    int64_t rvrqm_last_log_term;
    int64_t rvrqm_last_log_index;
};

struct raft_vote_reply_msg
{
    uint8_t rvrpm_voted_granted;
    uint8_t rvrpm__pad[7];
    int64_t rvrpm_term;
};

struct raft_append_entries_request_msg
{
    int64_t  raerqm_leader_term; // current term of the leader
    int64_t  raerqm_log_term; // term of the log entry (prev_log_index + 1)
                              // .. used for replays of old msgs ?? XXX needed?
    uint64_t raerqm_term_seqno; // used for read-window'ing
    int64_t  raerqm_commit_index;
    int64_t  raerqm_prev_log_term;
    int64_t  raerqm_prev_log_index;
    uint32_t raerqm_prev_idx_crc;
    uint32_t raerqm_this_idx_crc;
    uint16_t raerqm_entries_sz;
    uint8_t  raerqm_heartbeat_msg;
    uint8_t  raerqm_leader_change_marker;
    uint8_t  raerqm__pad[4];
    char     raerqm_entries[]; // Must be last
};

struct raft_append_entries_reply_msg
{
    int64_t  raerpm_leader_term;
    int64_t  raerpm_prev_log_index;
    uint64_t raerpm_term_seqno; // used for read-window'ing
    uint8_t  raerpm_heartbeat_msg;
    uint8_t  raerpm_err_stale_term;
    uint8_t  raerpm_err_non_matching_prev_term;
    uint8_t  raerpm__pad[5];
};

//#define RAFT_RPC_MSG_TYPE_Version0_SIZE 120

struct raft_rpc_msg
{
    uint32_t rrm_type;
    uint16_t rrm_version;
    uint16_t rrm__pad;
//    uuid_t   rrm_dest_id; // XXX should match the recv'r
    uuid_t   rrm_sender_id; // should match the sender
    uuid_t   rrm_raft_id;
    union
    {   // This union must be at the end of the structure
        struct raft_vote_request_msg           rrm_vote_request;
        struct raft_vote_reply_msg             rrm_vote_reply;
        struct raft_append_entries_request_msg rrm_append_entries_request;
        struct raft_append_entries_reply_msg   rrm_append_entries_reply;
    };
/*  char rrm_payload[]; // future use if more msg types (other than
 *      rrm_append_entries_request require payload
 */
};

struct raft_entry_header
{
    uint64_t         reh_magic; // Magic is not included in the crc
    uuid_t           reh_self_uuid; // UUID of this peer
    struct timespec  reh_store_time; // Don't include in CRC - may differ across peers
    crc32_t          reh_crc; // Crc is after the magic and uuid's (all are constant).
    uint32_t         reh_data_size; // The size of the log entry data - must be below reh_crc!
                                    //    see raft_server_entry_calc_crc() before changing.
    raft_entry_idx_t reh_index;
    int64_t          reh_term; // Term in which entry was originally written
    uuid_t           reh_raft_uuid; // UUID of raft instance
    uint8_t          reh_leader_change_marker; // noop
    uint8_t          reh_pad[RAFT_ENTRY_PAD_SIZE];
};

struct raft_entry
{
    struct raft_entry_header re_header; // Must directly precede re_data
    char                     re_data[];
};

static inline size_t
raft_server_entry_to_total_size(const struct raft_entry *re)
{
    return (size_t)(sizeof(struct raft_entry_header) +
                    re->re_header.reh_data_size);
}

struct raft_log_header
{
    uint64_t rlh_version;
    uint64_t rlh_magic;
    int64_t  rlh_term;
    uint64_t rlh_seqno;
    uuid_t   rlh_voted_for;
};

#define RAFT_LOG_HEADER_DATA_SIZE sizeof(struct raft_log_header)

enum raft_state
{
    RAFT_STATE_BOOTING = 0,
    RAFT_STATE_LEADER,
    RAFT_STATE_FOLLOWER,
    RAFT_STATE_CANDIDATE,
    RAFT_STATE_CLIENT,
} PACKED;

#define RAFT_LOG_SUFFIX_MAX_LEN 8

#define RAFT_EPOLL_HANDLES_MAX 8
#define RAFT_EVP_HANDLES_MAX 4

enum raft_epoll_handles
{
    RAFT_EPOLL_HANDLE_PEER_UDP,
    RAFT_EPOLL_HANDLE_CLIENT_UDP,
    RAFT_EPOLL_HANDLE_TIMERFD,
    RAFT_EPOLL_HANDLE_EVP_AE_SEND,
    RAFT_EPOLL_HANDLE_EVP_SM_APPLY,
    RAFT_EPOLL_NUM_HANDLES,
    RAFT_EPOLL_HANDLE_EVP_ANY, // purposely out of range
    RAFT_EPOLL_HANDLE_NONE,
} PACKED;

enum raft_vote_result
{
    RATE_VOTE_RESULT_UNKNOWN,
    RATE_VOTE_RESULT_YES,
    RATE_VOTE_RESULT_NO,
} PACKED;

struct raft_candidate_state
{
    int64_t               rcs_term;
    enum raft_vote_result rcs_results[CTL_SVC_MAX_RAFT_PEERS];
};

struct raft_follower_info
{
    int64_t            rfi_next_idx;
    int64_t            rfi_current_idx_term;
    int64_t            rfi_current_idx_crc;
    int64_t            rfi_prev_idx_term;
    int64_t            rfi_prev_idx_crc;
    struct timespec    rfi_last_ack;
    unsigned long long rfi_ae_sends_wait_until;
};

struct raft_leader_state
{
    int64_t                   rls_initial_term_idx; // idx @start of ldr's term
    int64_t                   rls_leader_term;
    struct raft_follower_info rls_rfi[CTL_SVC_MAX_RAFT_PEERS];
};

struct epoll_handle;
struct raft_instance;

enum raft_server_event_pipes
{
    RAFT_SERVER_EVP_AE_SEND  = 0,
    RAFT_SERVER_EVP_SM_APPLY = 1,
    RAFT_SERVER_EVP_ANY      = 2,
};

enum raft_follower_reasons
{
    RAFT_BFRSN_NONE,
    RAFT_BFRSN_VOTED_FOR_PEER,
    RAFT_BFRSN_STALE_TERM_WHILE_CANDIDATE,
    RAFT_BFRSN_STALE_TERM_WHILE_LEADER,
    RAFT_BFRSN_LEADER_ALREADY_PRESENT,
};

enum raft_instance_hist_types
{
    RAFT_INSTANCE_HIST_MIN                = 0,
    RAFT_INSTANCE_HIST_COMMIT_LAT_MSEC    = 0,
    RAFT_INSTANCE_HIST_READ_LAT_MSEC      = 1,
    RAFT_INSTANCE_HIST_DEV_READ_LAT_USEC  = 2,
    RAFT_INSTANCE_HIST_DEV_WRITE_LAT_USEC = 3,
    RAFT_INSTANCE_HIST_MAX                = 4,
    RAFT_INSTANCE_HIST_CLIENT_MAX = RAFT_INSTANCE_HIST_DEV_READ_LAT_USEC,
};

struct raft_instance_hist_stats
{
    enum raft_instance_hist_types rihs_type;
    struct binary_hist            rihs_bh;
    struct lreg_node              rihs_lrn;
};

/**
 * raft_instance_backend API - this structure contains the set of functions
 *    required to implement a niova-raft backend.  Note that function types
 *    which take struct raft_entry or raft_entry_header are to use the
 *    raft-entry contents to address and size the respective requests.
 * @rib_entry_write:  synchronously writes the supplied raft-entry at the
 *    index set in the raft-entry header.
 * @rib_entry_header_read:  reads only the header section at the index
 *    specified in the provided raft_entry_header.
 * @rib_entry_read:  reads the entire raft entry at the supplied index.  In
 *    general, niova-raft will have already requested the header in preparation
 *    for the read and will have specified the read size accordingly.
 * @rib_log_truncate:  causes all raft entries at and beyond the
 *    raft_entry_idx_t to be nullified from the raft log such that read
 *    operations of those addresses do not produce seemingly valid raft
 *    entries.
 * @rib_header_load:  read-in the raft header.  The header stores frequently
 *    adjusted raft metadata such as the last known term value and the peer
 *    whom was last voted for.
 * @rib_header_write:  synchronously writes changes to the raft header.
 * @rib_backend_setup:  perform procedures necessary for preparing the backend
 *    for use.
 * @rib_backend_shutdown:  stop / close the backend.
 * @rib_sm_apply_opt:  optional callback used for niova-raft implementations
 *    which require conjoined, atomic, persistent updates of raft metadata and
 *    state machine data.
 */
struct raft_instance_backend
{
    void (*rib_entry_write)(struct raft_instance *,
                            const struct raft_entry *,
                            const struct raft_net_sm_write_supplements *);
    int     (*rib_entry_header_read)(struct raft_instance *,
                                     struct raft_entry_header *);
    ssize_t (*rib_entry_read)(struct raft_instance *, struct raft_entry *);
    void    (*rib_log_truncate)(struct raft_instance *, const raft_entry_idx_t);
    int     (*rib_header_load)(struct raft_instance *);
    int     (*rib_header_write)(struct raft_instance *);
    int     (*rib_backend_setup)(struct raft_instance *);
    int     (*rib_backend_shutdown)(struct raft_instance *);
    void    (*rib_sm_apply_opt)(struct raft_instance *,
                                const struct raft_net_sm_write_supplements *);
};

struct raft_instance
{
    struct udp_socket_handle        ri_ush[RAFT_UDP_LISTEN_MAX];
    struct tcp_socket_handle        ri_listen_socket;
    struct ctl_svc_node            *ri_csn_raft;
    struct ctl_svc_node            *ri_csn_raft_peers[CTL_SVC_MAX_RAFT_PEERS];
    struct ctl_svc_node            *ri_csn_this_peer;
    struct ctl_svc_node            *ri_csn_leader;
    struct timespec                 ri_last_send[CTL_SVC_MAX_RAFT_PEERS];
    struct timespec                 ri_last_recv[CTL_SVC_MAX_RAFT_PEERS];
    const char                     *ri_raft_uuid_str;
    const char                     *ri_this_peer_uuid_str;
    struct raft_candidate_state     ri_candidate;
    struct raft_leader_state        ri_leader;
    enum raft_state                 ri_state;
    enum raft_instance_store_type   ri_store_type;
    bool                            ri_ignore_timerfd;
    enum raft_follower_reasons      ri_follower_reason;
    int                             ri_timer_fd;
    char                            ri_log[PATH_MAX + 1];
    struct raft_log_header          ri_log_hdr;
    int64_t                         ri_commit_idx;
    int64_t                         ri_last_applied_idx;
    crc32_t                         ri_last_applied_cumulative_crc;
    struct raft_entry_header        ri_newest_entry_hdr;
    struct epoll_mgr                ri_epoll_mgr;
    struct epoll_handle             ri_epoll_handles[RAFT_EPOLL_HANDLES_MAX];
    size_t                          ri_epoll_handles_in_use;
    raft_net_timer_cb_t             ri_timer_fd_cb;
    raft_net_cb_t                   ri_client_recv_cb;
    raft_net_cb_t                   ri_server_recv_cb;
    raft_sm_request_handler_t       ri_server_sm_request_cb;
    raft_net_startup_pre_bind_cb_t  ri_startup_pre_net_bind_cb;
    raft_net_shutdown_cb_t          ri_shutdown_cb;
    struct ev_pipe                  ri_evps[RAFT_EVP_HANDLES_MAX];
    size_t                          ri_evps_in_use;
    struct lreg_node                ri_lreg;
    struct lreg_node                ri_net_lreg;
    struct raft_instance_hist_stats ri_rihs[RAFT_INSTANCE_HIST_MAX];
    struct raft_instance_backend   *ri_backend;
    void                           *ri_backend_arg;
    void                           *ri_backend_init_arg;
    void                           *ri_client_arg;
    raft_entry_idx_t                ri_entries_detected_at_startup;
};

static inline void
raft_compile_time_checks(void)
{
    COMPILE_TIME_ASSERT(RAFT_ELECTION_RANGE_MS > 0);
    COMPILE_TIME_ASSERT(sizeof(struct raft_entry_header) ==
                        RAFT_ENTRY_HEADER_RESERVE);
    COMPILE_TIME_ASSERT(RAFT_ENTRY_SIZE > RAFT_NET_MAX_RPC_SIZE);
}

#define DBG_RAFT_MSG(log_level, rm, fmt, ...)                                                     \
{                                                                                                 \
    char __uuid_str[UUID_STR_LEN];                                                                \
    uuid_unparse((rm)->rrm_sender_id, __uuid_str);                                                \
    switch ((rm)->rrm_type)                                                                       \
    {                                                                                             \
    case RAFT_RPC_MSG_TYPE_VOTE_REQUEST:                                                          \
        LOG_MSG(log_level,                                                                        \
                "VREQ nterm=%ld last=%ld:%ld %s "fmt,                                             \
                (rm)->rrm_vote_request.rvrqm_proposed_term,                                       \
                (rm)->rrm_vote_request.rvrqm_last_log_term,                                       \
                (rm)->rrm_vote_request.rvrqm_last_log_index,                                      \
                __uuid_str,                                                                       \
                ##__VA_ARGS__);                                                                   \
        break;                                                                                    \
    case RAFT_RPC_MSG_TYPE_VOTE_REPLY:                                                            \
        LOG_MSG(log_level,                                                                        \
                "VREPLY term=%ld granted=%s %s "fmt,                                              \
                (rm)->rrm_vote_reply.rvrpm_term,                                                  \
                ((rm)->rrm_vote_reply.rvrpm_voted_granted ?                                       \
                 "yes" : "no"),                                                                   \
                __uuid_str,                                                                       \
                ##__VA_ARGS__);                                                                   \
        break;                                                                                    \
    case RAFT_RPC_MSG_TYPE_APPEND_ENTRIES_REQUEST:                                                \
        LOG_MSG(log_level,                                                                        \
                "AE_REQ t=%ld lt=%ld ci=%ld pl=%ld:%ld sz=%hu hb=%hhx lcm=%hhx crc=%u:%u %s "fmt, \
                (rm)->rrm_append_entries_request.raerqm_leader_term,                              \
                (rm)->rrm_append_entries_request.raerqm_log_term,                                 \
                (rm)->rrm_append_entries_request.raerqm_commit_index,                             \
                (rm)->rrm_append_entries_request.raerqm_prev_log_term,                            \
                (rm)->rrm_append_entries_request.raerqm_prev_log_index,                           \
                (rm)->rrm_append_entries_request.raerqm_entries_sz,                               \
                (rm)->rrm_append_entries_request.raerqm_heartbeat_msg,                            \
                (rm)->rrm_append_entries_request.raerqm_leader_change_marker,                     \
                (rm)->rrm_append_entries_request.raerqm_prev_idx_crc,                             \
                (rm)->rrm_append_entries_request.raerqm_this_idx_crc,                             \
                __uuid_str,                                                                       \
                ##__VA_ARGS__);                                                                   \
        break;                                                                                    \
    case RAFT_RPC_MSG_TYPE_APPEND_ENTRIES_REPLY:                                                  \
        LOG_MSG(log_level,                                                                        \
                "AE_REPLY t=%ld pli=%ld hb=%hhx err=%hhx:%hhx %s "fmt,                            \
                (rm)->rrm_append_entries_reply.raerpm_leader_term,                                \
                (rm)->rrm_append_entries_reply.raerpm_prev_log_index,                             \
                (rm)->rrm_append_entries_reply.raerpm_heartbeat_msg,                              \
                (rm)->rrm_append_entries_reply.raerpm_err_stale_term,                             \
                (rm)->rrm_append_entries_reply.raerpm_err_non_matching_prev_term,                 \
                __uuid_str,                                                                       \
                ##__VA_ARGS__);                                                                   \
        break;                                                                                    \
    default:                                                                                      \
        break;                                                                                    \
    }                                                                                             \
}

#define DBG_RAFT_ENTRY(log_level, re, fmt, ...)                   \
    LOG_MSG(log_level,                                            \
            "re@%p crc=%u size=%u idx=%ld term=%ld lcm=%hhx "fmt, \
            (re), (re)->reh_crc, (re)->reh_data_size,             \
            (re)->reh_index, (re)->reh_term,                      \
            (re)->reh_leader_change_marker , ##__VA_ARGS__)

#define DBG_RAFT_ENTRY_FATAL_IF(cond, re, message, ...)       \
{                                                             \
    if ((cond))                                               \
    {                                                         \
        DBG_RAFT_ENTRY(LL_FATAL, re, message, ##__VA_ARGS__); \
    }                                                         \
}

#define DBG_RAFT_INSTANCE(log_level, ri, fmt, ...)                 \
{                                                                  \
    char __uuid_str[UUID_STR_LEN];                                 \
    uuid_unparse((ri)->ri_log_hdr.rlh_voted_for, __uuid_str);      \
    char __leader_uuid_str[UUID_STR_LEN] = {0};                    \
    if (ri->ri_csn_leader && !raft_instance_is_leader((ri)))       \
        uuid_unparse((ri)->ri_csn_leader->csn_uuid,                \
                     __leader_uuid_str);                           \
                                                                   \
    LOG_MSG(log_level,                                             \
            "%c et=%ld ei=%ld ht=%ld hs=%ld ci=%ld:%ld v=%s l=%s " \
            fmt,                                                   \
            raft_server_state_to_char((ri)->ri_state),             \
            raft_server_get_current_raft_entry_term((ri)),         \
            raft_server_get_current_raft_entry_index((ri)),        \
            (ri)->ri_log_hdr.rlh_term,                             \
            (ri)->ri_log_hdr.rlh_seqno,                            \
            (ri)->ri_commit_idx, (ri)->ri_last_applied_idx,        \
            __uuid_str, __leader_uuid_str, ##__VA_ARGS__);         \
}

#define DBG_RAFT_INSTANCE_FATAL_IF(cond, ri, message, ...)       \
{                                                                \
    if ((cond))                                                  \
    {                                                            \
        DBG_RAFT_INSTANCE(LL_FATAL, ri, message, ##__VA_ARGS__); \
    }                                                            \
}

static inline enum raft_epoll_handles
raft_server_evp_2_epoll_handle(enum raft_server_event_pipes evps)
{
    switch (evps)
    {
    case RAFT_SERVER_EVP_AE_SEND:
        return RAFT_EPOLL_HANDLE_EVP_AE_SEND;
    case RAFT_SERVER_EVP_SM_APPLY:
        return RAFT_EPOLL_HANDLE_EVP_SM_APPLY;
    default:
        break;
    }
    return RAFT_EPOLL_NUM_HANDLES;
}

static inline char
raft_server_state_to_char(enum raft_state state)
{
    switch (state)
    {
    case RAFT_STATE_LEADER:
        return 'L';
    case RAFT_STATE_BOOTING:
        return 'B';
    case RAFT_STATE_FOLLOWER:
        return 'F';
    case RAFT_STATE_CANDIDATE:
        return 'C';
    case RAFT_STATE_CLIENT:
        return 'c';
    default:
        break;
    }

    return '?';
}

static inline const char *
raft_instance_hist_stat_2_name(enum raft_instance_hist_types hist)
{
    switch (hist)
    {
    case RAFT_INSTANCE_HIST_COMMIT_LAT_MSEC:
        return "commit-latency-msec";
    case RAFT_INSTANCE_HIST_READ_LAT_MSEC:
        return "read-latency-msec";
    case RAFT_INSTANCE_HIST_DEV_READ_LAT_USEC:
        return "dev-read-latency-usec";
    case RAFT_INSTANCE_HIST_DEV_WRITE_LAT_USEC:
        return "dev-write-latency-usec";
    default:
        break;
    }
    return "unknown";
}

static inline char *
raft_server_state_to_string(enum raft_state state)
{
    switch (state)
    {
    case RAFT_STATE_LEADER:
        return "leader";
    case RAFT_STATE_BOOTING:
        return "booting";
    case RAFT_STATE_FOLLOWER:
        return "follower";
    case RAFT_STATE_CANDIDATE:
        return "candidate";
    case RAFT_STATE_CLIENT:
        return "client";
    default:
        break;
    }

    return "unknown";
}

static inline void
raft_instance_backend_type_specify(struct raft_instance *ri,
                                   enum raft_instance_store_type type)
{
    if (ri)
        ri->ri_store_type = type;
}

static inline bool
raft_instance_is_client(const struct raft_instance *ri)
{
    NIOVA_ASSERT(ri);
    return ri->ri_state == RAFT_STATE_CLIENT ? true : false;
}

static inline bool
raft_instance_is_leader(const struct raft_instance *ri)
{
    NIOVA_ASSERT(ri);
    return ri->ri_state == RAFT_STATE_LEADER ? true : false;
}

static inline bool
raft_instance_is_candidate(const struct raft_instance *ri)
{
    NIOVA_ASSERT(ri);
    return ri->ri_state == RAFT_STATE_CANDIDATE ? true : false;
}

static inline bool
raft_instance_is_follower(const struct raft_instance *ri)
{
    NIOVA_ASSERT(ri);
    return ri->ri_state == RAFT_STATE_FOLLOWER ? true : false;
}

static inline bool
raft_instance_is_booting(const struct raft_instance *ri)
{
    NIOVA_ASSERT(ri);
    return ri->ri_state == RAFT_STATE_BOOTING ? true : false;
}

static inline bool
raft_num_members_is_valid(const raft_peer_t num_raft_members)
{
    return (num_raft_members > CTL_SVC_MAX_RAFT_PEERS ||
            num_raft_members < CTL_SVC_MIN_RAFT_PEERS) ? false : true;
}

static inline raft_peer_t
raft_num_members_validate_and_get(const struct raft_instance *ri)
{
    NIOVA_ASSERT(ri && ri->ri_csn_raft);

    const raft_peer_t num_peers =
        ctl_svc_node_raft_2_num_members(ri->ri_csn_raft);

    FATAL_IF((!raft_num_members_is_valid(num_peers)),
             "raft-instance %s num-peers(%hhu) is not >= %u and <= %u",
             ri->ri_raft_uuid_str, num_peers, CTL_SVC_MIN_RAFT_PEERS,
             CTL_SVC_MAX_RAFT_PEERS);

    return num_peers;
}

static inline bool
raft_member_idx_is_valid(const struct raft_instance *ri,
                         const raft_peer_t member)
{
    return member < raft_num_members_validate_and_get(ri) ? true : false;
}

static inline raft_peer_t
raft_majority_index_value(const raft_peer_t num_raft_members)
{
    if (!raft_num_members_is_valid(num_raft_members))
        return RAFT_PEER_ANY;

    return num_raft_members - (num_raft_members / 2) - 1;
}

/**
 * raft_server_entry_header_is_null - strict check which asserts that if the
 *   magic value in the header is not equal to RAFT_HEADER_MAGIC that the
 *   entry header is completely null.
 */
static inline bool
raft_server_entry_header_is_null(const struct raft_entry_header *reh)
{
    if (reh->reh_magic == RAFT_ENTRY_MAGIC)
        return false;

    const struct raft_entry_header null_reh = {0};
    NIOVA_ASSERT(!memcmp(reh, &null_reh, sizeof(struct raft_entry_header)));

    return true;
}

/**
 * raft_server_get_current_raft_entry_term - returns the term value from the
 *    most recent raft entry to have been written to the log.  Note that
 *    ri_newest_entry_hdr never refers to a header block.
 */
static inline int64_t
raft_server_get_current_raft_entry_term(const struct raft_instance *ri)
{
    NIOVA_ASSERT(ri);

    return ri->ri_newest_entry_hdr.reh_term;
}

static inline crc32_t
raft_server_get_current_raft_entry_crc(const struct raft_instance *ri)
{
    NIOVA_ASSERT(ri);

    return ri->ri_newest_entry_hdr.reh_crc;
}

/**
 * raft_server_get_current_raft_entry_index - given a raft instance, returns
 *    the logical position of the last written application log entry.
 */
static inline raft_entry_idx_t
raft_server_get_current_raft_entry_index(const struct raft_instance *ri)
{
    NIOVA_ASSERT(ri);

    raft_entry_idx_t current_reh_index = -1;

    if (!raft_server_entry_header_is_null(&ri->ri_newest_entry_hdr))
    {
        current_reh_index = ri->ri_newest_entry_hdr.reh_index;
        NIOVA_ASSERT(current_reh_index >= 0);
    }

    return current_reh_index;
}

static inline struct raft_follower_info *
raft_server_get_follower_info(struct raft_instance *ri,
                              const raft_peer_t member)
{
    NIOVA_ASSERT(ri && raft_member_idx_is_valid(ri, member));

    return &ri->ri_leader.rls_rfi[member];
}

int
raft_server_entry_check_crc(const struct raft_entry *re);

// May be used by backends to prepare a header block
void
raft_server_entry_init_for_log_header(const struct raft_instance *ri,
                                      struct raft_entry *re,
                                      const raft_entry_idx_t re_idx,
                                      const uint64_t current_term,
                                      const char *data, const size_t len);

void
raft_server_backend_use_posix(struct raft_instance *ri);

void
raft_server_backend_use_rocksdb(struct raft_instance *ri);

int
raft_server_instance_run(const char *raft_uuid_str,
                         const char *this_peer_uuid_str,
                         raft_sm_request_handler_t sm_request_handler,
                         enum raft_instance_store_type type, void *arg);

void
raft_server_backend_setup_last_applied(struct raft_instance *ri,
                                       raft_entry_idx_t last_applied_idx,
                                       crc32_t last_applied_cumulative_crc);

#endif<|MERGE_RESOLUTION|>--- conflicted
+++ resolved
@@ -46,16 +46,15 @@
 #define RAFT_INSTANCE_2_RAFT_UUID(ri) \
     (ri)->ri_csn_raft->csn_uuid
 
-<<<<<<< HEAD
-typedef void                             raft_server_udp_cb_ctx_t;
-typedef int                              raft_server_udp_cb_ctx_int_t;
-typedef bool                             raft_server_udp_cb_ctx_bool_t;
-typedef bool                             raft_server_udp_cb_follower_ctx_bool_t;
-typedef int                              raft_server_udp_cb_follower_ctx_int_t;
-typedef void                             raft_server_udp_cb_follower_ctx_t;
-typedef void                             raft_server_udp_cb_leader_t;
-typedef void                             raft_server_udp_cb_leader_ctx_t;
-typedef int64_t                          raft_server_udp_cb_leader_ctx_int64_t;
+typedef void                             raft_server_net_cb_ctx_t;
+typedef int                              raft_server_net_cb_ctx_int_t;
+typedef bool                             raft_server_net_cb_ctx_bool_t;
+typedef bool                             raft_server_net_cb_follower_ctx_bool_t;
+typedef int                              raft_server_net_cb_follower_ctx_int_t;
+typedef void                             raft_server_net_cb_follower_ctx_t;
+typedef void                             raft_server_net_cb_leader_t;
+typedef void                             raft_server_net_cb_leader_ctx_t;
+typedef int64_t                          raft_server_net_cb_leader_ctx_int64_t;
 typedef void                             raft_server_timerfd_cb_ctx_t;
 typedef int                              raft_server_timerfd_cb_ctx_int_t;
 typedef void                             raft_server_leader_mode_t;
@@ -68,25 +67,6 @@
 
 typedef raft_server_epoll_sm_apply_t     raft_server_sm_apply_cb_t;
 typedef raft_server_epoll_sm_apply_int_t raft_server_sm_apply_cb_int_t;
-=======
-typedef void    raft_server_net_cb_ctx_t;
-typedef int     raft_server_net_cb_ctx_int_t;
-typedef bool    raft_server_net_cb_ctx_bool_t;
-typedef bool    raft_server_net_cb_follower_ctx_bool_t;
-typedef int     raft_server_net_cb_follower_ctx_int_t;
-typedef void    raft_server_net_cb_follower_ctx_t;
-typedef void    raft_server_net_cb_leader_t;
-typedef void    raft_server_net_cb_leader_ctx_t;
-typedef int64_t raft_server_net_cb_leader_ctx_int64_t;
-typedef void    raft_server_timerfd_cb_ctx_t;
-typedef int     raft_server_timerfd_cb_ctx_int_t;
-typedef void    raft_server_leader_mode_t;
-typedef int     raft_server_leader_mode_int_t;
-typedef int64_t raft_server_leader_mode_int64_t;
-typedef void    raft_server_epoll_ae_sender_t;
-typedef void    raft_server_epoll_sm_apply_t;
-typedef void    raft_server_epoll_sm_apply_bool_t;
->>>>>>> 91c05d25
 
 enum raft_rpc_msg_type
 {
