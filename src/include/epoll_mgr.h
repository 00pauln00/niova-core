/* Copyright (C) NIOVA Systems, Inc - All Rights Reserved
 * Unauthorized copying of this file, via any medium is strictly prohibited
 * Proprietary and confidential
 * Written by Paul Nowoczynski <pauln@niova.io> 2019
 */

#ifndef _EPOLL_HANDLE_
#define _EPOLL_HANDLE_ 1

#include <sys/epoll.h>
#include <pthread.h>

#include "atomic.h"
#include "thread.h"

/**
 * There should be 1 event per fd (I think, based on my reading of the kernel's
 * eventpoll.c).  At this time, this library only supports these 3 static
 * values.
 */
#define EPOLL_MGR_MIN_EVENTS 32
#define EPOLL_MGR_DEF_EVENTS 128
#define EPOLL_MGR_MAX_EVENTS 1024

<<<<<<< HEAD
enum epoll_handle_ref_op
{
    EPH_REF_GET,
    EPH_REF_PUT
};

struct epoll_handle
{
    int          eph_fd;
    int          eph_events;
    unsigned int eph_installed : 1;
    unsigned int eph_installing : 1;
    unsigned int eph_destroying : 1;
    unsigned int eph_async_destroy : 1;
    void        *eph_arg;
    void         (*eph_cb)(const struct epoll_handle *);
    void         (*eph_ref_cb)(void *, enum epoll_handle_ref_op);
    CIRCLEQ_ENTRY(epoll_handle) eph_lentry;
};

CIRCLEQ_HEAD(epoll_handle_list, epoll_handle);

typedef void epoll_mgr_cb_ctx_t;

typedef void (*epoll_mgr_cb_t)(const struct epoll_handle *);

=======
struct epoll_handle;

typedef void (*epoll_mgr_cb_t)(const struct epoll_handle *, uint32_t);

struct epoll_handle
{
    int            eph_fd;
    int            eph_events;
    unsigned int   eph_installed : 1;
    void          *eph_arg;
    epoll_mgr_cb_t eph_cb;
    void           (*eph_ref_cb)(void *, uint32_t);
};

>>>>>>> a178feb2
struct epoll_mgr
{
    pthread_t        epm_thread_id;
    pthread_mutex_t  epm_mutex;
    int              epm_num_handles;
    int              epm_epfd;
<<<<<<< HEAD
    unsigned int     epm_ready : 1;
    niova_atomic64_t epm_epoll_wait_cnt;
    struct epoll_handle_list epm_active_list;
    struct epoll_handle_list epm_destroy_list;
=======
    pthread_mutex_t  epm_handle_delete_mutex;
    niova_atomic32_t epm_num_handles;
    unsigned int     epm_ready   : 1,
                     epm_waiting : 1;
>>>>>>> a178feb2
};

struct niova_env_var;

void
epoll_mgr_env_var_cb(const struct niova_env_var *nev);

int
epoll_mgr_setup(struct epoll_mgr *epm);

int
epoll_mgr_close(struct epoll_mgr *epm);

int
epoll_handle_init(struct epoll_handle *eph, int fd, int events,
<<<<<<< HEAD
                  void (*cb)(const struct epoll_handle *), void *arg,
                  void (*ref_cb)(void *, enum epoll_handle_ref_op));
=======
                  epoll_mgr_cb_t cb, epoll_mgr_cb_t getput, void *arg);
>>>>>>> a178feb2

int
epoll_handle_add(struct epoll_mgr *epm, struct epoll_handle *eph);

int
epoll_handle_mod(struct epoll_mgr *epm, struct epoll_handle *eph);

int
epoll_handle_del(struct epoll_mgr *epm, struct epoll_handle *eph);

int
epoll_handle_del_wait(struct epoll_mgr *epm, struct epoll_handle *eph);

int
epoll_mgr_wait_and_process_events(struct epoll_mgr *epm, int timeout);

static inline void
epoll_handle_set_cb(struct epoll_handle *eph, epoll_mgr_cb_t cb)
{
    eph->eph_cb = cb;
}

#endif<|MERGE_RESOLUTION|>--- conflicted
+++ resolved
@@ -22,7 +22,6 @@
 #define EPOLL_MGR_DEF_EVENTS 128
 #define EPOLL_MGR_MAX_EVENTS 1024
 
-<<<<<<< HEAD
 enum epoll_handle_ref_op
 {
     EPH_REF_GET,
@@ -38,7 +37,7 @@
     unsigned int eph_destroying : 1;
     unsigned int eph_async_destroy : 1;
     void        *eph_arg;
-    void         (*eph_cb)(const struct epoll_handle *);
+    void         (*eph_cb)(const struct epoll_handle *, uint32_t events);
     void         (*eph_ref_cb)(void *, enum epoll_handle_ref_op);
     CIRCLEQ_ENTRY(epoll_handle) eph_lentry;
 };
@@ -49,39 +48,16 @@
 
 typedef void (*epoll_mgr_cb_t)(const struct epoll_handle *);
 
-=======
-struct epoll_handle;
-
-typedef void (*epoll_mgr_cb_t)(const struct epoll_handle *, uint32_t);
-
-struct epoll_handle
-{
-    int            eph_fd;
-    int            eph_events;
-    unsigned int   eph_installed : 1;
-    void          *eph_arg;
-    epoll_mgr_cb_t eph_cb;
-    void           (*eph_ref_cb)(void *, uint32_t);
-};
-
->>>>>>> a178feb2
 struct epoll_mgr
 {
     pthread_t        epm_thread_id;
     pthread_mutex_t  epm_mutex;
     int              epm_num_handles;
     int              epm_epfd;
-<<<<<<< HEAD
     unsigned int     epm_ready : 1;
     niova_atomic64_t epm_epoll_wait_cnt;
     struct epoll_handle_list epm_active_list;
     struct epoll_handle_list epm_destroy_list;
-=======
-    pthread_mutex_t  epm_handle_delete_mutex;
-    niova_atomic32_t epm_num_handles;
-    unsigned int     epm_ready   : 1,
-                     epm_waiting : 1;
->>>>>>> a178feb2
 };
 
 struct niova_env_var;
@@ -97,12 +73,8 @@
 
 int
 epoll_handle_init(struct epoll_handle *eph, int fd, int events,
-<<<<<<< HEAD
                   void (*cb)(const struct epoll_handle *), void *arg,
                   void (*ref_cb)(void *, enum epoll_handle_ref_op));
-=======
-                  epoll_mgr_cb_t cb, epoll_mgr_cb_t getput, void *arg);
->>>>>>> a178feb2
 
 int
 epoll_handle_add(struct epoll_mgr *epm, struct epoll_handle *eph);
@@ -119,10 +91,4 @@
 int
 epoll_mgr_wait_and_process_events(struct epoll_mgr *epm, int timeout);
 
-static inline void
-epoll_handle_set_cb(struct epoll_handle *eph, epoll_mgr_cb_t cb)
-{
-    eph->eph_cb = cb;
-}
-
 #endif