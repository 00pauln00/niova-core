/* Copyright (C) NIOVA Systems, Inc - All Rights Reserved
 * Unauthorized copying of this file, via any medium is strictly prohibited
 * Proprietary and confidential
 * Written by Paul Nowoczynski <pauln@niova.io> 2019
 */

#ifndef _EPOLL_HANDLE_
#define _EPOLL_HANDLE_ 1

#include <sys/epoll.h>
#include <pthread.h>

#include "atomic.h"
#include "thread.h"

/**
 * There should be 1 event per fd (I think, based on my reading of the kernel's
 * eventpoll.c).  At this time, this library only supports these 3 static
 * values.
 */
#define EPOLL_MGR_MIN_EVENTS 32
#define EPOLL_MGR_DEF_EVENTS 128
#define EPOLL_MGR_MAX_EVENTS 1024

enum epoll_handle_ref_op
{
    EPH_REF_GET,
    EPH_REF_PUT
};

struct epoll_handle;
typedef void (*epoll_mgr_cb_t)(const struct epoll_handle *, uint32_t);
typedef void (*epoll_mgr_ref_cb_t)(void *, enum epoll_handle_ref_op);
typedef void (*epoll_mgr_ctx_op_cb_t)(void *);

struct epoll_handle
{
    int                   eph_fd;
    int                   eph_events;
    unsigned int          eph_installed     : 1;
    unsigned int          eph_installing    : 1;
    unsigned int          eph_destroying    : 1;
    unsigned int          eph_async_destroy : 1;
    void                 *eph_arg;
    epoll_mgr_cb_t        eph_cb;
    epoll_mgr_ref_cb_t    eph_ref_cb;
    epoll_mgr_ctx_op_cb_t eph_ctx_cb;
    CIRCLEQ_ENTRY(epoll_handle) eph_lentry;
    SLIST_ENTRY(epoll_handle) eph_cb_lentry;
};

CIRCLEQ_HEAD(epoll_handle_list, epoll_handle);
SLIST_HEAD(epoll_ctx_callback_list, epoll_handle);

typedef void epoll_mgr_cb_ctx_t;

struct epoll_mgr
{
    pthread_t                      epm_thread_id;
    pthread_mutex_t                epm_mutex;
    int                            epm_num_handles;
    int                            epm_epfd;
    struct epoll_handle            epm_wake_handle;
    unsigned int                   epm_ready : 1;
    niova_atomic64_t               epm_epoll_wait_cnt;
    struct epoll_handle_list       epm_active_list;
    struct epoll_handle_list       epm_destroy_list;
    struct epoll_ctx_callback_list epm_ctx_cb_list;
    int                            epm_ctx_cb_num;
};

struct niova_env_var;

void
epoll_mgr_env_var_cb(const struct niova_env_var *nev);

int
epoll_mgr_setup(struct epoll_mgr *epm);

int
epoll_mgr_close(struct epoll_mgr *epm);

int
epoll_handle_init(struct epoll_handle *eph, int fd, int events,
                  epoll_mgr_cb_t cb, void *arg,
                  void (*ref_cb)(void *, enum epoll_handle_ref_op));

int
epoll_handle_add(struct epoll_mgr *epm, struct epoll_handle *eph);

int
epoll_handle_mod(struct epoll_mgr *epm, struct epoll_handle *eph);

int
epoll_handle_del(struct epoll_mgr *epm, struct epoll_handle *eph);

int
epoll_handle_del_wait(struct epoll_mgr *epm, struct epoll_handle *eph);

int
epoll_mgr_wait_and_process_events(struct epoll_mgr *epm, int timeout);

<<<<<<< HEAD
int
epoll_mgr_ctx_cb_add(struct epoll_mgr *epm, struct epoll_handle *eph,
                     epoll_mgr_ctx_op_cb_t cb);
=======
static inline bool
epoll_mgr_is_ready(const struct epoll_mgr *epm)
{
    return (epm && epm->epm_ready) ? true : false;
}

static inline bool
epoll_handle_is_installed(const struct epoll_handle *eph)
{
    return (eph && eph->eph_installed) ? true : false;
}

static inline bool
epoll_handle_releases_in_current_thread(const struct epoll_mgr *epm,
                                        const struct epoll_handle *eph)
{
    return (!eph->eph_ref_cb || epm->epm_thread_id == pthread_self()) ?
        true : false;
}
>>>>>>> cf967046

#endif<|MERGE_RESOLUTION|>--- conflicted
+++ resolved
@@ -100,11 +100,10 @@
 int
 epoll_mgr_wait_and_process_events(struct epoll_mgr *epm, int timeout);
 
-<<<<<<< HEAD
 int
 epoll_mgr_ctx_cb_add(struct epoll_mgr *epm, struct epoll_handle *eph,
                      epoll_mgr_ctx_op_cb_t cb);
-=======
+
 static inline bool
 epoll_mgr_is_ready(const struct epoll_mgr *epm)
 {
@@ -124,6 +123,5 @@
     return (!eph->eph_ref_cb || epm->epm_thread_id == pthread_self()) ?
         true : false;
 }
->>>>>>> cf967046
 
 #endif