/* Copyright (C) NIOVA Systems, Inc - All Rights Reserved
 * Unauthorized copying of this file, via any medium is strictly prohibited
 * Proprietary and confidential
 * Written by Paul Nowoczynski <pauln@niova.io> 2019
 */

#ifndef _EPOLL_HANDLE_
#define _EPOLL_HANDLE_ 1

#include <sys/epoll.h>

#include "atomic.h"

/**
 *  There should be 1 event per fd (I think, based on my reading of the kernel's
 *  eventpoll.c).  At this time, this library only supports these 3 static values.
 */
#define EPOLL_MGR_MIN_EVENTS 32
#define EPOLL_MGR_DEF_EVENTS 128
#define EPOLL_MGR_MAX_EVENTS 1024

struct epoll_handle;

typedef void (*epoll_mgr_cb_t)(const struct epoll_handle *, uint32_t);

struct epoll_handle
{
<<<<<<< HEAD
    int          eph_fd;
    int          eph_events;
    unsigned int eph_installed : 1;
    void        *eph_arg;
    void         (*eph_cb)(const struct epoll_handle *);
=======
    int            eph_fd;
    uint32_t       eph_events;
    unsigned int   eph_installed:1;
    void          *eph_arg;
    epoll_mgr_cb_t eph_cb;
    epoll_mgr_cb_t eph_owner_getput;
>>>>>>> 91c05d25
};

struct epoll_mgr
{
    int              epm_epfd;
    pthread_mutex_t  epm_handle_delete_mutex;
    niova_atomic32_t epm_num_handles;
<<<<<<< HEAD
    unsigned int     epm_ready : 1;
=======
    unsigned int     epm_ready:1,
                     epm_waiting:1;
>>>>>>> 91c05d25
};

struct niova_env_var;

void
epoll_mgr_env_var_cb(const struct niova_env_var *nev);

int
epoll_mgr_setup(struct epoll_mgr *epm);

int
epoll_mgr_close(struct epoll_mgr *epm);

int
epoll_handle_init(struct epoll_handle *eph, int fd, int events,
                  epoll_mgr_cb_t cb, epoll_mgr_cb_t getput, void *arg);

int
epoll_handle_add(struct epoll_mgr *epm, struct epoll_handle *eph);

int
epoll_handle_del(struct epoll_mgr *epm, struct epoll_handle *eph);

int
epoll_handle_del_wait(struct epoll_mgr *epm, struct epoll_handle *eph);

int
epoll_mgr_wait_and_process_events(struct epoll_mgr *epm, int timeout);

static inline void
epoll_handle_set_cb(struct epoll_handle *eph, epoll_mgr_cb_t cb)
{
    eph->eph_cb = cb;
}

#endif<|MERGE_RESOLUTION|>--- conflicted
+++ resolved
@@ -25,20 +25,12 @@
 
 struct epoll_handle
 {
-<<<<<<< HEAD
-    int          eph_fd;
-    int          eph_events;
-    unsigned int eph_installed : 1;
-    void        *eph_arg;
-    void         (*eph_cb)(const struct epoll_handle *);
-=======
     int            eph_fd;
-    uint32_t       eph_events;
-    unsigned int   eph_installed:1;
+    int            eph_events;
+    unsigned int   eph_installed : 1;
     void          *eph_arg;
     epoll_mgr_cb_t eph_cb;
     epoll_mgr_cb_t eph_owner_getput;
->>>>>>> 91c05d25
 };
 
 struct epoll_mgr
@@ -46,12 +38,8 @@
     int              epm_epfd;
     pthread_mutex_t  epm_handle_delete_mutex;
     niova_atomic32_t epm_num_handles;
-<<<<<<< HEAD
-    unsigned int     epm_ready : 1;
-=======
-    unsigned int     epm_ready:1,
-                     epm_waiting:1;
->>>>>>> 91c05d25
+    unsigned int     epm_ready : 1,
+                     epm_waiting : 1;
 };
 
 struct niova_env_var;
