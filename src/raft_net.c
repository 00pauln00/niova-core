--- conflicted
+++ resolved
@@ -1530,7 +1530,6 @@
         return rc;
     }
 
-<<<<<<< HEAD
     raft_net_ctl_svc_nodes_setup(ri);
 
     if (rc)
@@ -1543,9 +1542,7 @@
         return rc;
     }
 
-=======
     ri->ri_proc_state = RAFT_PROC_STATE_RUNNING;
->>>>>>> cf967046
 
     return 0;
 }
