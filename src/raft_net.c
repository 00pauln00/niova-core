/* Copyright (C) NIOVA Systems, Inc - All Rights Reserved
 * Unauthorized copying of this file, via any medium is strictly prohibited
 * Proprietary and confidential
 * Written by Paul Nowoczynski <pauln@niova.io> 2020
 */

#include <fcntl.h>
#include <linux/limits.h>
#include <regex.h>
#include <sys/stat.h>
#include <sys/timerfd.h>
#include <sys/types.h>
#include <unistd.h>
#include <string.h>


#include "alloc.h"
#include "crc32.h"
#include "ctl_svc.h"
#include "ctor.h"
#include "epoll_mgr.h"
#include "init.h"
#include "io.h"
#include "log.h"
#include "raft.h"
#include "random.h"
#include "regex_defines.h"
#include "udp.h"
#include "util_thread.h"

enum raft_net_lreg_values {
    RAFT_NET_LREG_IGNORE_TIMER_EVENTS,
    RAFT_NET_LREG__MAX,
};

struct raft_instance raftInstance = {
//    .ri_store_type = RAFT_INSTANCE_STORE_ROCKSDB,
    .ri_store_type = RAFT_INSTANCE_STORE_POSIX_FLAT_FILE,
};

static regex_t raftNetRncuiRegex;

REGISTRY_ENTRY_FILE_GENERATE;

static util_thread_ctx_reg_int_t
raft_net_lreg_multi_facet_cb(enum lreg_node_cb_ops, struct lreg_value *,
                             void *);

//LREG_ROOT_ENTRY_GENERATE(raft_net, LREG_USER_TYPE_RAFT_NET);

LREG_ROOT_ENTRY_GENERATE_OBJECT(raft_net_info, LREG_USER_TYPE_RAFT_NET,
                                RAFT_NET_LREG__MAX,
                                raft_net_lreg_multi_facet_cb, NULL);

struct raft_instance *
raft_net_get_instance(void)
{
    // Xxx this needs to become more flexible so that more than 1 instance
    //      may be serviced by a single process
    return &raftInstance;
}

static util_thread_ctx_reg_int_t
raft_net_lreg_multi_facet_cb(enum lreg_node_cb_ops op, struct lreg_value *lv,
                             void *arg)
{
    if (arg)
        return -EINVAL;

    else if (lv->lrv_value_idx_in >= RAFT_NET_LREG__MAX)
        return -ERANGE;

    struct raft_instance *ri = raft_net_get_instance();
    NIOVA_ASSERT(ri);

    int rc = 0;
    bool tmp_bool = false;

    switch (op)
    {
    case LREG_NODE_CB_OP_READ_VAL:
        switch (lv->lrv_value_idx_in)
        {
        case RAFT_NET_LREG_IGNORE_TIMER_EVENTS:
            lreg_value_fill_bool(lv, "ignore_timer_events",
                                 ri->ri_ignore_timerfd ? true : false);
            break;
        default:
            rc = -ENOENT;
            break;
        }
        break;
    case LREG_NODE_CB_OP_WRITE_VAL:
        if (lv->put.lrv_value_type_in != LREG_VAL_TYPE_STRING)
            return -EINVAL;

        rc = niova_string_to_bool(LREG_VALUE_TO_IN_STR(lv), &tmp_bool);
        if (rc)
            return rc;

        switch (lv->lrv_value_idx_in)
        {
        case RAFT_NET_LREG_IGNORE_TIMER_EVENTS:
            ri->ri_ignore_timerfd = tmp_bool;
            break;
        default:
            rc = -EPERM;
            break;
        }
        break;
    default:
        rc = -EOPNOTSUPP;
        break;
    }

    return rc;
}

static int
raft_net_tcp_sockets_close(struct raft_instance *ri)
{
    return tcp_mgr_sockets_close(&ri->ri_tcp_mgr);
}

static int
raft_net_udp_sockets_close(struct raft_instance *ri)
{
    int rc = 0;

    for (enum raft_udp_listen_sockets i = RAFT_UDP_LISTEN_MIN;
         i < RAFT_UDP_LISTEN_MAX; i++)
    {
        int tmp_rc = udp_socket_close(&ri->ri_ush[i]);
        if (tmp_rc && !rc) // store the first error found.
            rc = tmp_rc;
    }

    return rc;
}

static int
raft_net_sockets_close(struct raft_instance *ri)
{
    int rc, rc2;

    rc = raft_net_udp_sockets_close(ri);
    rc2 = raft_net_tcp_sockets_close(ri);

    if (rc)
        return rc;

    return rc2;
}

static int
raft_net_tcp_sockets_bind(struct raft_instance *ri)
{
    return tcp_mgr_sockets_bind(&ri->ri_tcp_mgr);
}

static int
raft_net_udp_sockets_bind(struct raft_instance *ri)
{
    int rc = 0;

    for (enum raft_udp_listen_sockets i = RAFT_UDP_LISTEN_MIN;
         i < RAFT_UDP_LISTEN_MAX && !rc; i++)
    {
        if (raft_instance_is_client(ri) && i == RAFT_UDP_LISTEN_SERVER)
            continue;

        rc = udp_socket_bind(&ri->ri_ush[i]);
    }

    if (rc)
        raft_net_udp_sockets_close(ri);

    return rc;
}

int
raft_net_sockets_bind(struct raft_instance *ri)
{
    SIMPLE_FUNC_ENTRY(LL_TRACE);

    int rc;

    rc = raft_net_udp_sockets_bind(ri);
    if (rc)
        return rc;

    rc = raft_net_tcp_sockets_bind(ri);

    return rc;
}
static int
raft_net_tcp_sockets_setup(struct raft_instance *ri)
{
    SIMPLE_FUNC_ENTRY(LL_TRACE);

    if (!ri)
        return -EINVAL;

    const char *ipaddr = ctl_svc_node_peer_2_ipaddr(ri->ri_csn_this_peer);
    int port = ctl_svc_node_peer_2_port(ri->ri_csn_this_peer);

    return tcp_mgr_sockets_setup(&ri->ri_tcp_mgr, ipaddr, port);
}

static int
raft_net_udp_sockets_setup(struct raft_instance *ri)
{
    SIMPLE_FUNC_ENTRY(LL_TRACE);

    if (!ri)
        return -EINVAL;

    int rc = 0;

    for (enum raft_udp_listen_sockets i = RAFT_UDP_LISTEN_MIN;
         i < RAFT_UDP_LISTEN_MAX; i++)
    {
        strncpy(ri->ri_ush[i].ush_ipaddr,
                ctl_svc_node_peer_2_ipaddr(ri->ri_csn_this_peer), IPV4_STRLEN);

        if (i == RAFT_UDP_LISTEN_SERVER) // server <-> server comms port
        {
            if (raft_instance_is_client(ri))
                continue; // no server listen port in client mode

            ri->ri_ush[i].ush_port =
                ctl_svc_node_peer_2_port(ri->ri_csn_this_peer);
        }
        else if (i == RAFT_UDP_LISTEN_CLIENT) // client <-> server port
        {
            ri->ri_ush[i].ush_port =
                ctl_svc_node_peer_2_client_port(ri->ri_csn_this_peer);
        }
        else
        {
            rc = -ESOCKTNOSUPPORT;
            break;
        }

        if (!ri->ri_ush[i].ush_port)
        {
            rc = -ENOENT;
            break;
        }

        rc = udp_socket_setup(&ri->ri_ush[i]);
        if (rc)
            break;
    }

    if (rc)
        raft_net_udp_sockets_close(ri);

    return rc;
}

int
raft_net_sockets_setup(struct raft_instance *ri)
{
    int rc;

    rc = raft_net_udp_sockets_setup(ri);
    if (rc)
        return rc;

    rc = raft_net_tcp_sockets_setup(ri);

    return rc;
}

static int
raft_net_timerfd_create(struct raft_instance *ri)
{
    if (!ri)
        return -EINVAL;

    ri->ri_timer_fd = timerfd_create(CLOCK_MONOTONIC, TFD_NONBLOCK);
    if (ri->ri_timer_fd < 0)
        return -errno;

    return 0;
}

static int
raft_net_timerfd_close(struct raft_instance *ri)
{
    if (!ri)
        return -EINVAL;

    if (ri->ri_timer_fd >= 0)
    {
        ri->ri_timer_fd = -1;
        return close(ri->ri_timer_fd);
    }

    return 0;
}

static int
raft_net_epoll_cleanup(struct raft_instance *ri)
{
    for (enum raft_epoll_handles i = 0; i < RAFT_EPOLL_HANDLES_MAX; i++)
        epoll_handle_del(&ri->ri_epoll_mgr, &ri->ri_epoll_handles[i]);

    return epoll_mgr_close(&ri->ri_epoll_mgr);
}

/**
 *  raft_net_udp_cb - forward declaration for the generic udp recv handler.
 */
static raft_net_cb_ctx_t
raft_net_udp_cb(const struct epoll_handle *, uint32_t events);

static raft_net_cb_ctx_t
raft_net_tcp_listen_cb(const struct epoll_handle *, uint32_t events);

static int
raft_net_epoll_handle_add(struct raft_instance *ri, int fd, epoll_mgr_cb_t cb)
{
    if (!ri || fd < 0 || !cb)
        return -EINVAL;

    else if (ri->ri_epoll_handles_in_use >= RAFT_EPOLL_HANDLES_MAX)
        return -ENOSPC;

    size_t idx = ri->ri_epoll_handles_in_use++;

    int rc =
<<<<<<< HEAD
        epoll_handle_init(&ri->ri_epoll_handles[idx], fd, EPOLLIN, cb, ri,
                          NULL);
=======
        epoll_handle_init(&ri->ri_epoll_handles[idx], fd, EPOLLIN, cb, NULL,
                          ri);
>>>>>>> a178feb2

    return rc ? rc :
        epoll_handle_add(&ri->ri_epoll_mgr, &ri->ri_epoll_handles[idx]);
}

static int
raft_epoll_setup_udp(struct raft_instance *ri)
{
    if (!ri)
        return -EINVAL;

    int rc = 0;

    /* Next, add the udp sockets.
     */
    for (enum raft_udp_listen_sockets i = RAFT_UDP_LISTEN_MIN;
         i < RAFT_UDP_LISTEN_MAX && !rc; i++)
    {
        if (raft_instance_is_client(ri) && i == RAFT_UDP_LISTEN_SERVER)
            continue;

        rc = raft_net_epoll_handle_add(ri, ri->ri_ush[i].ush_socket,
                                       raft_net_udp_cb);
    }

    return rc;
}

static int
raft_epoll_setup_net(struct raft_instance *ri)
{
    int rc;

    rc = raft_epoll_setup_udp(ri);
    if (rc)
        return rc;

    return tcp_mgr_epoll_setup(&ri->ri_tcp_mgr, &ri->ri_epoll_mgr);
}

int
raft_net_evp_add(struct raft_instance *ri, epoll_mgr_cb_t cb)
{
    if (!ri || !cb)
        return -EINVAL;

    else if (ri->ri_epoll_handles_in_use >= RAFT_EPOLL_HANDLES_MAX ||
             ri->ri_evps_in_use >= RAFT_EVP_HANDLES_MAX)
        return -ENOSPC;

    int idx = ri->ri_evps_in_use++;

    struct ev_pipe *evp = &ri->ri_evps[idx];

    int rc = ev_pipe_setup(evp);
    if (rc)
    {
        SIMPLE_LOG_MSG(LL_ERROR, "ev_pipe_setup(): %s", strerror(-rc));
        return rc;
    }

    rc = raft_net_epoll_handle_add(ri, evp_read_fd_get(evp), cb);
    if (rc)
    {
        SIMPLE_LOG_MSG(LL_ERROR, "raft_net_epoll_handle_add(): %s",
                       strerror(-rc));
        return rc;
    }

    return idx;
}

raft_net_timerfd_cb_ctx_t
raft_net_timerfd_cb(const struct epoll_handle *, uint32_t events);

static int
raft_net_epoll_setup_timerfd(struct raft_instance *ri)
{
    if (!ri ||
        (!raft_instance_is_client(ri) && !ri->ri_timer_fd_cb))
        return -EINVAL; // Servers must have specified ri_timer_fd_cb

    else if (!ri->ri_timer_fd_cb)
        return 0;

    return raft_net_epoll_handle_add(ri, ri->ri_timer_fd, raft_net_timerfd_cb);
}

static int
raft_net_epoll_setup(struct raft_instance *ri)
{
    if (!ri)
        return -EINVAL;

    int rc = epoll_mgr_setup(&ri->ri_epoll_mgr);
    if (rc)
        return rc;

    /* Add the timerfd to the epoll_mgr.
     */
    rc = raft_net_epoll_setup_timerfd(ri);

    rc = raft_epoll_setup_net(ri);

    if (rc)
        raft_net_epoll_cleanup(ri);

    return rc;
}

static void
raft_net_conf_destroy(struct raft_instance *ri)
{
    if (ri->ri_csn_raft)
        ctl_svc_node_put(ri->ri_csn_raft);

    if (ri->ri_csn_this_peer)
        ctl_svc_node_put(ri->ri_csn_this_peer);

    for (int i = 0; i < CTL_SVC_MAX_RAFT_PEERS; i++)
        if (ri->ri_csn_raft_peers[i])
            ctl_svc_node_put(ri->ri_csn_raft_peers[i]);
}

/**
 * raft_server_instance_conf_init - Initialize this raft instance's config
 *    based on the 2 UUIDs passed in at startup time.  These UUIDs are for
 *    the Raft instance itself (and the peers involved) and the peer UUID for
 *    this instance.  The role of this function is to obtain the ctl_svc_node
 *    objects which pertain to these UUIDs so that basic config information
 *    can be obtained, such as: IP addresses, port numbers, and the raft log
 *    pathname.
 */
static int
raft_net_conf_init(struct raft_instance *ri)
{
    uuid_t tmp, tmp1;
    /* Check the ri for the needed the UUID strings.
     */
    if (!ri || !ri->ri_raft_uuid_str || !ri->ri_this_peer_uuid_str ||
        uuid_parse(ri->ri_this_peer_uuid_str, tmp) ||
        uuid_parse(ri->ri_raft_uuid_str, tmp1) ||
        !uuid_compare(tmp, tmp1))
        return -EINVAL;

    for (int i = RAFT_UDP_LISTEN_MIN; i < RAFT_UDP_LISTEN_MAX; i++)
        udp_socket_handle_init(&ri->ri_ush[i]);

    /* (re)initialize the ctl-svc node pointers.
     */
    ri->ri_csn_raft = NULL;
    ri->ri_csn_this_peer = NULL;
    for (int i = 0; i < CTL_SVC_MAX_RAFT_PEERS; i++)
        ri->ri_csn_raft_peers[i] = NULL;

    /* Lookup 'this' node's ctl-svc object.
     */
    int rc = ctl_svc_node_lookup_by_string(ri->ri_this_peer_uuid_str,
                                           &ri->ri_csn_this_peer);
    if (rc)
    {
        LOG_MSG(LL_ERROR,
                "ctl_svc_node_lookup() failed to find self UUID=%s\n"
                "Please check the local-control-service directory: %s",
                ri->ri_this_peer_uuid_str, ctl_svc_get_local_dir());

        goto cleanup;
    }

    /* Lookup the raft ctl-svc object.
     */
    rc = ctl_svc_node_lookup_by_string(ri->ri_raft_uuid_str, &ri->ri_csn_raft);
    if (rc)
    {
        LOG_MSG(LL_ERROR,
                "ctl_svc_node_lookup() failed to find raft UUID=%s\n"
                "Please check the local-control-service directory: %s",
                ri->ri_raft_uuid_str, ctl_svc_get_local_dir());

        goto cleanup;
    }

    DBG_CTL_SVC_NODE(LL_NOTIFY, ri->ri_csn_this_peer, "self");
    DBG_CTL_SVC_NODE(LL_NOTIFY, ri->ri_csn_raft, "raft");

    const struct ctl_svc_node_raft *csn_raft =
        ctl_svc_node_raft_2_raft(ri->ri_csn_raft);

    if (!csn_raft)
    {
        rc = -EINVAL;
        goto cleanup;
    }
    else if (csn_raft->csnr_num_members > CTL_SVC_MAX_RAFT_PEERS)
    {
        rc = -E2BIG;
        goto cleanup;
    }

    bool this_peer_found_in_raft_node = false;
    for (raft_peer_t i = 0; i < csn_raft->csnr_num_members; i++)
    {
        rc = ctl_svc_node_lookup(csn_raft->csnr_members[i].csrm_peer,
                                 &ri->ri_csn_raft_peers[i]);
        if (rc)
        {
            DECLARE_AND_INIT_UUID_STR(peer_uuid,
                                      csn_raft->csnr_members[i].csrm_peer);

            LOG_MSG(LL_ERROR,
                    "ctl_svc_node_lookup() failed to find raft-peer UUID=%s\n"
                    "Please check the local-control-service directory: %s",
                    peer_uuid, ctl_svc_get_local_dir());

            goto cleanup;
        }

        DECLARE_AND_INIT_UUID_STR(uuid_str,
                                  csn_raft->csnr_members[i].csrm_peer);

        DBG_CTL_SVC_NODE(LL_NOTIFY, ri->ri_csn_raft,
                         "raft-peer-%hhu %s", i, uuid_str);

        if (!ctl_svc_node_cmp(ri->ri_csn_this_peer, ri->ri_csn_raft_peers[i]))
            this_peer_found_in_raft_node = true;
    }

    if (!this_peer_found_in_raft_node && !raft_instance_is_client(ri))
    {
        rc = -ENODEV;
        goto cleanup;
    }

    return 0;

cleanup:
    raft_net_conf_destroy(ri);
    return rc;
}

int
raft_net_instance_shutdown(struct raft_instance *ri)
{
    if (!ri)
        return -EINVAL;

    int epoll_close_rc = raft_net_epoll_cleanup(ri);

    if (ri->ri_shutdown_cb)
        ri->ri_shutdown_cb(ri);

    int sockets_close = raft_net_sockets_close(ri);

    raft_net_timerfd_close(ri);

    raft_net_conf_destroy(ri);

    return (sockets_close ? sockets_close :
            (epoll_close_rc ? epoll_close_rc : 0));
}

static void
raft_net_histogram_setup(struct raft_instance *ri)
{
    for (enum raft_instance_hist_types i = RAFT_INSTANCE_HIST_MIN;
         i < RAFT_INSTANCE_HIST_MAX; i++)
    {
        binary_hist_init(&ri->ri_rihs[i].rihs_bh, 0,
                         RAFT_NET_BINARY_HIST_SIZE);

        ri->ri_rihs[i].rihs_type = i;
    }
}

static void
raft_net_connection_lookup_csn(struct tcp_mgr_connection *tmc,
                               struct ctl_svc_node **ret)
{
    char *peer = (char *)tmc -
        offsetof(struct ctl_svc_node_peer, csnp_net_data);
    *ret = (struct ctl_svc_node *)(peer - offsetof(struct ctl_svc_node,
                                                   csn_peer));
}

static raft_net_cb_ctx_t
raft_net_tcp_cb(struct tcp_mgr_connection *tmc, struct raft_instance *ri)
{
    SIMPLE_FUNC_ENTRY(LL_TRACE);

    static char sink_buf[RAFT_NET_MAX_TCP_RPC_SIZE];
    static struct sockaddr_in from;
    static struct iovec iovs[1] = {
        [0].iov_base = (void *)sink_buf,
        [0].iov_len  = RAFT_NET_MAX_TCP_RPC_SIZE,
    };

    /* Clear the fd descriptor before doing any other error checks on the
     * sender.
     */
    ssize_t recv_bytes = tcp_socket_recv(&tmc->tmc_tsh, iovs, 1, &from, true);

    if (recv_bytes < 0) // return from a general recv error
    {
        DBG_RAFT_INSTANCE(LL_NOTIFY, ri, "tcp_socket_recv_fd():  %s",
                          strerror(-recv_bytes));
        return;
    }

    DBG_RAFT_INSTANCE(LL_DEBUG, ri, "fd=%d rc=%zd",
                      tmc->tmc_tsh.tsh_socket,
                      recv_bytes);

    if (recv_bytes == 0)
    {
        SIMPLE_LOG_MSG(LL_NOTIFY, "closing connection, fd=%d",
                       tmc->tmc_tsh.tsh_socket);
        tcp_mgr_connection_close(tmc);

        return;
    }

    struct ctl_svc_node *csn;
    raft_net_connection_lookup_csn(tmc, &csn);
    if (!csn)
    {
        DBG_TCP_MGR_CXN(LL_ERROR, tmc, "cannot find csn for connection");

        tcp_mgr_connection_close(tmc);
        return;
    }

    bool from_peer = csn->csn_type == CTL_SVC_NODE_TYPE_RAFT_PEER;

    if (from_peer && ri->ri_server_recv_cb)
        ri->ri_server_recv_cb(ri, sink_buf, recv_bytes, &from);
    else if (!from_peer && ri->ri_client_recv_cb)
        ri->ri_client_recv_cb(ri, sink_buf, recv_bytes, &from);
}


static int
raft_net_tcp_handshake_fill(struct raft_instance *ri,
                            struct raft_rpc_msg *handshake, size_t size)
{
    SIMPLE_FUNC_ENTRY(LL_TRACE);

    NIOVA_ASSERT(handshake && size == sizeof(struct raft_rpc_msg));

    handshake->rrm_type = RAFT_RPC_MSG_TYPE_ANY;
    handshake->rrm_version = 0;
    handshake->rrm__pad = 0;

    uuid_copy(handshake->rrm_sender_id, RAFT_INSTANCE_2_SELF_UUID(ri));
    uuid_copy(handshake->rrm_raft_id, RAFT_INSTANCE_2_RAFT_UUID(ri));

    return 0;
}

static struct tcp_mgr_connection *
raft_net_tcp_handshake_recv(struct raft_instance *ri, int fd,
                          struct raft_rpc_msg *handshake, size_t size)
{
    SIMPLE_FUNC_ENTRY(LL_TRACE);
    NIOVA_ASSERT(ri && handshake && size == sizeof(struct raft_rpc_msg));

    if (
        uuid_compare(handshake->rrm_raft_id, RAFT_INSTANCE_2_RAFT_UUID(ri)) ||
        handshake->rrm_type != RAFT_RPC_MSG_TYPE_ANY ||
        handshake->rrm_version != 0
        )
    {
        DBG_RAFT_MSG(LL_ERROR, handshake, "invalid raft handshake");
        return NULL;
    }

    SIMPLE_LOG_MSG(LL_TRACE, "handshake validated");

    struct ctl_svc_node *csn = NULL;
    ctl_svc_node_lookup(handshake->rrm_sender_id, &csn);
    if (!csn)
    {
        DBG_RAFT_MSG(LL_ERROR, handshake, "invalid connection fd: %d", fd);
        return NULL;
    };

    struct tcp_mgr_connection *tmc = &csn->csn_peer.csnp_net_data;

    niova_mutex_lock(&tmc->tmc_status_mutex);
    if (tmc->tmc_status == TMCS_DISCONNECTING ||
        tmc->tmc_status == TMCS_CONNECTING ||
        tmc->tmc_status == TMCS_CONNECTED)
    {
        DBG_CTL_SVC_NODE(LL_NOTIFY, csn,
                         "incoming connection, but outgoing conn exists,"
                         " status: %d",
                         tmc->tmc_status);

        // if peer is attempting to connect again, assume old connection is dead
        // XXX it would be better to send a ping, and handle failure there
        if (tmc->tmc_status == TMCS_CONNECTED)
            tcp_mgr_connection_close(tmc);

        niova_mutex_unlock(&tmc->tmc_status_mutex);
        return NULL;
    }

    SIMPLE_LOG_MSG(LL_DEBUG, "csn loaded");

    const char *ipaddr = ctl_svc_node_peer_2_ipaddr(csn);
    int port = ctl_svc_node_peer_2_port(csn);

    tmc->tmc_tsh.tsh_socket = fd;
    tcp_socket_handle_set_data(&tmc->tmc_tsh, ipaddr, port);

    tmc->tmc_status = TMCS_CONNECTED;
    niova_mutex_unlock(&tmc->tmc_status_mutex);

    DBG_CTL_SVC_NODE(LL_NOTIFY, csn, "incoming connection established");

    return tmc;
}


static raft_net_cb_ctx_t
raft_net_connection_getput(struct tcp_mgr_connection *tmc, uint32_t do_put)
{
    NIOVA_ASSERT(tmc);

    struct ctl_svc_node *csn;
    raft_net_connection_lookup_csn(tmc, &csn);

    if (do_put)
        ctl_svc_node_put(csn);
    else
        ctl_svc_node_get(csn);
}

int
raft_net_instance_startup(struct raft_instance *ri, bool client_mode)
{
    if (!ri)
        return -EINVAL;

    ri->ri_state = client_mode ? RAFT_STATE_CLIENT : RAFT_STATE_BOOTING;

    raft_net_histogram_setup(ri);

    int rc = raft_net_conf_init(ri);
    if (rc)
    {
        SIMPLE_LOG_MSG(LL_WARN, "raft_net_conf_init(): %s", strerror(-rc));
        return rc;
    }

    tcp_mgr_setup(&ri->ri_tcp_mgr, ri,
                  raft_net_connection_getput,
                  raft_net_tcp_cb,
                  raft_net_tcp_handshake_recv,
                  raft_net_tcp_handshake_fill,
                  sizeof(struct raft_rpc_msg));

    rc = raft_net_sockets_setup(ri);
    if (rc)
    {
        SIMPLE_LOG_MSG(LL_WARN, "raft_net_sockets_setup(): %s",
                       strerror(-rc));
        return rc;
    }

    rc = raft_net_timerfd_create(ri);
    if (rc)
    {
        SIMPLE_LOG_MSG(LL_ERROR, "raft_server_timerfd_create(): %s",
                       strerror(-rc));

        raft_net_instance_shutdown(ri);
        return rc;
    }

    rc = raft_net_epoll_setup(ri);
    if (rc)
    {
        SIMPLE_LOG_MSG(LL_WARN, "raft_net_epoll_setup(): %s", strerror(-rc));

        raft_net_instance_shutdown(ri);
        return rc;
    }

    if (ri->ri_startup_pre_net_bind_cb)
    {
        rc = ri->ri_startup_pre_net_bind_cb(ri);
        if (rc)
        {
            SIMPLE_LOG_MSG(LL_WARN, "ri_startup_pre_net_bind_cb(): %s",
                           strerror(-rc));

            if (ri->ri_shutdown_cb)
                ri->ri_shutdown_cb(ri);

            return rc;
        }
    }

    /* bind() after adding the socket to the epoll set.
     */
    rc = raft_net_sockets_bind(ri);

    if (rc)
    {
        SIMPLE_LOG_MSG(LL_WARN, "raft_net_sockets_bind(): %s", strerror(-rc));

        if (ri->ri_shutdown_cb)
            ri->ri_shutdown_cb(ri);

        return rc;
    }

    return 0;
}

/**
 * raft_peer_2_idx - attempts to find the peer in the raft_instance
 *    "ri_csn_raft_peers" array.  If found, then the index of the peer is
 *    returned.  The returned index does not pertain to the raft configuration
 *    itself, as the raft config only works from a set of members which are
 *    not specifically labeled numerically.  The use of this function is to
 *    help track this candidate's vote tally.
 */
raft_peer_t
raft_peer_2_idx(const struct raft_instance *ri, const uuid_t peer_uuid)
{
    NIOVA_ASSERT(ri && ri->ri_csn_raft);

    const raft_peer_t num_raft_peers =
        ctl_svc_node_raft_2_num_members(ri->ri_csn_raft);

    // Do not tolerate an invalid raft peers number
    NIOVA_ASSERT(num_raft_peers <= CTL_SVC_MAX_RAFT_PEERS);

    for (raft_peer_t i = 0; i < num_raft_peers; i++)
        if (!ctl_svc_node_compare_uuid(ri->ri_csn_raft_peers[i], peer_uuid))
            return i;

    return RAFT_PEER_ANY;
}

/**
 * raft_net_verify_sender_server_msg - verify that an incoming RPC's UUIDs
 *    match what it is expected based on the receiver's config.
 */
struct ctl_svc_node *
raft_net_verify_sender_server_msg(struct raft_instance *ri,
                                  const uuid_t sender_uuid,
                                  const uuid_t sender_raft_uuid,
                                  const struct sockaddr_in *sender_addr)
{
    if (!ri || !sender_uuid || uuid_is_null(sender_uuid))
        return NULL;

    /* Check the id of the sender to make sure they are part of the config
     * and that the RPC is for the correct raft instance.
     */
    const raft_peer_t sender_idx = raft_peer_2_idx(ri, sender_uuid);

    if (sender_idx >= ctl_svc_node_raft_2_num_members(ri->ri_csn_raft) ||
        ctl_svc_node_compare_uuid(ri->ri_csn_raft, sender_raft_uuid))
    {
        DECLARE_AND_INIT_UUID_STR(raft_uuid, ri->ri_csn_raft->csn_uuid);
        DECLARE_AND_INIT_UUID_STR(peer_raft_uuid, sender_raft_uuid);

        LOG_MSG(
            LL_NOTIFY,
            "peer not found in my config %hhx %hhx, UUIDs (self=%s, peer=%s)",
            sender_idx, ctl_svc_node_raft_2_num_members(ri->ri_csn_raft),
            raft_uuid, peer_raft_uuid);

        return NULL;
    }

    struct ctl_svc_node *csn = ri->ri_csn_raft_peers[sender_idx];

    if (!ctl_svc_node_is_peer(csn))
        DBG_SIMPLE_CTL_SVC_NODE(LL_FATAL, csn, "csn is not a peer");

    const uint16_t expected_port = (raft_instance_is_client(ri) ?
                                    ctl_svc_node_peer_2_client_port(csn) :
                                    ctl_svc_node_peer_2_port(csn));

    // XXX this check only works on UDP
    if (false &&
        ((sender_addr->sin_port) != expected_port ||
         strncmp(ctl_svc_node_peer_2_ipaddr(csn),
                 inet_ntoa(sender_addr->sin_addr), IPV4_STRLEN)))
    {
        LOG_MSG(LL_NOTIFY, "uuid (%s) on unexpected IP:port (%s:%hu)",
                sender_uuid, inet_ntoa(sender_addr->sin_addr), expected_port);

        csn = NULL;
    }
    else if (!net_ctl_can_recv(&csn->csn_peer.csnp_net_ctl))
    {
        // Receive functionality is disabled in the ctl_svc layer.
        DBG_CTL_SVC_NODE(LL_DEBUG, csn, "net_ctl_can_recv() is false");
        csn = NULL;
    }

    return csn;
}

int
raft_net_send_udp(struct raft_instance *ri, struct ctl_svc_node *csn,
                  struct iovec *iov, size_t niovs,
                  const enum raft_udp_listen_sockets sock_src)
{
    SIMPLE_FUNC_ENTRY(LL_TRACE);

    if (!ri || !ri->ri_csn_leader || !iov || !niovs)
        return -EINVAL;

    else if (niovs > 256)
        return -EMSGSIZE;

    struct sockaddr_in dest;
    int port = sock_src == RAFT_UDP_LISTEN_CLIENT
        ? ctl_svc_node_peer_2_client_port(csn)
        : ctl_svc_node_peer_2_port(csn);
    int rc = udp_setup_sockaddr_in(ctl_svc_node_peer_2_ipaddr(csn), port,
                                   &dest);
    if (rc)
    {
        LOG_MSG(LL_NOTIFY, "udp_setup_sockaddr_in(): %s (peer=%s:%hu)",
                strerror(-rc), ctl_svc_node_peer_2_ipaddr(csn),
                ctl_svc_node_peer_2_client_port(csn));

        return rc;
    }

    struct udp_socket_handle *ush = &ri->ri_ush[sock_src];

    return udp_socket_send(ush, iov, niovs, &dest);
}

int
raft_net_send_tcp(struct raft_instance *ri, struct ctl_svc_node *csn,
                  struct iovec *iov, size_t niovs)
{
    SIMPLE_FUNC_ENTRY(LL_TRACE);

    if (!ri || !iov || !niovs)
    {
        SIMPLE_LOG_MSG(LL_DEBUG, "iov %p niovs %ld", iov, niovs);
        return -EINVAL;
    }
    else if (niovs > 256)
    {
        return -EMSGSIZE;
    }

    struct tcp_mgr_connection *tmc = raft_net_tcp_connection_get(ri, csn, 1);
    if (!tmc)
        return -ENOTCONN;

    int rc = tcp_socket_send(&tmc->tmc_tsh, iov, niovs);

    if (rc == -ENOTCONN || rc == -ECONNRESET)
        tcp_mgr_connection_close(tmc);

    return rc;
}

int
raft_net_send_msg(struct raft_instance *ri, struct ctl_svc_node *csn,
                  struct iovec *iov, size_t niovs,
                  const enum raft_udp_listen_sockets sock_src)
{
    size_t msg_size = io_iovs_total_size_get(iov, niovs);

    SIMPLE_LOG_MSG(LL_DEBUG, "msg_size: %ld udp max: %ld tcp max: %ld",
                   msg_size, udp_get_max_size(), tcp_get_max_size());

    if (msg_size > RAFT_NET_MAX_RPC_SIZE)
        return -E2BIG;

    ssize_t size_rc;
    if (!net_ctl_can_send(&csn->csn_peer.csnp_net_ctl)) {
        DBG_CTL_SVC_NODE(LL_DEBUG, csn, "net_ctl_can_send() is false");
        size_rc = msg_size;
    } else {
        if (msg_size <= udp_get_max_size())
            size_rc = raft_net_send_udp(ri, csn, iov, niovs,
                                        sock_src);
        else if (msg_size <= tcp_get_max_size())
            size_rc = raft_net_send_tcp(ri, csn, iov, niovs);
        else
            size_rc = -E2BIG;
    }

    SIMPLE_LOG_MSG(LL_NOTIFY, "raft_net_send_msg(): size_rc=%ld msg_size=%zu",
                   size_rc, msg_size);
    if (size_rc == msg_size)
        raft_net_update_last_comm_time(ri, csn->csn_uuid, true);

    return size_rc == msg_size ? 0 : -ECOMM;
}

int
raft_net_send_client_msg(struct raft_instance *ri,
                         struct raft_client_rpc_msg *rcrm)
{
    SIMPLE_FUNC_ENTRY(LL_TRACE);

    if (!ri || !ri->ri_csn_leader || !rcrm)
    {
        SIMPLE_LOG_MSG(LL_DEBUG, "ri %p ldr %p rcrm %p", ri,
                       ri ? ri->ri_csn_leader : 0, rcrm);

        return -EINVAL;
    }

    struct iovec iov = {
        .iov_len = sizeof(struct raft_client_rpc_msg) + rcrm->rcrm_data_size,
        .iov_base = (void *)rcrm,
    };

    return raft_net_send_msg(ri, ri->ri_csn_leader, &iov, 1,
                             RAFT_UDP_LISTEN_CLIENT);
}

int
raft_net_send_client_msgv(struct raft_instance *ri,
                          struct raft_client_rpc_msg *rcrm,
                          const struct iovec *iov, size_t niovs)
{
    SIMPLE_FUNC_ENTRY(LL_TRACE);

    if (!ri || !ri->ri_csn_leader || !rcrm)
        return -EINVAL;

    else if (niovs > 255 ||
             io_iovs_total_size_get(iov, niovs) != rcrm->rcrm_data_size)
        return -EMSGSIZE;

    struct iovec my_iovs[niovs + 1];
    my_iovs[0].iov_len = sizeof(struct raft_client_rpc_msg);
    my_iovs[0].iov_base = (void *)rcrm;

    // Copy the remaining IOVs into the local iov array
    memcpy(&my_iovs[1], iov, (sizeof(struct iovec) * niovs));

    return raft_net_send_msg(ri, ri->ri_csn_leader, my_iovs, niovs + 1,
                             RAFT_UDP_LISTEN_CLIENT);
}

int
raft_net_verify_sender_client_msg(struct raft_instance *ri,
                                  const uuid_t sender_raft_uuid)
{
    if (!ri || uuid_is_null(sender_raft_uuid))
        return -EINVAL;

    return ctl_svc_node_compare_uuid(ri->ri_csn_raft, sender_raft_uuid) ?
        -ENODEV : 0;
}

/**
 * raft_net_update_last_comm_time - may be used by application level send and
 *     recv handlers to take and record a communication timestamp.
 * @ri:  raft instance pointer
 * @peer_uuid:  server peer uuid (client UUIDs should not be used here).
 * @send_or_recv:  non-zero for 'send'.
 */
void
raft_net_update_last_comm_time(struct raft_instance *ri,
                               const uuid_t peer_uuid, bool send_or_recv)
{
    if (!ri || uuid_is_null(peer_uuid))
        return;

    const raft_peer_t peer_idx = raft_peer_2_idx(ri, peer_uuid);

    if (peer_idx >= ctl_svc_node_raft_2_num_members(ri->ri_csn_raft))
        return;

    struct timespec *ts = send_or_recv
        ? &ri->ri_last_send[peer_idx]
        : &ri->ri_last_recv[peer_idx];

    const long long unsigned msec = timespec_2_msec(ts);

    // ~1 ms granularity which should be fine for this app.
    niova_realtime_coarse_clock(ts);
    SIMPLE_LOG_MSG(LL_NOTIFY,
                   "raft_net_update_last_comm_time(): update %s with ts %llu",
                   send_or_recv  ? "send" : "recv", msec);
}

int
raft_net_comm_get_last_recv(struct raft_instance *ri, const uuid_t peer_uuid,
                            struct timespec *ts)
{
    if (!ri || !ts || uuid_is_null(peer_uuid))
        return -EINVAL;

    const raft_peer_t peer_idx = raft_peer_2_idx(ri, peer_uuid);

    if (peer_idx >= ctl_svc_node_raft_2_num_members(ri->ri_csn_raft))
        return -ERANGE;

    *ts = ri->ri_last_recv[peer_idx];

    return 0;
}

int
raft_net_comm_recency(const struct raft_instance *ri,
                      raft_peer_t raft_peer_idx,
                      enum raft_net_comm_recency_type type,
                      unsigned long long *ret_ms)
{
    if (!ri || !ri->ri_csn_raft || !ret_ms ||
        raft_peer_idx >= ctl_svc_node_raft_2_num_members(ri->ri_csn_raft))
        return -EINVAL;

    const unsigned long long last_send =
        timespec_2_msec(&ri->ri_last_send[raft_peer_idx]);
    const unsigned long long last_recv =
        timespec_2_msec(&ri->ri_last_recv[raft_peer_idx]);
    if (!last_send)
        return -EALREADY;

    unsigned long long now = niova_realtime_coarse_clock_get_msec();

    // This should not happen, but just in case..
    if (now < MAX(last_recv, last_send))
        now = MAX(last_recv, last_send);

    int rc = 0;

    switch (type)
    {
    case RAFT_COMM_RECENCY_RECV:
        SIMPLE_LOG_MSG(LL_NOTIFY, "raft_net_comm_recency(): type recv");
        *ret_ms = last_recv ? (now - last_recv) : 0;
        break;
    case RAFT_COMM_RECENCY_SEND:
        SIMPLE_LOG_MSG(LL_NOTIFY, "raft_net_comm_recency(): type send");
        *ret_ms = last_send ? (now - last_send) : 0;
        break;
    case RAFT_COMM_RECENCY_UNACKED_SEND:
        SIMPLE_LOG_MSG(LL_NOTIFY, "raft_net_comm_recency(): type unacked send");
        *ret_ms = (last_send > last_recv) ? (now - last_recv) : 0;
        break;
    default:
        rc = -EINVAL;
        break;
    }

    SIMPLE_LOG_MSG(LL_NOTIFY,
                   "raft_net_comm_recency(): idx=%d now=%llu ms=%llu rc=%d",
                   raft_peer_idx, now, *ret_ms, rc);

    return rc;
}

raft_peer_t
raft_net_get_most_recently_responsive_server(const struct raft_instance *ri)
{
    const raft_peer_t nraft_servers =
        ctl_svc_node_raft_2_num_members(ri->ri_csn_raft);

    raft_peer_t start_peer = random_get() % nraft_servers;
    raft_peer_t best_peer = start_peer;

    unsigned long long recency_value = 0;

    for (raft_peer_t i = 0; i < nraft_servers; i++)
    {
        raft_peer_t idx = (i + start_peer) % nraft_servers;
        unsigned long long since_last_recv = 0;

        int rc = raft_net_comm_recency(ri, idx, RAFT_COMM_RECENCY_RECV,
                                       &since_last_recv);
        if (rc == -EALREADY)
            continue;

        SIMPLE_LOG_MSG(LL_NOTIFY,
                       "raft_net_comm_recency(): idx=%d since_last_recv=%llu",
                       idx, since_last_recv);

        FATAL_IF((rc), "raft_net_comm_recency(): %s", strerror(-rc));

        if (since_last_recv < recency_value)
        {
            best_peer = idx;
            recency_value = since_last_recv;
        }
    }

    return best_peer;
}

static int
raft_net_server_target_check_by_idx(const struct raft_instance *ri,
                                    const raft_peer_t idx,
                                    const unsigned long long stale_timeout_ms)
{
    unsigned long long recency_ms = 0;

    int rc = raft_net_comm_recency(ri, idx, RAFT_COMM_RECENCY_UNACKED_SEND,
                                   &recency_ms);

    if (!rc)
        return (recency_ms > stale_timeout_ms) ? -ETIMEDOUT : 0;

    return rc;

}

int
raft_net_server_target_check(const struct raft_instance *ri,
                             const uuid_t server_uuid,
                             const unsigned long long stale_timeout_ms)
{
    return raft_net_server_target_check_by_idx(
        ri, raft_peer_2_idx(ri, server_uuid), stale_timeout_ms);
}

int
raft_net_apply_leader_redirect(struct raft_instance *ri,
                               const uuid_t redirect_target,
                               const unsigned long long stale_timeout_ms)
{
    if (!ri || uuid_is_null(redirect_target))
        return -EINVAL;

    raft_peer_t leader_idx = raft_peer_2_idx(ri, redirect_target);
    if (leader_idx == RAFT_PEER_ANY)
        return -ENOENT;

    // raft_peer_2_idx() should not return an out-of-bounds value.
    NIOVA_ASSERT(leader_idx < CTL_SVC_MAX_RAFT_PEERS);

    ri->ri_csn_leader = ri->ri_csn_raft_peers[leader_idx];

    int rc = raft_net_server_target_check_by_idx(ri, leader_idx,
                                                 stale_timeout_ms);

    if (rc == -ETIMEDOUT)
        timespec_clear(&ri->ri_last_send[leader_idx]); // "unstale" the leader

    DBG_RAFT_INSTANCE(LL_NOTIFY, ri, "new leader via redirect (idx=%hhu)",
                      leader_idx);

    return 0;
}

void
raft_net_timerfd_settime(struct raft_instance *ri, unsigned long long msecs)
{
    struct itimerspec its = {0};

    msec_2_timespec(&its.it_value, msecs);

    int rc = timerfd_settime(ri->ri_timer_fd, 0, &its, NULL);

    FATAL_IF((rc), "timerfd_settime(): %s", strerror(errno));
}

raft_net_timerfd_cb_ctx_t
raft_net_timerfd_cb(const struct epoll_handle *eph, uint32_t events)
{
    struct raft_instance *ri = eph->eph_arg;

    ssize_t rc = io_fd_drain(ri->ri_timer_fd, NULL);
    if (rc)
    {
        // Something went awry with the timerfd read.
        DBG_RAFT_INSTANCE(LL_NOTIFY, ri, "io_fd_drain(): %zd", rc);
        return;
    }

    if (ri->ri_ignore_timerfd)
        raft_net_timerfd_settime(ri, 1);

    else if (ri->ri_timer_fd_cb)
        ri->ri_timer_fd_cb(ri);
}

static enum raft_udp_listen_sockets
raft_net_udp_identify_socket(const struct raft_instance *ri, const int fd)
{
    for (enum raft_udp_listen_sockets i = RAFT_UDP_LISTEN_MIN;
         i < RAFT_UDP_LISTEN_MAX; i++)
        if (udp_socket_handle_2_sockfd(&ri->ri_ush[i]) == fd)
            return i;

    return RAFT_UDP_LISTEN_ANY;
}

/**
 * raft_net_udp_cb - this is the receive handler for all incoming UDP
 *    requests and replies.  The program is single threaded so the msg sink
 *    buffers are allocated statically here.  Operations that can be handled
 *    from this callback are:  client RPC requests, vote requests (if
 *    peer is candidate), vote replies (if self is candidate).
 */
static raft_net_cb_ctx_t
raft_net_udp_cb(const struct epoll_handle *eph, uint32_t events)
{
    SIMPLE_FUNC_ENTRY(LL_TRACE);

    static char sink_buf[NIOVA_MAX_UDP_SIZE];
    static struct sockaddr_in from;
    static struct iovec iovs[1] = {
        [0].iov_base = (void *)sink_buf,
        [0].iov_len  = NIOVA_MAX_UDP_SIZE,
    };

    NIOVA_ASSERT(eph && eph->eph_arg);

    struct raft_instance *ri = eph->eph_arg;
    NIOVA_ASSERT(ri);

    /* Clear the fd descriptor before doing any other error checks on the
     * sender.
     */
    ssize_t recv_bytes =
        udp_socket_recv_fd(eph->eph_fd, iovs, 1, &from, false);

    if (recv_bytes < 0) // return from a general recv error
    {
        DBG_RAFT_INSTANCE(LL_NOTIFY, ri, "udp_socket_recv_fd():  %s",
                          strerror(-recv_bytes));
        return;
    }

    DBG_RAFT_INSTANCE(LL_DEBUG, ri, "fd=%d type=%d rc=%zd",
                      eph->eph_fd,
                      raft_net_udp_identify_socket(ri, eph->eph_fd),
                      recv_bytes);

    switch (raft_net_udp_identify_socket(ri, eph->eph_fd))
    {
    case RAFT_UDP_LISTEN_SERVER:
        if (ri->ri_server_recv_cb)
            ri->ri_server_recv_cb(ri, sink_buf, recv_bytes, &from);
        break;
    case RAFT_UDP_LISTEN_CLIENT:
        if (ri->ri_client_recv_cb)
            ri->ri_client_recv_cb(ri, sink_buf, recv_bytes, &from);
        break;
    default:
        break;
    }
}

/**
 * raft_net_write_supp_get - looks up a supplment pointer base on the value
 *    of the provided handle.  Note, that a NULL handle is permitted.
 */
static struct raft_net_wr_supp *
raft_net_write_supp_get(struct raft_net_sm_write_supplements *rnsws,
                        void *handle)
{
    NIOVA_ASSERT(rnsws->rnsws_nitems < RAFT_NET_WR_SUPP_MAX);

    for (size_t i = 0; i < rnsws->rnsws_nitems; i++)
        if (handle == rnsws->rnsws_ws[i].rnws_handle)
            return &rnsws->rnsws_ws[i];

    if (rnsws->rnsws_nitems == RAFT_NET_WR_SUPP_MAX)
        return NULL;

    const size_t idx = rnsws->rnsws_nitems;

    int rc = niova_reallocarray(rnsws->rnsws_ws, struct raft_net_wr_supp,
                                idx + 1UL);
    if (rc)
        return NULL;

    rnsws->rnsws_nitems++;

    // Initialize pointers to NULL
    memset(&rnsws->rnsws_ws[idx], 0, sizeof(struct raft_net_wr_supp));

    rnsws->rnsws_ws[idx].rnws_handle = handle;

    return &rnsws->rnsws_ws[idx];
}

static void
raft_net_write_supp_destroy(struct raft_net_wr_supp *ws)
{
    if (!ws || !ws->rnws_nkv)
        return;

    for (size_t i = 0; i < ws->rnws_nkv; i++)
    {
        niova_free(ws->rnws_keys[i]);
        niova_free(ws->rnws_values[i]);
    }

    niova_free(ws->rnws_keys);
    niova_free(ws->rnws_values);
    niova_free(ws->rnws_key_sizes);
    niova_free(ws->rnws_value_sizes);

    if (ws->rnws_comp_cb)
        ws->rnws_comp_cb(ws->rnws_handle);
}

static int
raft_net_write_supp_add(struct raft_net_wr_supp *ws, const char *key,
                        const size_t key_size, const char *value,
                        const size_t value_size)
{
    if (!ws || !key || !key_size)
        return -EINVAL;

    else if (ws->rnws_nkv == RAFT_NET_WR_SUPP_MAX)
        return -ENOSPC;

    NIOVA_ASSERT(ws->rnws_nkv < RAFT_NET_WR_SUPP_MAX);

    size_t n = ws->rnws_nkv;

    int rc = niova_reallocarray(ws->rnws_keys, char *, n + 1UL);
    if (rc)
        return rc;

    rc = niova_reallocarray(ws->rnws_key_sizes, size_t, n + 1UL);
    if (rc)
        return rc;

    rc = niova_reallocarray(ws->rnws_values, char *, n + 1UL);
    if (rc)
        return rc;

    rc = niova_reallocarray(ws->rnws_value_sizes, size_t, n + 1UL);
    if (rc)
        return rc;

    ws->rnws_keys[n] = niova_malloc(key_size);
    if (!ws->rnws_keys[n])
        return -ENOMEM;

    ws->rnws_values[n] = niova_malloc(value_size);
    if (!ws->rnws_values[n])
    {
        niova_free(ws->rnws_keys[n]);
        return -ENOMEM;
    }

    memcpy(ws->rnws_keys[n], key, key_size);
    memcpy(ws->rnws_values[n], value, value_size);

    ws->rnws_key_sizes[n] = key_size;
    ws->rnws_value_sizes[n] = value_size;

    ws->rnws_nkv++;

    LOG_MSG(LL_DEBUG, "ws=%p nkv=%zu key=%s val=%p", ws, ws->rnws_nkv, key,
            value);

    return 0;
}

int
raft_net_client_user_id_parse(const char *in,
                              struct raft_net_client_user_id *rncui,
                              const version_t version)
{
    if (!in || !rncui)
        return -EINVAL;

    else if (version != 0)
        return -EOPNOTSUPP;

    // An otherwise invalid string could appear valid after the below strncpy
    else if (strnlen(in, RAFT_NET_CLIENT_USER_ID_V0_STRLEN_SIZE) ==
             RAFT_NET_CLIENT_USER_ID_V0_STRLEN_SIZE)
        return -ENAMETOOLONG;

    char local_str[RAFT_NET_CLIENT_USER_ID_V0_STRLEN_SIZE];
    strncpy(local_str, in, RAFT_NET_CLIENT_USER_ID_V0_STRLEN_SIZE - 1);
    local_str[RAFT_NET_CLIENT_USER_ID_V0_STRLEN_SIZE - 1] = '\0';

    const char *uuid_str = NULL;

    int rc = regexec(&raftNetRncuiRegex, local_str, 0, NULL, 0);
    if (!rc)
    {
        const char *sep = RAFT_NET_CLIENT_USER_ID_V0_STR_SEP;
        char *sp = NULL;
        char *sub;

        size_t pos = 0;
        for (sub = strtok_r(local_str, sep, &sp);
             sub != NULL;
             sub = strtok_r(NULL, sep, &sp), pos++)
        {
            if (!pos)
            {
                rc = uuid_parse(sub, RAFT_NET_CLIENT_USER_ID_2_UUID(rncui, 0,
                                                                    0));
                if (rc)
                {
                    rc = -EINVAL;
                    break;
                }

                uuid_str = sub;
            }
            else
            {
                NIOVA_ASSERT((1 + pos) < RAFT_NET_CLIENT_USER_ID_V0_NUINT64);

                RAFT_NET_CLIENT_USER_ID_2_UINT64(rncui, 0, 1 + pos) =
                    strtoull(sub, NULL, 16);
            }
        }
    }

    if (!rc)
        SIMPLE_LOG_MSG(LL_DEBUG, RAFT_NET_CLIENT_USER_ID_FMT,
                       RAFT_NET_CLIENT_USER_ID_FMT_ARGS(rncui, uuid_str, 0));
    else
        LOG_MSG(LL_NOTIFY, "parse failed for `%s'", local_str);

    return rc;
}

/**
 * raft_net_sm_write_supplement_add - 'write supplements' are KVs which
 *    accompany a backend write operation and are atomically applied to the
 *    backend with that write operation.  There are 2 cases where supplements
 *    are used.  First, is the writing of a raft-log-entry, here, the state-
 *    machine (SM) may require that certain KVs are emplaced at the time of the
 *    log entry write.  The second case occurs when a raft instance calls out
 *    to the SM to apply a committed raft-log-entry.  Here raft itself may wish
 *    to update its state reflecting the SM apply operation.
 */
int
raft_net_sm_write_supplement_add(
    struct raft_net_sm_write_supplements *rnsws, void *handle,
    void (*rnws_comp_cb)(void *),
    const char *key, const size_t key_size, const char *value,
    const size_t value_size)
{
    if (!rnsws || !key || !key_size)
        return -EINVAL;

    struct raft_net_wr_supp *ws = raft_net_write_supp_get(rnsws, handle);
    if (!ws)
        return -ENOMEM;

    if (rnws_comp_cb) // Apply the callback if it was specified
        ws->rnws_comp_cb = rnws_comp_cb;

    return raft_net_write_supp_add(ws, key, key_size, value, value_size);
}

void
raft_net_sm_write_supplement_destroy(
    struct raft_net_sm_write_supplements *rnsws)
{
    if (!rnsws || !rnsws->rnsws_nitems)
        return;

    for (size_t i = 0; i < rnsws->rnsws_nitems; i++)
        raft_net_write_supp_destroy(&rnsws->rnsws_ws[i]);

    niova_free(rnsws->rnsws_ws);

    rnsws->rnsws_ws = NULL;
}

void
raft_net_sm_write_supplement_init(struct raft_net_sm_write_supplements *rnsws)
{
    if (rnsws)
        rnsws->rnsws_nitems = 0;
}

static raft_net_cb_ctx_t
raft_net_tcp_listen_cb(const struct epoll_handle *eph, uint32_t events)
{
    SIMPLE_FUNC_ENTRY(LL_NOTIFY);

    NIOVA_ASSERT(eph && eph->eph_arg);

    struct raft_instance *ri = eph->eph_arg;
    NIOVA_ASSERT(ri);

    // adds epoll handler
    int rc = raft_net_tcp_accept(ri, eph->eph_fd);
    if (rc < 0)
        SIMPLE_LOG_MSG(LL_ERROR, "raft_net_tcp_accept(): %d", rc);
}

void
raft_net_instance_apply_callbacks(struct raft_instance *ri,
                                  raft_net_timer_cb_t timer_fd_cb,
                                  raft_net_cb_t client_recv_cb,
                                  raft_net_cb_t server_recv_cb)
{
    NIOVA_ASSERT(ri);

    ri->ri_timer_fd_cb = timer_fd_cb;
    ri->ri_client_recv_cb = client_recv_cb;
    ri->ri_server_recv_cb = server_recv_cb;
}

static init_ctx_t NIOVA_CONSTRUCTOR(RAFT_SYS_CTOR_PRIORITY)
raft_net_init(void)
{
    FUNC_ENTRY(LL_NOTIFY);
    LREG_ROOT_OBJECT_ENTRY_INSTALL(raft_net_info);

    int rc = regcomp(&raftNetRncuiRegex, RNCUI_V0_REGEX_BASE, 0);
    NIOVA_ASSERT(!rc);

    return;
}

static destroy_ctx_t NIOVA_DESTRUCTOR(RAFT_SYS_CTOR_PRIORITY)
raft_net_destroy(void)
{
    regfree(&raftNetRncuiRegex);
}

// XXX caller should hold ref on rp node, so an active connection won't be
// disconnected while we're here
struct raft_net_tcp_connection *
raft_net_tcp_connection_get(struct raft_instance *ri, struct ctl_svc_node *rp,
                            bool do_connect)
{
    NIOVA_ASSERT(ri && rp && ctl_svc_node_is_peer(rp));

    struct tcp_mgr_connection *tmc = &rp->csn_peer.csnp_net_data;
    SIMPLE_LOG_MSG(LL_NOTIFY,
                   "raft_net_remote_connect() - existing rntc status %d",
                   rntc->rntc_status);

    if (tmc->tmc_status == TMCS_CONNECTED)
        return rntc;
    if (!do_connect || rntc->rntc_status == TMCS_DISCONNECTING)
        return NULL;

    if (rntc->rntc_status == RNCS_NEEDS_SETUP)
        raft_net_connection_setup(ri, rntc);

    // connect is treated like send request
    raft_net_update_last_comm_time(ri, rp->csn_uuid, 1);

    int rc = raft_net_tcp_connect(rp);
    if (rc < 0)
        return NULL;

    SIMPLE_LOG_MSG(LL_NOTIFY, "raft_net_remote_connect() - new connection %p",
                   rntc);

    return rntc;
}<|MERGE_RESOLUTION|>--- conflicted
+++ resolved
@@ -28,7 +28,8 @@
 #include "udp.h"
 #include "util_thread.h"
 
-enum raft_net_lreg_values {
+enum raft_net_lreg_values
+{
     RAFT_NET_LREG_IGNORE_TIMER_EVENTS,
     RAFT_NET_LREG__MAX,
 };
@@ -331,13 +332,8 @@
     size_t idx = ri->ri_epoll_handles_in_use++;
 
     int rc =
-<<<<<<< HEAD
         epoll_handle_init(&ri->ri_epoll_handles[idx], fd, EPOLLIN, cb, ri,
                           NULL);
-=======
-        epoll_handle_init(&ri->ri_epoll_handles[idx], fd, EPOLLIN, cb, NULL,
-                          ri);
->>>>>>> a178feb2
 
     return rc ? rc :
         epoll_handle_add(&ri->ri_epoll_mgr, &ri->ri_epoll_handles[idx]);
