/* Copyright (C) NIOVA Systems, Inc - All Rights Reserved
 * Unauthorized copying of this file, via any medium is strictly prohibited
 * Proprietary and confidential
 * Written by Paul Nowoczynski <pauln@niova.io> 2020
 */

#include <stdlib.h>
#include <uuid/uuid.h>

#include <rocksdb/c.h>

#include "alloc.h"
#include "crc32.h"
#include "log.h"
#include "pumice_db.h"
#include "pumice_db_net.h"
#include "raft.h"
#include "raft_net.h"
#include "raft_server_backend_rocksdb.h"
#include "registry.h"
#include "ref_tree_proto.h"

LREG_ROOT_ENTRY_GENERATE(pumicedb_entry, LREG_USER_TYPE_RAFT);
REGISTRY_ENTRY_FILE_GENERATE;

#define PMDB_COLUMN_FAMILY_NAME "pumiceDB_private"

#define PMDB_SNAPSHOT_MAX_OPEN_TIME_SEC 60

static const struct PmdbAPI *pmdbApi;
static void *pmdb_user_data = NULL;

static struct raft_server_rocksdb_cf_table pmdbCFT = {0};

struct pmdb_range_read_req
{
    uint64_t                            prrq_seq; // Must be the first memb!
    const rocksdb_snapshot_t*           prrq_snap;
    rocksdb_readoptions_t*              prrq_roptions;
    int64_t                             prrq_term;
    struct timespec                     prrq_snap_atime; // snapshot access time
    REF_TREE_ENTRY(pmdb_range_read_req) prrq_rtentry;
    CIRCLEQ_ENTRY(pmdb_range_read_req)  prrq_lentry;
};

CIRCLEQ_HEAD(pmdb_range_read_req_queue, pmdb_range_read_req);

static int
pmdb_range_read_req_cmp(const struct pmdb_range_read_req *a,
                        const struct pmdb_range_read_req *b)
{
    return a->prrq_seq == b->prrq_seq ? 0 : 1;
}

REF_TREE_HEAD(pmdb_range_read_req_tree, pmdb_range_read_req);
REF_TREE_GENERATE(pmdb_range_read_req_tree, pmdb_range_read_req, prrq_rtentry,
                  pmdb_range_read_req_cmp);

static struct pmdb_range_read_req_tree pmdb_range_read_req;
static int64_t pmdb_range_read_tree_term = -1; // All entries in the range read
                                               // should be from same term value.

static int64_t pmdb_current_term = -1;

static struct pmdb_range_read_req_queue prrq_queue;

struct pmdb_cowr_sub_app
{
    struct raft_net_client_user_id    pcwsa_rncui; // Must be the first memb!
    uuid_t                            pcwsa_client_uuid; // client UUID
    int64_t                           pcwsa_current_term;
    REF_TREE_ENTRY(pmdb_cowr_sub_app) pcwsa_rtentry;
};

static int
pmdb_cowr_sub_app_cmp(const struct pmdb_cowr_sub_app *a,
                      const struct pmdb_cowr_sub_app *b)
{
    return raft_net_client_user_id_cmp(&a->pcwsa_rncui,
                                       &b->pcwsa_rncui);
}

REF_TREE_HEAD(pmdb_cowr_sub_app_tree, pmdb_cowr_sub_app);
REF_TREE_GENERATE(pmdb_cowr_sub_app_tree, pmdb_cowr_sub_app, pcwsa_rtentry,
                  pmdb_cowr_sub_app_cmp);

static struct pmdb_cowr_sub_app_tree pmdb_cowr_sub_apps;
static int64_t pmdb_cowr_tree_term = -1;  // All the entries in cowr RB tree should
                                     // be from same term.

struct pmdb_obj_extras_v0
{
    uint64_t pmdb_oextra_commit_term;
    uuid_t   pmdb_oextra_commit_uuid; // UUID of leader at the time
};

/**
 * pmdb_object - object which is stored in the value contents of a RocksDB KV.
 *    The object's role is to store pending write request state for the app
 *    request.  The contents serve to detect requests which are being retried
 *    or have already been committed, as well as containing the info necessary
 *    for formulating and directing a reply.
 * @pmdb_obj_crc:  checksum for the object
 * @pmdb_obj_version:  versioner for the object (currently not used)
 * @pmdb_obj_commit_seqno:  the pumicedb sequence number of this request.
 *   PumiceDB stipulates that each "application" (as determined by the contents
 *   pmdb_obj_rncui) may have only a single pending request.  Values less than
 *   pmdb_obj_commit_seqno have already been committed into raft and have had
 *   contents 'splayed' into RocksDB.  A value equal to
 *   (pmdb_obj_commit_seqno + 1) will cause a write to be logged into Raft if
 *   the term value, pmdb_obj_pending_term, is less than the current term;  a
 *   term value equal to the current term signifies that the request
 *   @(pmdb_obj_commit_seqno + 1) has already been logged into raft but not
 *   committed.  A value greater than (pmdb_obj_commit_seqno + 1) is considered
 *   invalid and signifies that the application holds an incorrect
 *   last-committed value.
 * @pmdb_obj_pending_term:  Term in which a pending write was written into
 *   raft.  This is used to detect stale write requests (ie ones which were
 *   accepted into the local raft log but were not committed due to a leader
 *   change).
 * @pmdb_obj_client_uuid:  Client instance which issued the RPC request.  This
 *   client may be a proxy for more than one application user id (rncui).
 * @pmdb_obj_rncui:  User / application identifier.  This is a rich structure
 *   which may encode several levels of nested identifiers.
 * @pmdb_obj_msg_id:  The RPC identifier used by the client's RPC.
 */
struct pmdb_object
{
    crc32_t                        pmdb_obj_crc;
    version_t                      pmdb_obj_version;
    int64_t                        pmdb_obj_commit_seqno;
    int64_t                        pmdb_obj_pending_term;
    uuid_t                         pmdb_obj_client_uuid;
    struct raft_net_client_user_id pmdb_obj_rncui;
    int64_t                        pmdb_obj_msg_id;
    union
    {
        struct pmdb_obj_extras_v0 v0;
    };
};

struct pmdb_apply_handle
{
    const struct raft_net_client_user_id *pah_rncui;
    struct raft_net_sm_write_supplements *pah_ws;
};

#define PMDB_OBJ_DEBUG(log_level, pmdbo, fmt, ...)                          \
do {                                                                        \
    DEBUG_BLOCK(log_level) {                                                \
        char __uuid_str[UUID_STR_LEN];                                  \
        uuid_unparse(                                                   \
            RAFT_NET_CLIENT_USER_ID_2_UUID(&(pmdbo)->pmdb_obj_rncui, 0, 0), \
            __uuid_str);                                                    \
        LOG_MSG(log_level,                                                  \
            "%s.%lx.%lx.%lx.%lx v=%d crc=%x cs=%ld pt=%ld msg-id=%lx "      \
            fmt,                                                            \
            __uuid_str,                                                     \
            RAFT_NET_CLIENT_USER_ID_2_UINT64(&(pmdbo)->pmdb_obj_rncui,      \
                                             0, 2),                         \
            RAFT_NET_CLIENT_USER_ID_2_UINT64(&(pmdbo)->pmdb_obj_rncui,      \
                                             0, 3),                         \
            RAFT_NET_CLIENT_USER_ID_2_UINT64(&(pmdbo)->pmdb_obj_rncui,      \
                                             0, 4),                         \
            RAFT_NET_CLIENT_USER_ID_2_UINT64(&(pmdbo)->pmdb_obj_rncui,      \
                                             0, 5),                         \
            (pmdbo)->pmdb_obj_version,                                      \
            (pmdbo)->pmdb_obj_crc,                                          \
            (pmdbo)->pmdb_obj_commit_seqno,                                 \
            (pmdbo)->pmdb_obj_pending_term,                                 \
            (pmdbo)->pmdb_obj_msg_id,                                       \
            ##__VA_ARGS__);                                                 \
    }                                                                   \
} while (0)

#define PMDB_STR_DEBUG(log_level, pmdb_rncui, fmt, ...)                \
do {                                                                \
    DEBUG_BLOCK(log_level) {                                                \
        char __uuid_str[UUID_STR_LEN];                                  \
        uuid_unparse(RAFT_NET_CLIENT_USER_ID_2_UUID(pmdb_rncui, 0, 0), \
                     __uuid_str);                                      \
        LOG_MSG(log_level, "%s.%lx.%lx: "fmt,                          \
                __uuid_str,                                            \
            RAFT_NET_CLIENT_USER_ID_2_UINT64(pmdb_rncui, 0, 2),        \
            RAFT_NET_CLIENT_USER_ID_2_UINT64(pmdb_rncui, 0, 3),        \
            ##__VA_ARGS__);                                            \
    }                                                                  \
} while (0)

static void
pmdb_obj_crc_calc(struct pmdb_object *obj)
{
    const size_t offset =
        offsetof(struct pmdb_object, pmdb_obj_crc) + sizeof(crc32_t);

    const unsigned char *buf = (const unsigned char *)obj + offset;
    const int crc_len = sizeof(struct pmdb_object) - offset;
    NIOVA_ASSERT(crc_len >= 0);

    obj->pmdb_obj_crc = crc_pcl(buf, crc_len, 0);
}

static void
pmdb_object_init(struct pmdb_object *pmdb_obj, version_t version,
                 const struct raft_net_client_user_id *pmdbrm_user_id)
{
    NIOVA_ASSERT(pmdb_obj && pmdbrm_user_id);

    memset(pmdb_obj, 0, sizeof(*pmdb_obj));

    pmdb_obj->pmdb_obj_version = version;
    pmdb_obj->pmdb_obj_commit_seqno = ID_ANY_64bit;
    pmdb_obj->pmdb_obj_pending_term = ID_ANY_64bit;

    raft_net_client_user_id_copy(&pmdb_obj->pmdb_obj_rncui, pmdbrm_user_id);

    PMDB_OBJ_DEBUG(LL_DEBUG, pmdb_obj, "");
}

static void
pmdb_object_net_init(struct pmdb_object *pmdb_obj,
                     const uuid_t client_uuid,
                     const int64_t msg_id)
{
    NIOVA_ASSERT(pmdb_obj);

    uuid_copy(pmdb_obj->pmdb_obj_client_uuid, client_uuid);

    pmdb_obj->pmdb_obj_msg_id = msg_id;

    PMDB_OBJ_DEBUG(LL_DEBUG, pmdb_obj, "");
}

static rocksdb_t *
pmdb_get_rocksdb_instance(void)
{
    rocksdb_t *db = raft_server_get_rocksdb_instance(raft_net_get_instance());
    NIOVA_ASSERT(db);

    return db;
}

rocksdb_column_family_handle_t *
PmdbCfHandleLookup(const char *cf_name)
{
    if (cf_name)
    {
        for (size_t i = 0; i < pmdbCFT.rsrcfe_num_cf; i++)
            if (!strncmp(cf_name, pmdbCFT.rsrcfe_cf_names[i],
                         RAFT_ROCKSDB_MAX_CF_NAME_LEN))
                return pmdbCFT.rsrcfe_cf_handles[i];
    }

    return NULL;
}

static rocksdb_column_family_handle_t *
pmdb_get_rocksdb_column_family_handle(void)
{
    /* NOTE:  do not cache handles until an revalidation method is in place to
     *   deal with stale handles from bulk recovery.
     */
    return PmdbCfHandleLookup(PMDB_COLUMN_FAMILY_NAME);
}

void
pmdb_compile_time_asserts(void)
{
    COMPILE_TIME_ASSERT(sizeof(struct pmdb_msg) <=
                        PMDB_RESERVED_RPC_PAYLOAD_SIZE_UDP);

    // enum PmdbOpType must fit into 'uint8_t pmdbrm_op'
    COMPILE_TIME_ASSERT(pmdb_op_any < (1 << sizeof(uint8_t)) * NBBY);
}

#define PMDB_ARG_CHECK(op, rncr)                     \
    NIOVA_ASSERT(                                    \
        (rncr) &&                                    \
        (rncr)->rncr_type == op &&                   \
        ((rncr)->rncr_request ||                     \
         op == RAFT_NET_CLIENT_REQ_TYPE_COMMIT) &&   \
        (rncr)->rncr_reply &&                        \
        (rncr)->rncr_request_or_commit_data &&       \
        ((rncr)->rncr_request_or_commit_data_size >= \
         sizeof(struct pmdb_msg)) &&                 \
        (((char *)(rncr)->rncr_request->rcrm_data == \
          (rncr)->rncr_request_or_commit_data) ||    \
         op == RAFT_NET_CLIENT_REQ_TYPE_COMMIT) &&   \
        (rncr)->rncr_reply_data_max_size >= sizeof(struct pmdb_msg))

#define PMDB_CFH_MUST_GET()                      \
({                                               \
    rocksdb_column_family_handle_t *cfh =        \
        pmdb_get_rocksdb_column_family_handle(); \
                                                 \
    NIOVA_ASSERT(cfh);                           \
    cfh;                                         \
})

// For now, PMDB is using key-version 0.
#define PMDB_ENTRY_KEY_LEN sizeof(struct raft_net_client_user_key_v0)
#define PMDB_RNCUI_2_KEY(rncui) (const char *)&(rncui)->rncui_key.v0

static int
pmdb_object_lookup(const struct raft_net_client_user_id *rncui,
                   struct pmdb_object *obj, const int64_t current_raft_term)
{
    NIOVA_ASSERT(obj && rncui);

    size_t val_len = 0;
    char *err = NULL;
    int rc = -ENOENT;

    rocksdb_readoptions_t *read_opts = rocksdb_readoptions_create();
    if (!read_opts)
        return -ENOMEM;

    char *get_value = rocksdb_get_cf(pmdb_get_rocksdb_instance(), read_opts,
                                     PMDB_CFH_MUST_GET(),
                                     PMDB_RNCUI_2_KEY(rncui),
                                     PMDB_ENTRY_KEY_LEN, &val_len, &err);

    // Release rocksdb read opts
    rocksdb_readoptions_destroy(read_opts);

    PMDB_STR_DEBUG(LL_NOTIFY, rncui, "err=%s val=%p", err, get_value);

    if (err || !get_value)
        return rc; //XXX need a proper error code intepreter

    if (val_len != sizeof(struct pmdb_object))
    {
        PMDB_STR_DEBUG(LL_WARN, rncui, "invalid len (%zu), expected %zu",
                       val_len, sizeof(struct pmdb_object));

        rc = -EUCLEAN;
    }
    else
    {
        memcpy((void *)obj, get_value, sizeof(struct pmdb_object));
        rc = 0;
    }

    // Release buffer allocated by rocksdb C interface
    free(get_value);

    if (obj->pmdb_obj_pending_term > current_raft_term)
        rc = -EOVERFLOW;

    PMDB_OBJ_DEBUG((rc ? LL_WARN : LL_DEBUG), obj, "current_raft_term=%ld %s",
                   current_raft_term, strerror(-rc));

    return rc;
}

static void
pmdb_obj_to_reply(const struct pmdb_object *obj, struct pmdb_msg *reply,
                  const int64_t current_raft_term, const int32_t err)
{
    NIOVA_ASSERT(obj && reply);

    reply->pmdbrm_err = err;
    //XXx  reply->pmdbrm_user_id should have already been set
//    reply->pmdbrm_user_id = obj->pmdb_obj_rncui;
    reply->pmdbrm_op = pmdb_op_reply;
    reply->pmdbrm_write_seqno = obj->pmdb_obj_commit_seqno;

    // if either term value is -1 then write_pending is false;
    reply->pmdbrm_write_pending =
        (obj->pmdb_obj_pending_term == current_raft_term &&
         current_raft_term != ID_ANY_64bit) ? 1 : 0;
}

/**
 * pmdb_sm_handler_client_lookup - perform a key lookup in the PMDB column-
 *    family.
 * RETURN: 0 is always returned so that a reply will be delivered to the
 *    client.
 */
static int
pmdb_sm_handler_client_lookup(struct raft_net_client_request_handle *rncr)
{
    PMDB_ARG_CHECK(RAFT_NET_CLIENT_REQ_TYPE_READ, rncr);

    const struct pmdb_msg *pmdb_req =
        (const struct pmdb_msg *)rncr->rncr_request_or_commit_data;

    struct pmdb_object pmdb_obj = {0};

    struct pmdb_msg *pmdb_reply =
        RAFT_NET_MAP_RPC(pmdb_msg, rncr->rncr_reply);

    int rc = pmdb_object_lookup(&pmdb_req->pmdbrm_user_id, &pmdb_obj,
                                rncr->rncr_current_term);

    //XXX the 'rc' here may be for a system error from rocksDB
    pmdb_obj_to_reply(&pmdb_obj, pmdb_reply, rncr->rncr_current_term, rc);

    return 0;
}

static uint32_t
pmdb_get_current_version(void)
{
    return 0;
}

static void
pmdb_prep_raft_entry_write_obj(struct pmdb_object *obj, int64_t current_term)
{
    NIOVA_ASSERT(obj->pmdb_obj_version == pmdb_get_current_version());

    /* current-term of -1 means pmdb_prep_raft_entry_write_obj() is called in
     * apply context.  Otherwise, when called in write context, the object's
     * pending-term must be less than the current-term.
     */
    if (current_term != ID_ANY_64bit)
        NIOVA_ASSERT(obj->pmdb_obj_pending_term < current_term);

    obj->pmdb_obj_pending_term = current_term;

    pmdb_obj_crc_calc(obj);
}

static void
pmdb_prep_obj_write(struct raft_net_sm_write_supplements *ws,
                    const struct raft_net_client_user_id *rncui,
                    struct pmdb_object *obj, const int64_t term)
{
    NIOVA_ASSERT(ws && obj);

    pmdb_prep_raft_entry_write_obj(obj, term);

    PMDB_OBJ_DEBUG(LL_DEBUG, obj, "");

    raft_net_sm_write_supplement_add(
        ws, (void *)pmdb_get_rocksdb_column_family_handle(),
        NULL /* no callback needed yet */, PMDB_RNCUI_2_KEY(rncui),
        PMDB_ENTRY_KEY_LEN, (const char *)obj, sizeof(*obj));
}

static void
pmdb_prep_raft_entry_write(struct raft_net_client_request_handle *rncr,
                           struct pmdb_object *obj)
{
    NIOVA_ASSERT(rncr && obj);

    const struct pmdb_msg *pmdb_req =
        (const struct pmdb_msg *)rncr->rncr_request_or_commit_data;

    pmdb_object_net_init(obj, rncr->rncr_client_uuid, rncr->rncr_msg_id);

    raft_net_client_request_handle_set_write_raft_entry(rncr);

    // Mark that the object is pending a write in this leader's term.
    pmdb_prep_obj_write(&rncr->rncr_sm_write_supp, &pmdb_req->pmdbrm_user_id,
                        obj, rncr->rncr_current_term);

    PMDB_OBJ_DEBUG(LL_DEBUG, obj, "");
}

static void
pmdb_prep_sm_apply_write(struct raft_net_client_request_handle *rncr,
                         struct pmdb_object *obj)
{
    NIOVA_ASSERT(rncr && obj);

    const struct pmdb_msg *pmdb_req =
        (const struct pmdb_msg *)rncr->rncr_request_or_commit_data;

    // Increment the commit sequence by 1.
    obj->pmdb_obj_commit_seqno++;

    // Reset the pending term value with -1
    pmdb_prep_obj_write(&rncr->rncr_sm_write_supp, &pmdb_req->pmdbrm_user_id,
                        obj, ID_ANY_64bit);

    PMDB_OBJ_DEBUG(LL_DEBUG, obj, "");
}

static struct pmdb_cowr_sub_app *
pmdb_cowr_sub_app_construct(const struct pmdb_cowr_sub_app *in, void *arg)
{
    (void)arg;

    if (!in)
        return NULL;

    struct pmdb_cowr_sub_app *sa =
        niova_calloc_can_fail((size_t)1, sizeof(struct pmdb_cowr_sub_app));

    if (!sa)
        return NULL;

    raft_net_client_user_id_copy(&sa->pcwsa_rncui, &in->pcwsa_rncui);

    uuid_copy(sa->pcwsa_client_uuid, in->pcwsa_client_uuid);

    sa->pcwsa_current_term = in->pcwsa_current_term;

    return sa;
}

static int
pmdb_cowr_sub_app_destruct(struct pmdb_cowr_sub_app *destroy, void *arg)
{
    (void)arg;

    if (!destroy)
        return -EINVAL;

    niova_free(destroy);

    return 0;
}

static void
pmdb_cowr_sub_app_put(struct pmdb_cowr_sub_app *sa,
                      const char *caller_func, const int caller_lineno)
{
    SIMPLE_LOG_MSG(LL_DEBUG, "%s:%d", caller_func, caller_lineno);
    RT_PUT(pmdb_cowr_sub_app_tree, &pmdb_cowr_sub_apps, sa);
}

static void
pmdb_cowr_sub_app_release_all(void)
{
    struct pmdb_cowr_sub_app *sa =
        REF_TREE_MIN(pmdb_cowr_sub_app_tree, &pmdb_cowr_sub_apps,
                     pmdb_cowr_sub_app, pcwsa_rtentry);

    while (sa)
    {
        pmdb_cowr_sub_app_put(sa, __func__, __LINE__);
        pmdb_cowr_sub_app_put(sa, __func__, __LINE__);

        sa = REF_TREE_MIN(pmdb_cowr_sub_app_tree, &pmdb_cowr_sub_apps,
                          pmdb_cowr_sub_app, pcwsa_rtentry);
    }
    pmdb_cowr_tree_term = -1;
}


static struct pmdb_cowr_sub_app *
pmdb_cowr_sub_app_lookup(const struct raft_net_client_user_id *rncui,
                         const char *caller_func, const int caller_lineno)
{
    NIOVA_ASSERT(rncui);

    struct pmdb_cowr_sub_app *sa =
        RT_LOOKUP(pmdb_cowr_sub_app_tree, &pmdb_cowr_sub_apps,
                  (const struct pmdb_cowr_sub_app *)rncui);

    if (sa)
        SIMPLE_LOG_MSG(LL_DEBUG, "%s:%d", caller_func, caller_lineno);

    return sa;
}

static struct pmdb_cowr_sub_app *
pmdb_cowr_sub_app_add(const struct raft_net_client_user_id *rncui,
                      const uuid_t client_uuid, const int current_term,
                      int *ret_error,
                      const char *caller_func, const int caller_lineno)
{
    NIOVA_ASSERT(rncui);

    struct pmdb_cowr_sub_app cowr = {0};
    raft_net_client_user_id_copy(&cowr.pcwsa_rncui, rncui);
    uuid_copy(cowr.pcwsa_client_uuid, client_uuid);
    cowr.pcwsa_current_term = current_term;
    int error = 0;

    // If there are any stale entries in cowr RB tree, release them all.
    if (pmdb_cowr_tree_term != current_term)
        pmdb_cowr_sub_app_release_all();

    struct pmdb_cowr_sub_app *subapp = RT_GET_ADD(pmdb_cowr_sub_app_tree,
                                                  &pmdb_cowr_sub_apps, &cowr,
                                                  &error);

    if (!subapp)
    {
        LOG_MSG(LL_WARN, "Can not add RB entry pmdb_cowr_sub_app_add(): %s",
                strerror(-error));

        return NULL;
    }

    if (error) // The entry already existed
    {
        /*
         * -EALREADY indicates write request is already in coalesced buffer.
         * Convert the error to -EINPROGRESS as -EALREADY means write is
         * already committed in pmdb_sm_handler_client_write().
         */
        if (error == -EALREADY || error == -EEXIST)
        {
            PMDB_STR_DEBUG(LL_DEBUG, &subapp->pcwsa_rncui, "RNCUI already added");
            *ret_error = -EINPROGRESS;
            // If the different client is trying to use existing rncui.
            if (uuid_compare(subapp->pcwsa_client_uuid, client_uuid))
            {
                LOG_MSG(LL_DEBUG, "Different client trying out existing rncui");
                *ret_error = -EPERM;
            }
        }
        pmdb_cowr_sub_app_put(subapp, __func__, __LINE__);
        return NULL;
    }

    PMDB_STR_DEBUG(LL_DEBUG, &subapp->pcwsa_rncui, "RNCUI added successfully");
    NIOVA_ASSERT(pmdb_cowr_tree_term == -1 || pmdb_cowr_tree_term == current_term);

    if (pmdb_cowr_tree_term == -1)
        pmdb_cowr_tree_term = current_term;

    return subapp;
}

static struct pmdb_range_read_req *
pmdb_range_read_req_construct(const struct pmdb_range_read_req *in, void *arg)
{
    (void)arg;

    if (!in)
        return NULL;

    struct pmdb_range_read_req *rr =
        niova_calloc_can_fail((size_t)1, sizeof(struct pmdb_range_read_req));

    if (!rr)
        return NULL;

    rr->prrq_seq = in->prrq_seq;

    rr->prrq_term = in->prrq_term;
    rr->prrq_roptions = rocksdb_readoptions_create();
    rr->prrq_snap = rocksdb_create_snapshot(PmdbGetRocksDB());
    rocksdb_readoptions_set_snapshot(rr->prrq_roptions, rr->prrq_snap);

    // Get the timestamp for snapshot creation.
    niova_realtime_coarse_clock(&rr->prrq_snap_atime);
    CIRCLEQ_INSERT_TAIL(&prrq_queue, rr, prrq_lentry);

    return rr;
}

static int
pmdb_range_read_req_destruct(struct pmdb_range_read_req *destroy, void *arg)
{
    (void)arg;

    if (!destroy)
        return -EINVAL;

    //release snapshot
    rocksdb_readoptions_set_snapshot(destroy->prrq_roptions, NULL);
    rocksdb_readoptions_destroy(destroy->prrq_roptions);
    rocksdb_release_snapshot(PmdbGetRocksDB(), destroy->prrq_snap);

    // Remove the entry from request list as well
    CIRCLEQ_REMOVE(&prrq_queue, destroy, prrq_lentry);

    niova_free(destroy);

    return 0;
}

static void
pmdb_range_read_req_put(struct pmdb_range_read_req *rr,
                        const char *caller_func, const int caller_lineno)
{
    SIMPLE_LOG_MSG(LL_DEBUG, "%s:%d", caller_func, caller_lineno);
    RT_PUT(pmdb_range_read_req_tree, &pmdb_range_read_req, rr);
}

static void
pmdb_range_read_release_old_snapshots(void)
{
    struct pmdb_range_read_req *rr, *tmp_rr;
    struct timespec now;
    niova_realtime_coarse_clock(&now);

    CIRCLEQ_FOREACH_SAFE(rr, &prrq_queue, prrq_lentry, tmp_rr)
    {
        /* If snapshot was open for more than 60secs, release the snapshot */
        if ((now.tv_sec - rr->prrq_snap_atime.tv_sec) >=
             PMDB_SNAPSHOT_MAX_OPEN_TIME_SEC)
        {
             pmdb_range_read_req_put(rr, __func__, __LINE__);
        }
        else
            // List sorted with time.
            break;
    }
}

static void
pmdb_range_read_req_release_all(void)
{
    struct pmdb_range_read_req *rr =
        REF_TREE_MIN(pmdb_range_read_req_tree, &pmdb_range_read_req,
                     pmdb_range_read_req, prrq_rtentry);

    while (rr)
    {
        pmdb_range_read_req_put(rr, __func__, __LINE__);

        rr = REF_TREE_MIN(pmdb_range_read_req_tree, &pmdb_range_read_req,
                          pmdb_range_read_req, prrq_rtentry);
    }
    pmdb_range_read_tree_term = -1;
}

static struct pmdb_range_read_req *
pmdb_range_read_req_lookup(const uint64_t seq_number,
                           const char *caller_func, const int caller_lineno)
{
    struct pmdb_range_read_req *rr =
        RT_LOOKUP(pmdb_range_read_req_tree, &pmdb_range_read_req,
                  (const struct pmdb_range_read_req *)&seq_number);

    if (rr)
    {
        SIMPLE_LOG_MSG(LL_DEBUG, "%s:%d", caller_func, caller_lineno);
        /*
         * As snapshot is being reused, move it to prrq_queue tail and change
         * its access time.
         */
        niova_realtime_coarse_clock(&rr->prrq_snap_atime);
        CIRCLEQ_REMOVE(&prrq_queue, rr, prrq_lentry);
        CIRCLEQ_INSERT_TAIL(&prrq_queue, rr, prrq_lentry);
    }

    return rr;
}

static struct pmdb_range_read_req *
pmdb_range_read_req_add(const uint64_t seq_number,
                        const int64_t current_term,
                        const char *caller_func, const int caller_lineno)
{
    // If there are any stale entries in range read req RB tree, release them all.
    if (pmdb_range_read_tree_term != current_term)
        pmdb_range_read_req_release_all();

    if (pmdb_range_read_tree_term == -1)
        pmdb_range_read_tree_term = current_term;

    NIOVA_ASSERT(pmdb_range_read_tree_term == current_term);

    struct pmdb_range_read_req prrq = {0};
    prrq.prrq_seq = seq_number;
    prrq.prrq_term = pmdb_range_read_tree_term;

    int error = 0;

    prrq.prrq_snap = NULL;

    struct pmdb_range_read_req *rr_req = RT_GET_ADD(pmdb_range_read_req_tree,
                                                    &pmdb_range_read_req, &prrq,
                                                    &error);

    if (!rr_req)
    {
        LOG_MSG(LL_WARN, "Can not add RB entry pmdb_range_read_req_add(): %s",
                strerror(-error));

        return NULL;
    }

    if (error) // The entry already existed
    {
        pmdb_range_read_req_put(rr_req, __func__, __LINE__);
        SIMPLE_LOG_MSG(LL_WARN,
                       "Snapshot for sequence number (%lu) already exists: %p",
                       rr_req->prrq_seq,
                       rr_req->prrq_snap);
        return rr_req;
    }

    SIMPLE_LOG_MSG(LL_WARN, "Snapshot for sequence number (%lu) added successfully",
                   rr_req->prrq_seq);

    return rr_req;
}

/**
 * pmdb_sm_handler_client_write - lookup the object and ensure that the
 *    requested write sequence number is consistent with the pmdb-object.
 *
 * Note:  this function is only called by the raft leader, or a raft instance
 *    which believes its a viable leader.  In most cases, the ensuing write
 *    of the pmdb_object into the pumiceDB column family (where the pmdb_object
 *    has set pmdb_obj_pending_term to block out other writes) will only occur
 *    on this leader.  It will not occur on the followers!  The followers will
 *    eventually receive the pmdb_msg payload but they will not execute
 *    the intermediate step of marking the object to prevent new writes.  At
 *    commit time, each follower will eventually call
 *    pmdb_sm_handler_pmdb_sm_apply() which places the object into the
 *    pumiceDB column family with a clear pmdb_obj_pending_term value.
 * RETURN:  Returning without an error and with rncr_write_raft_entry=false
 *    will cause an immediate reply to the client.  Returning any non-zero
 *    value causes the request to terminate immediately without any reply being
 *    issued.
 */
static int
pmdb_sm_handler_client_write(struct raft_net_client_request_handle *rncr)
{
    PMDB_ARG_CHECK(RAFT_NET_CLIENT_REQ_TYPE_WRITE, rncr);

    const struct pmdb_msg *pmdb_req =
        (const struct pmdb_msg *)rncr->rncr_request_or_commit_data;

    struct pmdb_object obj = {0};
    bool new_object = false;
    int64_t prev_pending_term = -1;

    int rc = pmdb_object_lookup(&pmdb_req->pmdbrm_user_id, &obj,
                                rncr->rncr_current_term);
    if (rc)
    {
        if (rc == -ENOENT)
        {
            pmdb_object_init(&obj, pmdb_get_current_version(),
                             &pmdb_req->pmdbrm_user_id);
            rc = 0;
            new_object = true;
        }
        else
        {
            PMDB_STR_DEBUG(LL_NOTIFY, &pmdb_req->pmdbrm_user_id,
                           "pmdb_object_lookup(): %s", strerror(-rc));

            /* This appears to be a system error.  Mark it and reply to the
             * client.
             */
            raft_client_net_request_handle_error_set(rncr, rc, 0, rc);

            return 0;
        }
    }
    else
    {
        PMDB_OBJ_DEBUG(LL_NOTIFY, &obj, "obj exists");
    }

    /* Check if the request was already committed and applied.  A commit-seqno
     * of ID_ANY_64bit means the object has previously attempted a write but
     * that write did not yet (or ever) commit.
     */
    if (pmdb_req->pmdbrm_write_seqno <= obj.pmdb_obj_commit_seqno &&
        obj.pmdb_obj_commit_seqno != ID_ANY_64bit)
    {
        raft_client_net_request_handle_error_set(rncr, -EALREADY, 0, 0);
    }
    else if (pmdb_req->pmdbrm_write_seqno == (obj.pmdb_obj_commit_seqno + 1))
    {
        /* Check if request has already been placed into the log but not yet
         * applied.  Here, the client's request has been accepted but not
         * yet completed and the client has retried the request.
         */
        prev_pending_term = obj.pmdb_obj_pending_term;

        /* -EINPROGRESS is treated as 'system error' at this time and this
         * error does not reach the client's application layer.  The client
         * will retry the operation until it succeeds (due to the condition
         * above) or times out.
         */
        if (obj.pmdb_obj_pending_term == rncr->rncr_current_term)
        {
            raft_client_net_request_handle_error_set(rncr, -EINPROGRESS,
                                                     -EINPROGRESS, 0);
        }
        else // Check if rncui is already part of coalesced_wr_tree

        {
            int error = 0;
            struct pmdb_cowr_sub_app *cowr_sa =
                pmdb_cowr_sub_app_add(&pmdb_req->pmdbrm_user_id,
                                      rncr->rncr_client_uuid,
                                      rncr->rncr_current_term,
                                      &error, __func__,
                                      __LINE__);
            if (!cowr_sa)
                raft_client_net_request_handle_error_set(
                    rncr, error, error, 0);

            else // Request sequence test passes, will enter the raft log.
                pmdb_prep_raft_entry_write(rncr, &obj);
        }
    }
    else // Request sequence is too far ahead
    {
        rc = -EBADE;
        raft_client_net_request_handle_error_set(rncr, rc, 0, 0);
    }

    // Stash the obj metadata into the reply
    struct pmdb_msg *pmdb_reply = RAFT_NET_MAP_RPC(pmdb_msg, rncr->rncr_reply);
    pmdb_obj_to_reply(&obj, pmdb_reply, rncr->rncr_current_term, rc);

    PMDB_OBJ_DEBUG((rncr->rncr_op_error == -EBADE ? LL_NOTIFY : LL_DEBUG),
                   &obj, "op-err=%s new-object=%s (ppt=%ld)",
                   strerror(-rncr->rncr_op_error), new_object ? "yes" : "no",
                   prev_pending_term);

    return 0;
}

static int
pmdb_sm_handler_client_read(struct raft_net_client_request_handle *rncr)
{
    PMDB_ARG_CHECK(RAFT_NET_CLIENT_REQ_TYPE_READ, rncr);

    const struct raft_client_rpc_msg *req = rncr->rncr_request;
    const struct pmdb_msg *pmdb_req =
        (const struct pmdb_msg *)req->rcrm_data;

    struct raft_client_rpc_msg *reply = rncr->rncr_reply;
    struct pmdb_msg *pmdb_reply = (struct pmdb_msg *)reply->rcrm_data;

    NIOVA_ASSERT(pmdb_req->pmdbrm_data_size <= PMDB_MAX_APP_RPC_PAYLOAD_SIZE);

    const size_t max_reply_size =
        rncr->rncr_reply_data_max_size - PMDB_RESERVED_RPC_PAYLOAD_SIZE_UDP;

    // Lookup the 'root' object
    struct pmdb_object obj = {0};
    ssize_t rrc = pmdb_object_lookup(&pmdb_req->pmdbrm_user_id, &obj,
                                    rncr->rncr_current_term);


    if (pmdb_rncui_is_read_any(&pmdb_req->pmdbrm_user_id))
    {
        LOG_MSG(LL_DEBUG, "rncui is read any");
    }

    if (!rrc || pmdb_rncui_is_read_any(&pmdb_req->pmdbrm_user_id))   // Ok.  Continue to read operation
    {
        // FIXME Get the current term value here.
        if (rncr->rncr_current_term != pmdb_current_term)
            pmdb_current_term = rncr->rncr_current_term;

        // If there are stale range read snapshot, destroy those.
        rrc = pmdbApi->pmdb_read(&pmdb_req->pmdbrm_user_id,
                                 pmdb_req->pmdbrm_data,
                                 pmdb_req->pmdbrm_data_size,
                                 pmdb_reply->pmdbrm_data, max_reply_size,
                                 pmdb_user_data);
    }
    //XXX fault injection needed
    if (rrc < 0)
    {
        pmdb_reply->pmdbrm_data_size = 0;
        raft_client_net_request_handle_error_set(rncr, rrc, 0, rrc);

        DBG_RAFT_CLIENT_RPC(LL_NOTIFY, req,
                            "pmdbApi::read(): %s", strerror(rrc));
    }
    else if (rrc > (ssize_t)max_reply_size)
    {
        raft_client_net_request_handle_error_set(rncr, -E2BIG, 0, -E2BIG);
        pmdb_reply->pmdbrm_data_size = (uint32_t)rrc;

        DBG_RAFT_CLIENT_RPC(LL_NOTIFY, req,
                            "pmdbApi::read(): reply too large (%zd)", rrc);
    }
    else
    {
        // Add the reply size to the RPC reply
        reply->rcrm_data_size += (uint32_t)rrc;

        pmdb_reply->pmdbrm_data_size = (uint32_t)rrc;

        DBG_RAFT_CLIENT_RPC(LL_DEBUG, req,
                            "pmdbApi::read(): reply-size=%zd", rrc);
    }

    pmdb_obj_to_reply(&obj, pmdb_reply, rncr->rncr_current_term,
                      rncr->rncr_op_error);

    return 0;
}

static void
pmdb_reply_init(const struct pmdb_msg *req, struct pmdb_msg *reply)
{
    NIOVA_ASSERT(req && reply);

    reply->pmdbrm_data_size = 0;
    reply->pmdbrm_op = req->pmdbrm_op;

    raft_net_client_user_id_copy(&reply->pmdbrm_user_id, &req->pmdbrm_user_id);
}

/**
 * pmdb_sm_handler_client_rw_op - interprets and executes the command provided
 *    in the raft net client request.  Note that this function must set
 *    rncr_type so that the caller, which does not have the ability to
 *    interpret the request, can be informed of the request type.
 */
static int
pmdb_sm_handler_client_rw_op(struct raft_net_client_request_handle *rncr)
{
    NIOVA_ASSERT(rncr && rncr->rncr_type == RAFT_NET_CLIENT_REQ_TYPE_NONE &&
                 rncr->rncr_request && rncr->rncr_reply &&
                 rncr->rncr_request_or_commit_data_size >=
                 sizeof(struct pmdb_msg));

    const struct pmdb_msg *pmdb_req =
        (const struct pmdb_msg *)rncr->rncr_request_or_commit_data;

    const enum PmdbOpType op = pmdb_req->pmdbrm_op;

    DBG_RAFT_CLIENT_RPC(LL_DEBUG, rncr->rncr_request, "op=%u", op);

    switch (op)
    {
    case pmdb_op_noop:
        return 0; // noop should be harmless

    case pmdb_op_read:
        rncr->rncr_type = RAFT_NET_CLIENT_REQ_TYPE_READ;
        return pmdb_sm_handler_client_read(rncr);

    case pmdb_op_write:
        rncr->rncr_type = RAFT_NET_CLIENT_REQ_TYPE_WRITE;
        return pmdb_sm_handler_client_write(rncr);

    case pmdb_op_lookup: // type of "read" which does not enter the app API
        rncr->rncr_type = RAFT_NET_CLIENT_REQ_TYPE_READ;
        return pmdb_sm_handler_client_lookup(rncr);

    default:
        break;
    }
    // Check if there are any stale or really old snapshot in the range read
    // tree and release them.
    pmdb_range_read_release_old_snapshots();

    return -EOPNOTSUPP;
}

/**
 * pmdb_init_net_client_request_from_obj - prepares the rncr for a possible
 *   reply to a client.
 */
static raft_server_sm_apply_cb_t
pmdb_init_net_client_request_from_obj(
    struct raft_net_client_request_handle *rncr,
    const struct pmdb_object *pmdb_obj)
{
    NIOVA_ASSERT(rncr && pmdb_obj);

    raft_net_client_request_handle_set_reply_info(
        rncr, pmdb_obj->pmdb_obj_client_uuid, pmdb_obj->pmdb_obj_msg_id);
}

static raft_server_sm_apply_cb_t
pmdb_sm_handler_pmdb_sm_apply_remove_range_read_tree_item(
    struct raft_net_client_request_handle *rncr)
{
    NIOVA_ASSERT(rncr);

    if (!rncr->rncr_is_leader)
    {
        /*
         * remove any stale range read snapshot entries from the tree
         */
        pmdb_range_read_req_release_all();
    }
    return;
}

static raft_server_sm_apply_cb_t
pmdb_sm_handler_pmdb_sm_apply_remove_coalesce_tree_item(
    const struct pmdb_msg *pmdb_req,
    struct raft_net_client_request_handle *rncr)
{
    NIOVA_ASSERT(pmdb_req && rncr);

    if (!rncr->rncr_is_leader)
    {
        /* Ensure the tree is empty.  If this peer was previously a leader
         * remove any / all stale entries.
         */
        pmdb_cowr_sub_app_release_all();
        return;
    }

    NIOVA_ASSERT(pmdb_cowr_tree_term == -1 || pmdb_cowr_tree_term == rncr->rncr_current_term);

    // Else 'leader'
    /* We use an RB_TREE lookup here since the pointer cannot easily be
     * stored elsewhere.  (ie the rncr presented here is not the one used
     * in 'write').
     */
    struct pmdb_cowr_sub_app *cowr_sa =
        pmdb_cowr_sub_app_lookup(&pmdb_req->pmdbrm_user_id, __func__,
                                 __LINE__);

    if (cowr_sa) // release ref on the rncui from coalesced write RB tree
    {
        const struct raft_net_client_user_id *rncui =
            &pmdb_req->pmdbrm_user_id;

        // Guarantee that the cowr_sa affiliation
        if (uuid_compare(cowr_sa->pcwsa_client_uuid,
                         rncr->rncr_client_uuid) ||
            raft_net_client_user_id_cmp(&cowr_sa->pcwsa_rncui, rncui) ||
            cowr_sa->pcwsa_current_term != rncr->rncr_current_term)
        {
            // Print some details to the log before aborting
            DECLARE_AND_INIT_UUID_STR(cowr_uuid,
                                      cowr_sa->pcwsa_client_uuid);
            DECLARE_AND_INIT_UUID_STR(client_uuid, rncr->rncr_client_uuid);

            char cowr_rncui_str[129];
            char rncr_rncui_str[129];

            raft_net_client_user_id_to_string(&cowr_sa->pcwsa_rncui,
                                              cowr_rncui_str, 129);
            raft_net_client_user_id_to_string(rncui, rncr_rncui_str, 129);

            FATAL_IF(
                1, "unmatching cowr client / rncr client (%s, %s),"
                " or cowr rncui / rncr rncui (%s, %s),"
                " or cowr_sa term: %ld/ rncr term: %ld",
                cowr_uuid, client_uuid, cowr_rncui_str, rncr_rncui_str,
                cowr_sa->pcwsa_current_term, rncr->rncr_current_term);
        }

        pmdb_cowr_sub_app_put(cowr_sa, __func__, __LINE__);
        pmdb_cowr_sub_app_put(cowr_sa, __func__, __LINE__);
    }
}

/**
 * pmdb_sm_handler_pmdb_sm_apply - ri_server_sm_request apply cb for pumiceDB.
 *   This function has 2 primary roles:  1) updating (if leader), or creating
 *   (if follower), the pmdb_object for this request.  2) calling into the
 *   pmdb app layer to obtain any KVs that it would like to have written.
 *   The underlying raft layer, via raft_server_state_machine_apply(), is
 *   reponsible for writing these KVs into rocksDB through the function,
 *   raft_server_sm_apply_opt().
 */
static raft_server_sm_apply_cb_int_t
pmdb_sm_handler_pmdb_sm_apply(const struct pmdb_msg *pmdb_req,
                              struct raft_net_client_request_handle *rncr)
{
    if (!pmdb_req || !rncr)
        return -EINVAL;

    const struct raft_net_client_user_id *rncui = &pmdb_req->pmdbrm_user_id;

    struct pmdb_object obj = {0};

    int rc = pmdb_object_lookup(rncui, &obj, rncr->rncr_current_term);
    if (rc)
    {
        PMDB_STR_DEBUG(((rc == -ENOENT) ? LL_DEBUG : LL_NOTIFY), rncui,
                       "pmdb_object_lookup(): %s", strerror(-rc));

        /* Since the KV is being rewritten, replace the errors with -ESTALE
         * only for leader (as pmdb object was written only on leader as marker in
         * the write phase. For followers it would fail with ENOENT)
         * so that upper layer will not attempt to issue a reply.
         */
        if (rncr->rncr_is_leader)
            rc = -ESTALE;

        /* Initialize the object as best we can given that reply information
         * is not present since this raft instance did not accept the initial
         * write.
         */
        pmdb_object_init(&obj, pmdb_get_current_version(),
                         &pmdb_req->pmdbrm_user_id);
    }

    pmdb_init_net_client_request_from_obj(rncr, &obj);

    /* The object receiving the apply must have its pending_term value reset.
     * pmdb_prep_sm_apply_write() will cause a KV to be placed into the write
     * supplement.
     */
    pmdb_prep_sm_apply_write(rncr, &obj);

    struct raft_net_sm_write_supplements *ws = &rncr->rncr_sm_write_supp;
    struct pmdb_apply_handle pah = {.pah_rncui = rncui, .pah_ws = ws};

    // Call into the application so it may emplace its own KVs.
    int apply_rc =
        pmdbApi->pmdb_apply(rncui, pmdb_req->pmdbrm_data,
                            pmdb_req->pmdbrm_data_size, (void *)&pah,
                            pmdb_user_data);

    // rc of 0 means the client will get a reply and removal of coalesced
    // tree item only leader should send the reply back to client.
    if (!rc)
    {
        if (rncr->rncr_is_leader)
        {
            struct pmdb_msg *pmdb_reply =
                RAFT_NET_MAP_RPC(pmdb_msg, rncr->rncr_reply);

            // Pass in ID_ANY_64bit since this is a reply.
            pmdb_obj_to_reply(&obj, pmdb_reply, ID_ANY_64bit, apply_rc);
        }
        pmdb_sm_handler_pmdb_sm_apply_remove_coalesce_tree_item(pmdb_req, rncr);
        pmdb_sm_handler_pmdb_sm_apply_remove_range_read_tree_item(rncr);
    }


    return rc;
}

static int
pmdb_sm_handler_pmdb_req_check(const struct pmdb_msg *pmdb_req)
{
    if (pmdb_req->pmdbrm_data_size > PMDB_MAX_APP_RPC_PAYLOAD_SIZE)
        return -EINVAL;

    return 0;
}

static bool
pmdb_is_read_op(struct raft_net_client_request_handle *rncr)
{
    const struct pmdb_msg *pmdb_req =
        (const struct pmdb_msg *)rncr->rncr_request_or_commit_data;

    const enum PmdbOpType op = pmdb_req->pmdbrm_op;

    return op == pmdb_op_read ? true : false;
}

static int
pmdb_sm_handler(struct raft_net_client_request_handle *rncr)
{
    if (!rncr || !rncr->rncr_request_or_commit_data ||
        raft_net_client_request_handle_writes_raft_entry(rncr))
        return -EINVAL;

    else if (rncr->rncr_request_or_commit_data_size < sizeof(struct pmdb_msg))
        return -EBADMSG;

    const struct pmdb_msg *pmdb_req =
        (const struct pmdb_msg *)rncr->rncr_request_or_commit_data;

    if (rncr->rncr_request) // otherwise, this is an apply operation
        DBG_RAFT_CLIENT_RPC(LL_DEBUG, rncr->rncr_request, "");

    if (pmdb_net_calc_rpc_msg_size(pmdb_req) !=
        rncr->rncr_request_or_commit_data_size)
        return -EMSGSIZE;

    /* Mapping of the reply buffer should not fail but it's ok if a reply
     * is not issued.
     */
    struct pmdb_msg *pmdb_reply =
        (struct pmdb_msg *)
        raft_net_client_request_handle_reply_data_map(
            rncr, sizeof(struct pmdb_msg));

    if (pmdb_reply)
        pmdb_reply_init(pmdb_req, pmdb_reply);

    int rc = 0;

    switch (rncr->rncr_type)
    {
    case RAFT_NET_CLIENT_REQ_TYPE_READ:  // fall through
    case RAFT_NET_CLIENT_REQ_TYPE_WRITE:
        rncr->rncr_type = RAFT_NET_CLIENT_REQ_TYPE_NONE; // fall through

    case RAFT_NET_CLIENT_REQ_TYPE_NONE:
    {
        if (rncr->rncr_reply_data_max_size < sizeof(struct pmdb_msg))
            return -ENOSPC;

        rc = pmdb_sm_handler_pmdb_req_check(pmdb_req);
        if (rc)
        {
            raft_client_net_request_handle_error_set(rncr, rc, 0, rc);

            // There's a problem with the application RPC request
            DBG_RAFT_CLIENT_RPC(LL_NOTIFY, rncr->rncr_request,
                                "pmdb_sm_handler_pmdb_req_check(): %s",
                                strerror(-rc));
            return 0;
        }

        return pmdb_sm_handler_client_rw_op(rncr);
    }

    case RAFT_NET_CLIENT_REQ_TYPE_COMMIT:
        return pmdb_sm_handler_pmdb_sm_apply(pmdb_req, rncr);

    default:
        break;
    }

    return -EOPNOTSUPP;
}

static int
pmdb_handle_verify(const struct raft_net_client_user_id *app_id,
                   const struct pmdb_apply_handle *pah)
{
    return (!app_id || !pah || !pah->pah_rncui || !pah->pah_ws ||
            app_id != pah->pah_rncui ||
            raft_net_client_user_id_cmp(app_id, pah->pah_rncui)) ? -EINVAL : 0;
}

static void
pmdb_ref_tree_release_all(void)
{
    pmdb_cowr_sub_app_release_all();
    pmdb_range_read_req_release_all();
}

void
PmdbPutRoptionsWithSnapshot(const uint64_t seq_number)
{
    struct pmdb_range_read_req *prrq;

    prrq = pmdb_range_read_req_lookup(seq_number, __func__, __LINE__);
    // One put is for lookup above and another put is the actual reference drop.
    pmdb_range_read_req_put(prrq, __func__, __LINE__);
    pmdb_range_read_req_put(prrq, __func__, __LINE__);
}

rocksdb_readoptions_t *
PmdbGetRoptionsWithSnapshot(const uint64_t seq_number,
                            uint64_t *ret_seq)
{
    struct pmdb_range_read_req *prrq = NULL;


    // Check if snapshot with the given seq_number is already created.
    if (seq_number >= 0)
        prrq = pmdb_range_read_req_lookup(seq_number, __func__, __LINE__);

    if (!prrq)
    {
        // Get the latest sequence number and create snapshot against it.
        uint64_t new_seq = rocksdb_get_latest_sequence_number(PmdbGetRocksDB());
        prrq = pmdb_range_read_req_add(new_seq, pmdb_current_term, __func__,
                                       __LINE__);
    }

    // Return the sequence numner if the new snapshot needs to be created as
    // original snapshot was destroyed.
    *ret_seq = prrq->prrq_seq;

    return prrq->prrq_roptions;
}

/**
 * PmdbWriteKV - to be called by the pumice-enabled application in 'apply'
 *    context only.  This call is used by the application to stage KVs for
 *    writing into rocksDB.  KVs added within a single instance of the 'apply'
 *    callback are atomically written to rocksDB.
 * @app_id:  identifier of the application instance
 * @pmdb_handle:  the handle which was provided from pumice_db to the apply
 *    callback.
 * @key:  name of the key
 * @key_len:  length of the key
 * @value:  value contents
 * @value_len:  length of value contents
 * @comp_cb:  optional callback which is issued following the rocksDB write
 *    operation.
 * @app_handle:  a handle pointer which belongs to the application.  This same
 *    pointer is returned via comp_cb().  Note, that at this time, PMDB assumes
 *    this handle is a pointer to a column family.
 */
int
PmdbWriteKV(const struct raft_net_client_user_id *app_id, void *pmdb_handle,
            const char *key, size_t key_len, const char *value,
            size_t value_len, void (*comp_cb)(void *), void *app_handle)
{
    struct pmdb_apply_handle *pah = (struct pmdb_apply_handle *)pmdb_handle;

    if (!key || !key_len || pmdb_handle_verify(app_id, pah))
        return -EINVAL;

    NIOVA_ASSERT(pah);

    return raft_net_sm_write_supplement_add(pah->pah_ws, app_handle, comp_cb,
                                            key, key_len, value, value_len);
}

/**
 * PmdbExec - blocking API call used by a pumice-enabled application which
 *    starts the underlying raft process and waits for incoming requests.
 * @raft_uuid_str:  UUID of raft
 * @raft_instance_uuid_str:  UUID of this specific raft peer
 * @pmdb_api:  Function callbacks for read and apply.
 */
static int
_PmdbExec(const char *raft_uuid_str, const char *raft_instance_uuid_str,
         const struct PmdbAPI *pmdb_api, const char *cf_names[],
         int num_cf_names, bool use_synchronous_writes,
         bool use_coalesced_writes)
{
    pmdbApi = pmdb_api;

    if (!raft_uuid_str || !raft_instance_uuid_str || !pmdb_api ||
        !pmdb_api->pmdb_apply || !pmdb_api->pmdb_read)
        return -EINVAL;

    REF_TREE_INIT(&pmdb_cowr_sub_apps, pmdb_cowr_sub_app_construct,
                  pmdb_cowr_sub_app_destruct, NULL);

    REF_TREE_INIT(&pmdb_range_read_req, pmdb_range_read_req_construct,
                  pmdb_range_read_req_destruct, NULL);

    CIRCLEQ_INIT(&prrq_queue);

    int rc = raft_server_rocksdb_add_cf_name(
        &pmdbCFT, PMDB_COLUMN_FAMILY_NAME,
        strnlen(PMDB_COLUMN_FAMILY_NAME, RAFT_ROCKSDB_MAX_CF_NAME_LEN));

    FATAL_IF((rc), "raft_server_rocksdb_add_cf_name() %s", strerror(-rc));

    for (int i = 0; i < num_cf_names; i++)
    {
        rc = raft_server_rocksdb_add_cf_name(
            &pmdbCFT, cf_names[i],
            strnlen(cf_names[i], RAFT_ROCKSDB_MAX_CF_NAME_LEN));
        if (rc)
            return rc;
    }

    enum raft_instance_options opts =
        (RAFT_INSTANCE_OPTIONS_AUTO_CHECKPOINT |
         (use_synchronous_writes ? RAFT_INSTANCE_OPTIONS_SYNC_WRITES : 0) |
         (use_coalesced_writes ? RAFT_INSTANCE_OPTIONS_COALESCED_WRITES: 0));

    rc = raft_server_instance_run(raft_uuid_str, raft_instance_uuid_str,
                                  pmdb_sm_handler,
<<<<<<< HEAD
                                  pmdb_cowr_sub_app_release_all,
                                  pmdb_is_read_op,
=======
                                  pmdb_ref_tree_release_all,
>>>>>>> 1dd75e7a
                                  RAFT_INSTANCE_STORE_ROCKSDB_PERSISTENT_APP,
                                  opts, &pmdbCFT);

    raft_server_rocksdb_release_cf_table(&pmdbCFT);

    return rc;
}

int
PmdbExec(const char *raft_uuid_str, const char *raft_instance_uuid_str,
         const struct PmdbAPI *pmdb_api, const char *cf_names[],
         int num_cf_names, bool use_synchronous_writes,
         bool use_coalesced_writes,
         void *user_data)
{
    pmdb_user_data = user_data;
    return _PmdbExec(raft_uuid_str, raft_instance_uuid_str, pmdb_api, cf_names,
                     num_cf_names, use_synchronous_writes,
                     use_coalesced_writes);
}

/**
 * PmdbClose - called from application context to shutdown the pumicedb exec
 *   thread.
 */
int
PmdbClose(void)
{
    return raft_net_instance_shutdown(raft_net_get_instance());
}

rocksdb_t *
PmdbGetRocksDB(void)
{
    return pmdb_get_rocksdb_instance();
}

const char *
PmdbRncui2Key(const struct raft_net_client_user_id *rncui)
{
	return (const char *)&(rncui)->rncui_key.v0;
}

size_t
PmdbEntryKeyLen(void)
{
	return sizeof(struct raft_net_client_user_key_v0);
}<|MERGE_RESOLUTION|>--- conflicted
+++ resolved
@@ -1441,12 +1441,8 @@
 
     rc = raft_server_instance_run(raft_uuid_str, raft_instance_uuid_str,
                                   pmdb_sm_handler,
-<<<<<<< HEAD
-                                  pmdb_cowr_sub_app_release_all,
+                                  pmdb_ref_tree_release_all,
                                   pmdb_is_read_op,
-=======
-                                  pmdb_ref_tree_release_all,
->>>>>>> 1dd75e7a
                                   RAFT_INSTANCE_STORE_ROCKSDB_PERSISTENT_APP,
                                   opts, &pmdbCFT);
 
