/* Copyright (C) NIOVA Systems, Inc - All Rights Reserved
 * Unauthorized copying of this file, via any medium is strictly prohibited
 * Proprietary and confidential
 * Written by Paul Nowoczynski <pauln@niova.io> 2020
 */

#include <sys/types.h>
#include <sys/stat.h>
#include <unistd.h>
#include <fcntl.h>
#include <sys/timerfd.h>
#include <linux/limits.h>

#include "alloc.h"
#include "crc32.h"
#include "ctl_svc.h"
#include "epoll_mgr.h"
#include "fault_inject.h"
#include "io.h"
#include "log.h"
#include "net_ctl.h"
#include "raft.h"
#include "raft_net.h"
#include "random.h"
#include "registry.h"
#include "util_thread.h"

LREG_ROOT_ENTRY_GENERATE(raft_root_entry, LREG_USER_TYPE_RAFT);

enum raft_write_entry_opts
{
    RAFT_WR_ENTRY_OPT_NONE                 = 0,
    RAFT_WR_ENTRY_OPT_LEADER_CHANGE_MARKER = 1,
    RAFT_WR_ENTRY_OPT_LOG_HEADER           = 2,
    RAFT_WR_ENTRY_OPT_FOLLOWER_WRITE       = 3,
    RAFT_WR_ENTRY_OPT_ANY                  = 255,
};

REGISTRY_ENTRY_FILE_GENERATE;

static const char *
raft_server_may_accept_client_request_reason(const struct raft_instance *ri);

static raft_peer_t
raft_server_instance_self_idx(const struct raft_instance *ri)
{
    NIOVA_ASSERT(ri && ri->ri_csn_this_peer);

    return raft_peer_2_idx(ri, ri->ri_csn_this_peer->csn_uuid);
}

static const char *
raft_follower_reason_2_str(enum raft_follower_reasons reason)
{
    switch (reason)
    {
    case RAFT_BFRSN_NONE:
        return "none";
    case RAFT_BFRSN_VOTED_FOR_PEER:
        return "voted-for-peer";
    case RAFT_BFRSN_STALE_TERM_WHILE_CANDIDATE:
        return "lost-election";
    case RAFT_BFRSN_STALE_TERM_WHILE_LEADER:
        return "stale-leader";
    case RAFT_BFRSN_LEADER_ALREADY_PRESENT:
        return "leader-already-present";
    default:
        break;
    }

    return NULL;
}

enum raft_instance_lreg_entry_values
{
    RAFT_LREG_RAFT_UUID,          // string
    RAFT_LREG_PEER_UUID,          // string
    RAFT_LREG_VOTED_FOR_UUID,     // string
    RAFT_LREG_LEADER_UUID,        // string
    RAFT_LREG_PEER_STATE,         // string
    RAFT_LREG_FOLLOWER_REASON,    // string
    RAFT_LREG_CLIENT_REQUESTS,    // string
    RAFT_LREG_TERM,               // int64
    RAFT_LREG_COMMIT_IDX,         // int64
    RAFT_LREG_LAST_APPLIED,       // int64
    RAFT_LREG_LAST_APPLIED_CCRC,  // int64
    RAFT_LREG_NEWEST_ENTRY_IDX,   // int64
    RAFT_LREG_NEWEST_ENTRY_TERM,  // int64
    RAFT_LREG_NEWEST_ENTRY_SIZE,  // uint32
    RAFT_LREG_NEWEST_ENTRY_CRC,   // uint32
    RAFT_LREG_HIST_DEV_READ_LAT,  // hist object
    RAFT_LREG_HIST_DEV_WRITE_LAT, // hist object
    RAFT_LREG_FOLLOWER_VSTATS,    // varray - last follower node
    RAFT_LREG_HIST_COMMIT_LAT,    // hist object
    RAFT_LREG_HIST_READ_LAT,      // hist object
    RAFT_LREG_MAX,
    RAFT_LREG_MAX_FOLLOWER = RAFT_LREG_FOLLOWER_VSTATS,
};

static util_thread_ctx_reg_int_t
raft_instance_lreg_peer_vstats_cb(enum lreg_node_cb_ops op,
                                  struct lreg_node *lrn,
                                  struct lreg_value *lv);

static util_thread_ctx_reg_int_t
raft_instance_lreg_multi_facet_cb(enum lreg_node_cb_ops op,
                                  struct raft_instance *ri,
                                  struct lreg_value *lv)
{
    if (!lv || !ri)
        return -EINVAL;

    else if (lv->lrv_value_idx_in >= RAFT_LREG_MAX)
        return -ERANGE;

    int rc = 0;
#if 0
    bool tmp_bool = false;
#endif

    switch (op)
    {
    case LREG_NODE_CB_OP_GET_NODE_INFO: // fall through
    case LREG_NODE_CB_OP_INSTALL_NODE:  // fall through
    case LREG_NODE_CB_OP_DESTROY_NODE:
        rc = -EOPNOTSUPP;
        break;

    case LREG_NODE_CB_OP_READ_VAL:
        switch (lv->lrv_value_idx_in)
        {
        case RAFT_LREG_RAFT_UUID:
            lreg_value_fill_string(lv, "raft-uuid", ri->ri_raft_uuid_str);
            break;
        case RAFT_LREG_PEER_UUID:
            lreg_value_fill_string(lv, "peer-uuid", ri->ri_this_peer_uuid_str);
            break;
        case RAFT_LREG_VOTED_FOR_UUID:
            lreg_value_fill_string_uuid(lv, "voted-for-uuid",
                                        ri->ri_log_hdr.rlh_voted_for);
            break;
        case RAFT_LREG_LEADER_UUID:
            if (ri->ri_csn_leader)
                lreg_value_fill_string_uuid(lv, "leader-uuid",
                                            ri->ri_csn_leader->csn_uuid);
            else
                lreg_value_fill_string(lv, "leader-uuid", NULL);
            break;
        case RAFT_LREG_PEER_STATE:
            lreg_value_fill_string(lv, "state",
                                   raft_server_state_to_string(ri->ri_state));
            break;
        case RAFT_LREG_FOLLOWER_REASON:
            lreg_value_fill_string(
                lv, "follower-reason",
                (raft_instance_is_candidate(ri) ||
                 raft_instance_is_leader(ri)) ? "none" :
                raft_follower_reason_2_str(ri->ri_follower_reason));
            break;
        case RAFT_LREG_CLIENT_REQUESTS:
            lreg_value_fill_string(
                lv, "client-requests",
                raft_server_may_accept_client_request_reason(ri));
            break;
        case RAFT_LREG_TERM:
            lreg_value_fill_signed(lv, "term", ri->ri_log_hdr.rlh_term);
            break;
        case RAFT_LREG_COMMIT_IDX:
            lreg_value_fill_signed(lv, "commit-idx", ri->ri_commit_idx);
            break;
        case RAFT_LREG_LAST_APPLIED:
            lreg_value_fill_signed(lv, "last-applied",
                                   ri->ri_last_applied_idx);
            break;
        case RAFT_LREG_LAST_APPLIED_CCRC:
            lreg_value_fill_signed(lv, "last-applied-cumulative-crc",
                                   ri->ri_last_applied_cumulative_crc);
            break;
        case RAFT_LREG_NEWEST_ENTRY_IDX:
            lreg_value_fill_signed(
                lv, "newest-entry-idx",
                raft_server_get_current_raft_entry_index(ri));
            break;
        case RAFT_LREG_NEWEST_ENTRY_TERM:
            lreg_value_fill_signed(
                lv, "newest-entry-term",
                raft_server_get_current_raft_entry_term(ri));
            break;
        case RAFT_LREG_NEWEST_ENTRY_SIZE:
            lreg_value_fill_unsigned(lv, "newest-entry-data-size",
                                     ri->ri_newest_entry_hdr.reh_data_size);
            break;
        case RAFT_LREG_NEWEST_ENTRY_CRC:
            lreg_value_fill_unsigned(lv, "newest-entry-crc",
                                     ri->ri_newest_entry_hdr.reh_crc);
            break;
#if 0
        case RAFT_LREG_IGNORE_TIMER_EVENTS:
            lreg_value_fill_bool(lv, "ignore_timer_events",
                                 ri->ri_ignore_timerfd ? true : false);
            break;
#endif
        case RAFT_LREG_HIST_COMMIT_LAT:
            lreg_value_fill_object(
                lv,
                raft_instance_hist_stat_2_name(
                    RAFT_INSTANCE_HIST_COMMIT_LAT_MSEC),
                RAFT_INSTANCE_HIST_COMMIT_LAT_MSEC);
            break;
        case RAFT_LREG_HIST_READ_LAT:
            lreg_value_fill_object(
                lv,
                raft_instance_hist_stat_2_name(
                    RAFT_INSTANCE_HIST_READ_LAT_MSEC),
                RAFT_INSTANCE_HIST_READ_LAT_MSEC);
            break;
        case RAFT_LREG_HIST_DEV_READ_LAT:
            lreg_value_fill_object(
                lv,
                raft_instance_hist_stat_2_name(
                    RAFT_INSTANCE_HIST_DEV_READ_LAT_USEC),
                RAFT_INSTANCE_HIST_DEV_READ_LAT_USEC);
            break;
        case RAFT_LREG_HIST_DEV_WRITE_LAT:
            lreg_value_fill_object(
                lv,
                raft_instance_hist_stat_2_name(
                    RAFT_INSTANCE_HIST_DEV_WRITE_LAT_USEC),
                RAFT_INSTANCE_HIST_DEV_WRITE_LAT_USEC);
            break;
        case RAFT_LREG_FOLLOWER_VSTATS:
            lreg_value_fill_varray(lv, "follower-stats",
                                   LREG_USER_TYPE_RAFT_PEER_STATS,
                                   raft_num_members_validate_and_get(ri) - 1,
                                   raft_instance_lreg_peer_vstats_cb);
            break;
        default:
            break;
        }
        break;

    case LREG_NODE_CB_OP_WRITE_VAL:
#if 0
        if (lv->put.lrv_value_type_in != LREG_VAL_TYPE_STRING)
            return -EINVAL;

        rc = niova_string_to_bool(LREG_VALUE_TO_IN_STR(lv), &tmp_bool);
        if (rc)
            return rc;
#endif
        switch (lv->lrv_value_idx_in)
        {
        default:
            rc = -EPERM;
            break;
        }
    }

    return rc;
}

enum raft_peer_stats_items
{
    RAFT_PEER_STATS_ITEM_UUID,
//    RAFT_PEER_STATS_LAST_SEND,
    RAFT_PEER_STATS_LAST_ACK,
#if 0
//    RAFT_PEER_STATS_BYTES_SENT,
//    RAFT_PEER_STATS_BYTES_RECV,
#endif
    RAFT_PEER_STATS_PREV_LOG_IDX,
    RAFT_PEER_STATS_PREV_LOG_TERM,
    RAFT_PEER_STATS_MAX,
};

static util_thread_ctx_reg_t
raft_instance_lreg_peer_stats_multi_facet_handler(
    enum lreg_node_cb_ops op,
    const struct raft_instance *ri,
    const raft_peer_t peer,
    struct lreg_value *lv)
{
    if (!lv ||
        lv->lrv_value_idx_in >= RAFT_PEER_STATS_MAX ||
        op != LREG_NODE_CB_OP_READ_VAL)
        return;

    const struct raft_follower_info *rfi =
        raft_server_get_follower_info((struct raft_instance *)ri, peer);

    NIOVA_ASSERT(raft_member_idx_is_valid(ri, peer) &&
                 ri->ri_csn_raft_peers[peer]);

    switch (lv->lrv_value_idx_in)
    {
    case RAFT_PEER_STATS_ITEM_UUID:
        lreg_value_fill_string_uuid(lv, "peer-uuid",
                                    ri->ri_csn_raft_peers[peer]->csn_uuid);
        break;
#if 0
    case RAFT_PEER_STATS_LAST_SEND:
        lreg_value_fill_unsigned(lv, "last-send",
                                 ri->ri_last_send[peer].tv_sec);
        break;
#endif
    case RAFT_PEER_STATS_LAST_ACK:
        lreg_value_fill_string_time(lv, "last-ack", rfi->rfi_last_ack.tv_sec);
        break;
#if 0
    case RAFT_PEER_STATS_BYTES_SENT:
        break;
    case RAFT_PEER_STATS_BYTES_RECV:
        break;
#endif
    case RAFT_PEER_STATS_PREV_LOG_IDX:
        lreg_value_fill_unsigned(lv, "next-idx", rfi->rfi_next_idx);
        break;
    case RAFT_PEER_STATS_PREV_LOG_TERM:
        lreg_value_fill_signed(lv, "prev-idx-term", rfi->rfi_prev_idx_term);
        break;
    default:
        break;
    }
}

static util_thread_ctx_reg_int_t
raft_instance_lreg_peer_vstats_cb(enum lreg_node_cb_ops op,
                                  struct lreg_node *lrn,
                                  struct lreg_value *lv)
{
    const struct raft_instance *ri = lrn->lrn_cb_arg;
    if (!ri || !ri->ri_csn_raft)
        return -EINVAL;

    NIOVA_ASSERT(lrn->lrn_vnode_child);

    if (lv)
        lv->get.lrv_num_keys_out =
            raft_instance_is_leader(ri) ? RAFT_PEER_STATS_MAX : 0;

<<<<<<< HEAD
    raft_peer_t peer;
=======
    // This peer is not listed in the follower output.
    const raft_peer_t peer = lrn->lrn_lvd.lvd_index +
        (lrn->lrn_lvd.lvd_index >= raft_server_instance_self_idx(ri) ? 1 : 0);

    if (!raft_member_idx_is_valid(ri, peer))
    {
        SIMPLE_LOG_MSG(LL_ERROR, "invalid peer index passed to raft_instance_lreg_peer_vstats_cb: %d", peer)
        return -EINVAL;
    }
>>>>>>> 91c05d25

    switch (op)
    {
    case LREG_NODE_CB_OP_GET_NAME:
        if (!lv)
            return -EINVAL;
        strncpy(lv->lrv_key_string, "follower-stats",
                LREG_VALUE_STRING_MAX);
        strncpy(LREG_VALUE_TO_OUT_STR(lv), ri->ri_raft_uuid_str,
                LREG_VALUE_STRING_MAX);
        break;

    case LREG_NODE_CB_OP_READ_VAL:
    case LREG_NODE_CB_OP_WRITE_VAL: //fall through
        if (!lv)
            return -EINVAL;

        // This peer is not listed in the follower output.
        peer = lrn->lrn_lvd.lvd_index +
            (lrn->lrn_lvd.lvd_index >= raft_server_instance_self_idx(ri) ?
             1 : 0);

        NIOVA_ASSERT(raft_member_idx_is_valid(ri, peer));

        raft_instance_lreg_peer_stats_multi_facet_handler(op, ri, peer, lv);
        break;

    case LREG_NODE_CB_OP_INSTALL_NODE: //fall through
    case LREG_NODE_CB_OP_DESTROY_NODE:
        break;

    default:
        return -ENOENT;
    }

    return 0;
}

static util_thread_ctx_reg_int_t
raft_instance_lreg_cb(enum lreg_node_cb_ops op, struct lreg_node *lrn,
                      struct lreg_value *lv)
{
    struct raft_instance *ri = lrn->lrn_cb_arg;
    if (!ri)
        return -EINVAL;

    int rc = 0;

    switch (op)
    {
    case LREG_NODE_CB_OP_GET_NAME:
        if (!lv)
            return -EINVAL;

        lv->get.lrv_num_keys_out = (raft_instance_is_leader(ri) ?
                                    RAFT_LREG_MAX : RAFT_LREG_MAX_FOLLOWER);

        strncpy(lv->lrv_key_string, "raft_instance", LREG_VALUE_STRING_MAX);
        strncpy(LREG_VALUE_TO_OUT_STR(lv), ri->ri_raft_uuid_str,
                LREG_VALUE_STRING_MAX);
        break;

    case LREG_NODE_CB_OP_READ_VAL:
    case LREG_NODE_CB_OP_WRITE_VAL: //fall through
        rc = lv ? raft_instance_lreg_multi_facet_cb(op, ri, lv) : -EINVAL;
        break;

    case LREG_NODE_CB_OP_INSTALL_NODE: //fall through
    case LREG_NODE_CB_OP_DESTROY_NODE:
        break;

    default:
        rc = -ENOENT;
        break;
    }

    return rc;
}

/**
 * raft_server_entry_calc_crc - calculate the provided entry's crc and return
 *    the result without storing the crc in the entry.
 */
static crc32_t
raft_server_entry_calc_crc(const struct raft_entry *re)
{
    NIOVA_ASSERT(re);

    const struct raft_entry_header *rh = &re->re_header;
    const size_t offset =
        offsetof(struct raft_entry_header, reh_data_size);
    const unsigned char *buf = (const unsigned char *)re + offset;
    const int crc_len = sizeof(struct raft_entry) + rh->reh_data_size - offset;
    NIOVA_ASSERT(crc_len >= 0);

    crc32_t crc = crc_pcl(buf, crc_len, 0);

    DBG_RAFT_ENTRY(((rh->reh_crc && crc != rh->reh_crc) ? LL_WARN : LL_DEBUG),
                   &re->re_header, "calculated crc=%u", crc);

    return crc;
}

/**
 * raft_server_entry_check_crc - call raft_server_entry_calc_crc() and compare
 *    the result with that in the provided raft_entry.
 */
int
raft_server_entry_check_crc(const struct raft_entry *re)
{
    NIOVA_ASSERT(re);

    const struct raft_entry_header *reh = &re->re_header;

    return raft_server_entry_calc_crc(re) == reh->reh_crc ? 0 : -EBADMSG;
}

/**
 * raft_server_entry_init - initialize a raft_entry in preparation for writing
 *    it into the raft log file.
 * @re:  raft_entry to be intialized
 * @re_idx:  the raft-entry index at which the block will be stored
 * @current_term:  the term to which this pending write operation belongs
 * @self_uuid:  UUID is this node instance, written into the entry for safety
 * @raft_uuid:  UUID of the raft instance, also written for safety
 * @data:  application data which is being stored in the block.
 * @len:  length of the application data
 */
void
raft_server_entry_init(const struct raft_instance *ri,
                       struct raft_entry *re, const raft_entry_idx_t re_idx,
                       const uint64_t current_term,
                       const char *data, const size_t len,
                       enum raft_write_entry_opts opts)
{
    NIOVA_ASSERT(re);
    NIOVA_ASSERT(opts == RAFT_WR_ENTRY_OPT_LEADER_CHANGE_MARKER ||
                 (data && len));

    if (opts == RAFT_WR_ENTRY_OPT_LOG_HEADER)
        NIOVA_ASSERT(re_idx < 0);
    else
        NIOVA_ASSERT(re_idx >= 0);

    // Should have been checked already
    NIOVA_ASSERT(len <= RAFT_ENTRY_MAX_DATA_SIZE);

    struct raft_entry_header *reh = &re->re_header;

    reh->reh_magic = RAFT_ENTRY_MAGIC;
    reh->reh_data_size = len;
    reh->reh_index = re_idx;
    reh->reh_term = current_term;
    reh->reh_leader_change_marker =
        (opts == RAFT_WR_ENTRY_OPT_LEADER_CHANGE_MARKER) ? 1 : 0;
    reh->reh_crc = 0;

    uuid_copy(reh->reh_self_uuid, RAFT_INSTANCE_2_SELF_UUID(ri));
    uuid_copy(reh->reh_raft_uuid, RAFT_INSTANCE_2_RAFT_UUID(ri));

    // Capture the approx time this entry will be stored
    niova_realtime_coarse_clock(&reh->reh_store_time);

    memset(reh->reh_pad, 0, RAFT_ENTRY_PAD_SIZE);

    memcpy(re->re_data, data, len);

    // Checksum the entire entry - including the 'data' section
    reh->reh_crc = raft_server_entry_calc_crc(re);
}

static bool
raft_server_entry_next_entry_is_valid(const struct raft_instance *ri,
                                      const struct raft_entry_header *reh);

/**
 * raft_instance_update_newest_entry_hdr - the raft instance stores a copy of
 *    newest entry's header.  This function updates the raft instance with the
 *    contents of the provided entry_header.
 */
static void
raft_instance_update_newest_entry_hdr(struct raft_instance *ri,
                                      const struct raft_entry_header *reh)
{
    NIOVA_ASSERT(ri && reh);
    if  (reh->reh_index < 0)
        return;  // ignore log blocks

    ri->ri_newest_entry_hdr = *reh;

    DBG_RAFT_ENTRY(LL_TRACE, &ri->ri_newest_entry_hdr, "");
    DBG_RAFT_INSTANCE(LL_TRACE, ri, "");
}

static void
raft_server_entry_write_by_store(
    struct raft_instance *ri, const struct raft_entry *re,
    const struct raft_net_sm_write_supplements *ws)
{
    struct timespec io_op[2];
    niova_unstable_clock(&io_op[0]);

    ri->ri_backend->rib_entry_write(ri, re, ws);

    niova_unstable_clock(&io_op[1]);

    struct binary_hist *bh =
        &ri->ri_rihs[RAFT_INSTANCE_HIST_DEV_WRITE_LAT_USEC].rihs_bh;

    const long long elapsed_usec =
        (long long)(timespec_2_usec(&io_op[1]) - timespec_2_usec(&io_op[0]));

    if (elapsed_usec > 0)
        binary_hist_incorporate_val(bh, elapsed_usec);
}

/**
 * raft_server_entry_write - safely store an entry into the raft log at the
 *    specified index.  This function writes and syncs the data to the
 *    underlying device and handles partial writes.  NOTE:  it's critical that
 *    the ri_log_hdr is up-to-date with the correct term prior to calling
 *    this function.
 * @ri:  raft instance
 * @re_idx:  the raft_entry index at which the block will be written
 * @data:  the application data buffer
 * @len:  length of the application data buffer.
 */
static int
raft_server_entry_write(struct raft_instance *ri,
                        const raft_entry_idx_t re_idx,
                        const int64_t term, const char *data, size_t len,
                        enum raft_write_entry_opts opts,
                        const struct raft_net_sm_write_supplements *ws)
{
    if (!ri || !ri->ri_csn_this_peer || !ri->ri_csn_raft ||
        (opts != RAFT_WR_ENTRY_OPT_LEADER_CHANGE_MARKER && (!data || !len)))
        return -EINVAL;

    else if (len > RAFT_ENTRY_MAX_DATA_SIZE)
        return -E2BIG;

    const size_t total_entry_size = sizeof(struct raft_entry) + len;

    struct raft_entry *re = niova_malloc(total_entry_size);
    if (!re)
        return -ENOMEM;

    raft_server_entry_init(ri, re, re_idx, term, data, len, opts);

    DBG_RAFT_ENTRY(LL_NOTIFY, &re->re_header, "");

    /* Failues of the next set of operations will be fatal:
     * - Ensuring that the index increases by one and term is not decreasing
     * - The entire block was written without error
     * - The block log fd was sync'd without error.
     */
    DBG_RAFT_INSTANCE_FATAL_IF(
        (!raft_server_entry_next_entry_is_valid(ri, &re->re_header)), ri,
        "raft_server_entry_next_entry_is_valid() failed");

    raft_server_entry_write_by_store(ri, re, ws);

    /* Following the successful writing and sync of the entry, copy the
     * header contents into the raft instance.   Note, this is a noop if the
     * entry is for a log header.
     */
    raft_instance_update_newest_entry_hdr(ri, &re->re_header);

    niova_free(re);

    return 0;
}

// May be used by backends to prepare a header block
void
raft_server_entry_init_for_log_header(const struct raft_instance *ri,
                                      struct raft_entry *re,
                                      const raft_entry_idx_t re_idx,
                                      const uint64_t current_term,
                                      const char *data, const size_t len)
{
    NIOVA_ASSERT(re_idx < 0);

    return raft_server_entry_init(ri, re, re_idx, current_term, data, len,
                                  RAFT_WR_ENTRY_OPT_LOG_HEADER);
}

/**
 * read_server_entry_validate - checks the entry header contents against
 *    expected values.  This check preceeds the entry's CRC check and is meant
 *    to catch blocks which match their CRC but were not intended for this
 *    particular log instance.
 */
static int
read_server_entry_validate(const struct raft_instance *ri,
                           const struct raft_entry_header *rh,
                           const raft_entry_idx_t expected_reh_idx)
{
    NIOVA_ASSERT(ri && rh && ri->ri_csn_this_peer && ri->ri_csn_raft);

    // Validate magic and data size.
    if (rh->reh_magic != RAFT_ENTRY_MAGIC ||
        rh->reh_data_size > RAFT_ENTRY_MAX_DATA_SIZE)
        return -EINVAL;

    // reh_index should be the same as the expected index.
    if (rh->reh_index != expected_reh_idx)
        return -EBADSLT;

    // Verify that header UUIDs match those of this raft instance.
    if (uuid_compare(rh->reh_self_uuid, RAFT_INSTANCE_2_SELF_UUID(ri)) ||
        uuid_compare(rh->reh_raft_uuid, RAFT_INSTANCE_2_RAFT_UUID(ri)))
        return -EKEYREJECTED;

    return 0;
}

static void
raft_server_entry_read_by_store(struct raft_instance *ri, struct raft_entry *re)
{
    NIOVA_ASSERT(ri && re && re->re_header.reh_index >= 0);

    struct timespec io_op[2];
    niova_unstable_clock(&io_op[0]);

    ssize_t read_sz = ri->ri_backend->rib_entry_read(ri, re);

    DBG_RAFT_ENTRY_FATAL_IF((read_sz != raft_server_entry_to_total_size(re)),
                            &re->re_header,
                            "invalid read size rrc=%zu, expected %zu",
                            read_sz, raft_server_entry_to_total_size(re));

    niova_unstable_clock(&io_op[1]);

    struct binary_hist *bh =
        &ri->ri_rihs[RAFT_INSTANCE_HIST_DEV_READ_LAT_USEC].rihs_bh;

    const long long elapsed_usec =
        (long long)(timespec_2_usec(&io_op[1]) - timespec_2_usec(&io_op[0]));

    if (elapsed_usec > 0)
        binary_hist_incorporate_val(bh, elapsed_usec);

    DBG_RAFT_ENTRY(LL_DEBUG, &re->re_header, "sz=%zu usec=%lld",
                   raft_server_entry_to_total_size(re), elapsed_usec);
}

/**
 * raft_server_entry_read - request a read of a raft log entry.
 * @ri:  raft instance pointer
 * @re_idx: raft entry index
 * @data:  sink buffer
 * @len:  size of the sink buffer
 * @rc_len:  the data size of this entry
 */
static int
raft_server_entry_read(struct raft_instance *ri, const raft_entry_idx_t re_idx,
                       char *data, const size_t len, size_t *rc_len)
{
    if (!ri || !data || len > RAFT_ENTRY_SIZE)
        return -EINVAL;

    const size_t total_entry_size = sizeof(struct raft_entry) + len;

    struct raft_entry *re = niova_malloc(total_entry_size);
    if (!re)
        return -ENOMEM;

    struct raft_entry_header *rh = &re->re_header;

    // Set the necessary header fields -- Xxx this should allow for a previously
    //                                        read header to be supplied as an arg
    rh->reh_data_size = len;
    rh->reh_index = re_idx;

    raft_server_entry_read_by_store(ri, re);

    int rc = read_server_entry_validate(ri, rh, re_idx);
    if (!rc)
    {
        if (rc_len)
            *rc_len = rh->reh_data_size;

        if (rh->reh_data_size < len)
        {
            rc = -ENOSPC;
        }
        else
        {
            rc = raft_server_entry_check_crc(re);
            if (!rc)
                /* Xxx at some point this can be removed if the CRC is managed
                 *     separately for the header and entry
                 */
                memcpy(data, re->re_data, len);
        }
    }

    //Xxx this malloc can be removed as well..
    niova_free(re);

    return rc;
}

/**
 * raft_server_entry_header_read - read only a raft log entry's header, the
 *    application contents of the entry are ignored and the crc is not taken.
 * @ri:  raft instance pointer
 * @reh:  the destination entry header buffer
 * @reh_index:  logical raft entry to read
 */
static int
raft_server_entry_header_read_by_store(struct raft_instance *ri,
                                       struct raft_entry_header *reh,
                                       raft_entry_idx_t reh_index)
{
    if (!ri || !reh || reh_index < 0)
        return -EINVAL;

    else if (!raft_instance_is_booting(ri) &&
             raft_server_get_current_raft_entry_index(ri) < reh_index)
        return -ERANGE;

    reh->reh_index = reh_index;

    int rc = ri->ri_backend->rib_entry_header_read(ri, reh);

    FATAL_IF((rc), "rib_entry_header_read(): %s", strerror(-rc));

    DBG_RAFT_ENTRY(LL_DEBUG, reh, "");

    return read_server_entry_validate(ri, reh, reh_index);
}

static int
raft_server_header_load(struct raft_instance *ri)
{
    return ri->ri_backend->rib_header_load(ri);
}

static void
raft_server_log_header_write_prep(struct raft_instance *ri,
                                  const uuid_t candidate,
                                  const int64_t candidate_term)
{
    DBG_RAFT_INSTANCE_FATAL_IF((!uuid_is_null(candidate) &&
                                ri->ri_log_hdr.rlh_term > candidate_term),
                               ri, "invalid candidate term=%ld",
                               candidate_term);

    /* rlh_seqno is not used for the raft protocol.  It's used to bounce
     * between the different header blocks so that in the case of a partial
     * write, at least one header block remains valid.
     */
    ri->ri_log_hdr.rlh_seqno++;
    ri->ri_log_hdr.rlh_magic = RAFT_HEADER_MAGIC;
    ri->ri_log_hdr.rlh_term = candidate_term;
    uuid_copy(ri->ri_log_hdr.rlh_voted_for, candidate);
}

static int
raft_server_log_header_write(struct raft_instance *ri,
                             const uuid_t candidate, int64_t candidate_term)
{
    if (!ri || !ri->ri_csn_raft)
        return -EINVAL;

    raft_server_log_header_write_prep(ri, candidate, candidate_term);

    return ri->ri_backend->rib_header_write(ri);
}

/**
 * raft_server_log_file_name_setup - copies the log file path into the
 *    raft instance.  Currently, this function uses the ctl-svc config file
 *    as the source of the file name.
 */
static int
raft_server_log_file_name_setup(struct raft_instance *ri)
{
    if (!ri)
        return -EINVAL;

    const char *store_path = ctl_svc_node_peer_2_store(ri->ri_csn_this_peer);
    if (!store_path)
        return -EINVAL;

    int rc = snprintf(ri->ri_log, PATH_MAX, "%s", store_path);

    return rc > PATH_MAX ? -ENAMETOOLONG : 0;
}

static int
raft_server_backend_setup(struct raft_instance *ri)
{
    if (!ri)
        return -EINVAL;

    switch (ri->ri_store_type)
    {
    case RAFT_INSTANCE_STORE_POSIX_FLAT_FILE:
        raft_server_backend_use_posix(ri);
        break;

    case RAFT_INSTANCE_STORE_ROCKSDB:
        raft_server_backend_use_rocksdb(ri);
        break;

    default:
        SIMPLE_LOG_MSG(LL_FATAL, "invalid store type %d", ri->ri_store_type);
        break;
    }

    int rc = raft_server_log_file_name_setup(ri);
    if (rc)
        return rc;

    SIMPLE_LOG_MSG(LL_NOTIFY, "log-file=%s", ri->ri_log);

    return ri->ri_backend->rib_backend_setup(ri);
}

static void
raft_instance_initialize_newest_entry_hdr(struct raft_instance *ri)
{
    NIOVA_ASSERT(ri);

    memset(&ri->ri_newest_entry_hdr, 0, sizeof(struct raft_entry_header));
}

/**
 * raft_server_entry_next_entry_is_valid - this function is used when a caller
 *    wants to verify that an entry header correctly falls into the raft log
 *    sequence.  The function compares the prospective header with the known
 *    newest log header, ri->ri_newest_entry_hdr.
 * @ri:  raft instance
 * @next_reh:  the raft entry header being validated
 */
static bool
raft_server_entry_next_entry_is_valid(const struct raft_instance *ri,
                                      const struct raft_entry_header *next_reh)
{
    NIOVA_ASSERT(ri && next_reh);

    if (next_reh->reh_index < 0)
        return true;

    /* A null UUID means ri_newest_entry_hdr is uninitialized, otherwise,
     * the expected index is the 'newest' + 1.
     */
    const int64_t expected_raft_index =
        raft_server_get_current_raft_entry_index(ri) + 1;

    /* The index must increase by '1' and the term must never decrease.
     */
    if (next_reh->reh_index != expected_raft_index ||
        next_reh->reh_term < raft_server_get_current_raft_entry_term(ri))
    {
        DBG_RAFT_ENTRY(LL_ERROR, &ri->ri_newest_entry_hdr, "invalid entry");
        DBG_RAFT_INSTANCE(LL_ERROR, ri, "");

        return false;
    }

    return true;
}

/**
 * raft_server_entries_scan - reads through the non-header log entries to the
 *    log's end with the purpose of finding the latest valid entry.
 */
static int
raft_server_entries_scan(struct raft_instance *ri)
{
    NIOVA_ASSERT(ri);

    raft_instance_initialize_newest_entry_hdr(ri);

    const raft_entry_idx_t num_entries = ri->ri_entries_detected_at_startup;
    if (!num_entries)
        return 0;

    else if (num_entries < 0)
        return (int)num_entries;

    struct raft_entry_header reh;

    for (raft_entry_idx_t i = 0; i < num_entries; i++)
    {
        int rc = raft_server_entry_header_read_by_store(ri, &reh, i);

        DBG_RAFT_ENTRY(LL_DEBUG, &reh, "i=%lx rc=%d", i, rc);

        if (rc)
        {
            DBG_RAFT_ENTRY(LL_WARN, &reh,
                           "raft_server_entry_header_read_by_store():  %s",
                           strerror(-rc));
            break;
        }
        else if (!raft_server_entry_next_entry_is_valid(ri, &reh))
        {
            DBG_RAFT_ENTRY(LL_WARN, &reh,
                           "raft_server_entry_next_entry_is_valid() false");
            break;
        }

        raft_instance_update_newest_entry_hdr(ri, &reh);
    }

    return 0;
}

/**
 * raft_server_log_truncate - prune the log to the point after which the last
 *    "valid" entry has been found.  The contents of ri_newest_entry_hdr
 *    determine index of the last valid entry.  Note that this function will
 *    abort if there is an I/O error.
 */
static void //raft_server_udp_cb_ctx_int_t
raft_server_log_truncate(struct raft_instance *ri)
{
    NIOVA_ASSERT(ri);

    const raft_entry_idx_t trunc_entry_idx =
        raft_server_get_current_raft_entry_index(ri) + 1;

    NIOVA_ASSERT(trunc_entry_idx >= 0);

    ri->ri_backend->rib_log_truncate(ri, trunc_entry_idx);

    DBG_RAFT_INSTANCE(LL_NOTIFY, ri, "new-max-raft-idx=%ld",
                      raft_server_get_current_raft_entry_index(ri));
}

/**
 * raft_server_log_load - read in the header blocks and scan the entry blocks
 *    to find the latest entry, checking for validity along the way.  After
 *    scanning the log entries, one by one, raft_server_log_load() will
 *    truncate any log space which may exist beyond highest validated log
 *    block.  raft_server_log_load() ensures that ri->ri_newest_entry_hdr
 *    contains the last written, valid block header.
 */
static int
raft_server_log_load(struct raft_instance *ri)
{
    NIOVA_ASSERT(ri);

    /* Check the log header
     */
    int rc = raft_server_header_load(ri);
    if (rc)
    {
        DBG_RAFT_INSTANCE(LL_ERROR, ri, "raft_server_header_load():  %s",
                          strerror(-rc));
        return rc;
    }

    rc = raft_server_entries_scan(ri);
    if (rc)
    {
        DBG_RAFT_INSTANCE(LL_ERROR, ri, "raft_server_entries_scan():  %s",
                          strerror(-rc));
        return rc;
    }

    raft_server_log_truncate(ri);

    return 0;
}

static void
raft_election_timeout_set(struct timespec *ts)
{
    if (!ts)
        return;

    unsigned long long msec =
        RAFT_ELECTION_MIN_TIME_MS + (random_get() % RAFT_ELECTION_RANGE_MS);

    msec_2_timespec(ts, msec);
}

static void
raft_heartbeat_timeout_sec(struct timespec *ts)
{
    msec_2_timespec(ts, RAFT_HEARTBEAT_TIME_MS);
}

/**
 * raft_server_timerfd_settime - set the timerfd based on the state of the
 *    raft instance.
 */
static void
raft_server_timerfd_settime(struct raft_instance *ri)
{
    struct itimerspec its = {0};

    if (ri->ri_state == RAFT_STATE_LEADER)
    {
        raft_heartbeat_timeout_sec(&its.it_value);
        its.it_interval = its.it_value;
    }
    else
    {
        raft_election_timeout_set(&its.it_value);
    }

    DBG_RAFT_INSTANCE(LL_DEBUG, ri, "msec=%llu",
                      timespec_2_msec(&its.it_value));

    int rc = timerfd_settime(ri->ri_timer_fd, 0, &its, NULL);
    if (rc)
    {
        rc = -errno;
        DBG_RAFT_INSTANCE(LL_FATAL, ri, "timerfd_settime(): %s",
                          strerror(-rc));
    }
}

static int
raft_server_send_msg_to_client(struct raft_instance *ri,
                               struct raft_net_client_request_handle *rncr)
{
    NIOVA_ASSERT(ri && rncr);

    if (!ri || !rncr || !rncr->rncr_reply || !rncr->rncr_remote_csn)
        return -EINVAL;

    const ssize_t msg_size = (sizeof(struct raft_client_rpc_msg) +
                              rncr->rncr_reply->rcrm_data_size);
    struct iovec iov[1] = {
        [0].iov_len = msg_size,
        [0].iov_base = rncr->rncr_reply,
    };
    return raft_net_send_msg(ri, rncr->rncr_remote_csn, iov,
                             RAFT_UDP_LISTEN_CLIENT);
}

static int
raft_server_send_msg(struct raft_instance *ri,
                         const enum raft_udp_listen_sockets sock_src,
                         struct ctl_svc_node *rp, const struct raft_rpc_msg *rrm)
{
    SIMPLE_FUNC_ENTRY(LL_TRACE);

    if (rp->csn_type == CTL_SVC_NODE_TYPE_RAFT_PEER) {
        NIOVA_ASSERT(sock_src == RAFT_UDP_LISTEN_SERVER);
    }
    else
    {
        NIOVA_ASSERT(sock_src == RAFT_UDP_LISTEN_CLIENT);
    }

    size_t msg_size = sizeof(struct raft_rpc_msg);
    if (rrm->rrm_type == RAFT_RPC_MSG_TYPE_APPEND_ENTRIES_REQUEST)
        msg_size += rrm->rrm_append_entries_request.raerqm_entries_sz;

    struct iovec iov = {
        .iov_len = msg_size,
        .iov_base = (void *)rrm
    };

    return raft_net_send_msg(ri, rp, &iov, sock_src);
}


static void
raft_server_broadcast_msg(struct raft_instance *ri,
                          const struct raft_rpc_msg *rrm)
{
    const raft_peer_t num_peers = raft_num_members_validate_and_get(ri);

    for (int i = 0; i < num_peers; i++)
    {
        struct ctl_svc_node *rp = ri->ri_csn_raft_peers[i];

        if (rp == ri->ri_csn_this_peer)
            continue;

        int rc = raft_server_send_msg(ri, RAFT_UDP_LISTEN_SERVER, rp, rrm);
        SIMPLE_LOG_MSG(LL_NOTIFY, "raft_server_send_msg(): %d", rc);

/*      XXX if node refuses connection, what should we do?
        DBG_RAFT_INSTANCE_FATAL_IF((rc), ri,
                                   "raft_server_send_msg(): %s", strerror(rc));
                                   */
    }
}

/**
 * raft_server_sync_vote_choice - this server has decided to vote for a
 *    candidate.  Before replying to that candidate, the choice must be stored
 *    locally in the log header.
 * @ri:  raft instance
 * @candidate:  UUID of the candidate being voted for
 * @candidate_term:  the term presented by the candidate
 */
static int
raft_server_sync_vote_choice(struct raft_instance *ri,
                             const uuid_t candidate, int64_t candidate_term)
{
    NIOVA_ASSERT(ri && ri->ri_csn_raft);

    // These checks should have been done prior to entering this function!
    DBG_RAFT_INSTANCE_FATAL_IF((candidate_term <= ri->ri_log_hdr.rlh_term),
                               ri, "candidate_term=%ld", candidate_term);

    DBG_RAFT_INSTANCE_FATAL_IF(
        (raft_peer_2_idx(ri, candidate) >=
         ctl_svc_node_raft_2_num_members(ri->ri_csn_raft)), ri,
        "invalid candidate uuid");

    return raft_server_log_header_write(ri, candidate, candidate_term);
}

static raft_net_timerfd_cb_ctx_t
raft_server_init_candidate_state(struct raft_instance *ri)
{
    NIOVA_ASSERT(ri);

    ri->ri_state = RAFT_STATE_CANDIDATE;

    struct raft_candidate_state *rcs = &ri->ri_candidate;

    rcs->rcs_term = ri->ri_log_hdr.rlh_term + 1;

    for (raft_peer_t i = 0; i < CTL_SVC_MAX_RAFT_PEERS; i++)
        rcs->rcs_results[i] = RATE_VOTE_RESULT_UNKNOWN;
}

static raft_peer_t
raft_server_candidate_count_votes(struct raft_instance *ri,
                                  enum raft_vote_result result)
{
    NIOVA_ASSERT(ri && ri->ri_csn_raft);
    raft_peer_t cnt = 0;

    const raft_peer_t npeers = raft_num_members_validate_and_get(ri);

    for (raft_peer_t i = 0; i < npeers; i++)
        if (ri->ri_candidate.rcs_results[i] == result)
            cnt++;

    return cnt;
}

static bool
raft_server_candidate_is_viable(const struct raft_instance *ri)
{
    if (ri &&
        (ri->ri_state != RAFT_STATE_CANDIDATE ||
         ri->ri_candidate.rcs_term != ri->ri_log_hdr.rlh_term))
    {
        DBG_RAFT_INSTANCE(LL_ERROR, ri,
                          "!candidate OR candidate-term (%ld) != ht",
                          ri->ri_candidate.rcs_term);
        return false;
    }

    return true;
}

static bool
raft_server_candidate_can_become_leader(struct raft_instance *ri)
{
    NIOVA_ASSERT(ri);

    // Perform some sanity checks prior to counting the 'yes' votes.
    if (!raft_server_candidate_is_viable(ri))
        return false;

    const raft_peer_t num_yes_votes =
        raft_server_candidate_count_votes(ri, RATE_VOTE_RESULT_YES);

    const raft_peer_t npeers_majority =
        (ctl_svc_node_raft_2_num_members(ri->ri_csn_raft) / 2) + 1;

    return num_yes_votes >= npeers_majority ? true : false;
}

/**
 * raft_server_candidate_reg_vote_result - called when this raft instance is a
 *     candidate and a vote reply needs to be registered in the local table.
 */
static int
raft_server_candidate_reg_vote_result(struct raft_instance *ri,
                                      uuid_t voter,
                                      enum raft_vote_result result)
{
    if (!ri || ri->ri_state != RAFT_STATE_CANDIDATE ||
        result == RATE_VOTE_RESULT_UNKNOWN)
        return -EINVAL;

    raft_peer_t peer_idx = raft_peer_2_idx(ri, voter);

    if (peer_idx >= ctl_svc_node_raft_2_num_members(ri->ri_csn_raft))
        return -ERANGE;

    struct raft_candidate_state *rcs = &ri->ri_candidate;

    DBG_RAFT_INSTANCE_FATAL_IF((rcs->rcs_term != ri->ri_log_hdr.rlh_term), ri,
                               "rcs->rcs_term (%ld) != ri_log_hdr",
                               rcs->rcs_term);

    rcs->rcs_results[peer_idx] = result;

    DBG_RAFT_INSTANCE(LL_NOTIFY, ri, "peer-idx=%hhu voted=%s",
                      peer_idx, result == RATE_VOTE_RESULT_YES ? "yes" : "no");

    return 0;
}

static raft_server_timerfd_cb_ctx_int_t
raft_server_vote_for_self(struct raft_instance *ri)
{
    int rc = raft_server_sync_vote_choice(ri, RAFT_INSTANCE_2_SELF_UUID(ri),
                                          ri->ri_log_hdr.rlh_term + 1);
    if (rc)
        return rc;

    rc =
        raft_server_candidate_reg_vote_result(ri,
                                              RAFT_INSTANCE_2_SELF_UUID(ri),
                                              RATE_VOTE_RESULT_YES);
    return rc;
}

/**
 * raft_server_become_candidate - called when the raft instance is either in
 *    follower or candidate mode and the leader has not provided a heartbeat
 *    within the timeout threshold.
 */
static raft_net_timerfd_cb_ctx_t
raft_server_become_candidate(struct raft_instance *ri)
{
    NIOVA_ASSERT(ri && ri->ri_csn_this_peer);
    NIOVA_ASSERT(ri->ri_state != RAFT_STATE_LEADER);

    // Reset vote counters
    raft_server_init_candidate_state(ri);

    int rc = raft_server_vote_for_self(ri);

    if (rc) // Failed to sync our own log header!
        DBG_RAFT_INSTANCE(LL_FATAL, ri, "raft_server_log_header_write(): %s",
                          strerror(-rc));

    struct raft_rpc_msg rrm = {
        //.rrm_rrm_sender_id = ri->ri_csn_this_peer.csn_uuid,
        .rrm_type = RAFT_RPC_MSG_TYPE_VOTE_REQUEST,
        .rrm_version = 0,
        .rrm_vote_request.rvrqm_proposed_term = ri->ri_log_hdr.rlh_term,
        .rrm_vote_request.rvrqm_last_log_term =
            raft_server_get_current_raft_entry_term(ri),
        .rrm_vote_request.rvrqm_last_log_index =
            raft_server_get_current_raft_entry_index(ri),
    };

    uuid_copy(rrm.rrm_sender_id, RAFT_INSTANCE_2_SELF_UUID(ri));
    uuid_copy(rrm.rrm_raft_id, RAFT_INSTANCE_2_RAFT_UUID(ri));

    DBG_RAFT_INSTANCE(LL_NOTIFY, ri, "");

    raft_server_broadcast_msg(ri, &rrm);
}

static void
raft_server_update_log_header(struct raft_instance *ri, int64_t new_term,
                              const uuid_t peer_with_newer_term)
{
    NIOVA_ASSERT(new_term > ri->ri_log_hdr.rlh_term);

    int rc = raft_server_log_header_write(ri, peer_with_newer_term, new_term);

    DBG_RAFT_INSTANCE_FATAL_IF((rc), ri,
                               "raft_server_log_header_write() %s",
                               strerror(-rc));
}

static void
raft_server_try_update_log_header_null_voted_for_peer(struct raft_instance *ri,
                                                      int64_t new_term)
{
    if (ri->ri_log_hdr.rlh_term < new_term)
    {
        const uuid_t null_uuid = {0};

        raft_server_update_log_header(ri, new_term, null_uuid);
    }
}

/**
 * raft_server_becomes_follower - handle the transition from a
 *    a follower either from candidate or leader state.  This function sets
 *    the new term and sync's it to the header.  The peer-uuid is not set
 *    in the log header unless the caller specifies it so.  This is generally
 *    only done when the caller is raft_server_process_vote_reply().
 *    Otherwise, this function is typically called when the term changes
 *    elsewhere in the cluster and this node becomes a stale leader or
 *    candidate.
 * @ri:  raft instance
 * @new_term:  the higher term provided by a peer
 * @peer_with_newer_term:  peer uuid which provided the higher term
 * @reason:  the reason why this instance becomes a follower
 */
static void
raft_server_becomes_follower(struct raft_instance *ri,
                             int64_t new_term,
                             const uuid_t peer_with_newer_term,
                             enum raft_follower_reasons reason)
{
    NIOVA_ASSERT(ri);

    ri->ri_state = RAFT_STATE_FOLLOWER;
    ri->ri_follower_reason = reason;

    /* Generally, in raft we become a follower when a higher term is observed.
     * However when 2 or more peers become candidates for the same term, the
     * losing peer may only be notified of a successful election completion
     * when it recv's a AE RPC.
     */
    if (reason == RAFT_BFRSN_STALE_TERM_WHILE_CANDIDATE)
        NIOVA_ASSERT(new_term >= ri->ri_log_hdr.rlh_term);
    else
        NIOVA_ASSERT(new_term > ri->ri_log_hdr.rlh_term);

    DECLARE_AND_INIT_UUID_STR(peer_uuid_str, peer_with_newer_term);

    DBG_RAFT_INSTANCE(LL_NOTIFY, ri, "sender-uuid=%s term=%ld rsn=%s",
                      peer_uuid_str, new_term,
                      raft_follower_reason_2_str(reason));

    // No need to sync the new term.
    if (new_term == ri->ri_log_hdr.rlh_term)
        return;

    /* Use a null uuid since we didn't actually vote for this leader.
     * Had we voted for this leader, the ri_log_hdr term would have been
     * in sync already.
     */
    const uuid_t null_uuid = {0};
    const bool sync_uuid =
        (reason == RAFT_BFRSN_VOTED_FOR_PEER) ? true : false;

    raft_server_update_log_header(ri, new_term,
                                  (sync_uuid ?
                                   peer_with_newer_term : null_uuid));
}

static bool
raft_leader_has_applied_txn_in_my_term(const struct raft_instance *ri)
{
    NIOVA_ASSERT(ri);

    if (raft_instance_is_leader(ri))
    {
        const struct raft_leader_state *rls = &ri->ri_leader;

        DBG_RAFT_INSTANCE_FATAL_IF((rls->rls_leader_term !=
                                    ri->ri_log_hdr.rlh_term), ri,
                                   "leader-term=%ld != log-hdr-term",
                                   rls->rls_leader_term);

        return ri->ri_last_applied_idx > rls->rls_initial_term_idx ?
            true : false;
    }

    DBG_RAFT_INSTANCE(LL_WARN, ri, "not-leader");

    return false;
}

/**
 * raft_server_leader_init_state - setup the raft instance for leader duties.
 */
static raft_server_net_cb_ctx_t
raft_server_leader_init_state(struct raft_instance *ri)
{
    NIOVA_ASSERT(ri);

    ri->ri_state = RAFT_STATE_LEADER;

    struct raft_leader_state *rls = &ri->ri_leader;
    memset(rls, 0, sizeof(*rls));

    rls->rls_leader_term = ri->ri_log_hdr.rlh_term;

    const raft_peer_t num_raft_peers = raft_num_members_validate_and_get(ri);

    /* Stash the current raft-entry index.  In general, this leader should
     * place the block @(current-raft-entry-idx + 1).  When this next index
     * has been committed and APPLIED by this leader, or in other words, when
     * ri_commit_idx >= rls_initial_term_idx, then this leader can reply to
     * clients.
     */
    rls->rls_initial_term_idx = raft_server_get_current_raft_entry_index(ri);

    for (raft_peer_t i = 0; i < num_raft_peers; i++)
    {
        struct raft_follower_info *rfi = raft_server_get_follower_info(ri, i);

        rfi->rfi_next_idx = raft_server_get_current_raft_entry_index(ri) + 1;
        rfi->rfi_prev_idx_term = raft_server_get_current_raft_entry_term(ri);
        rfi->rfi_prev_idx_crc = raft_server_get_current_raft_entry_crc(ri);
        rfi->rfi_current_idx_term = -1;
        rfi->rfi_current_idx_crc = 0;
    }
}

<<<<<<< HEAD
/**
 * raft_server_write_next_entry - called from leader and follower context.
 *    Leader writes differ from follower writes in that they always are current
 *    and they may provide a write-supplement set.
 * @ri:  raft-instance pointer
 * @term:  term in which the entry was originally written - which may not be
 *    the current term.
 * @data:  raft-entry data
 * @len:  length of the raft-entry data
 * @opts:  options flags
 * @ws:  write supplements - currently, only used on the leader in entry_write
 *    context, however, both leaders and followers may make use of write-supp
 *    when performing SM applies.
 */
static raft_net_udp_cb_ctx_t
=======
static raft_net_cb_ctx_t
>>>>>>> 91c05d25
raft_server_write_next_entry(struct raft_instance *ri, const int64_t term,
                             const char *data, const size_t len,
                             enum raft_write_entry_opts opts,
                             const struct raft_net_sm_write_supplements *ws)
{
    NIOVA_ASSERT(term >= raft_server_get_current_raft_entry_term(ri));

    const raft_entry_idx_t next_entry_idx =
        raft_server_get_current_raft_entry_index(ri) + 1;

    DBG_RAFT_INSTANCE(LL_NOTIFY, ri,
                      "next-entry-idx=%ld term=%ld len=%zd opts=%d",
                      next_entry_idx, term, len, opts);

    DBG_RAFT_INSTANCE_FATAL_IF((next_entry_idx < 0), ri,
                               "negative next-entry-idx=%ld", next_entry_idx);

    int rc = raft_server_entry_write(ri, next_entry_idx, term, data, len, opts,
                                     ws);
    if (rc)
        DBG_RAFT_INSTANCE(LL_FATAL, ri, "raft_server_entry_write(): %s",
                          strerror(-rc));
}

<<<<<<< HEAD
static raft_net_udp_cb_ctx_t
raft_server_leader_write_new_entry(
    struct raft_instance *ri, const char *data, const size_t len,
    enum raft_write_entry_opts opts,
    const struct raft_net_sm_write_supplements *ws)
=======
static raft_net_cb_ctx_t
raft_server_leader_write_new_entry(struct raft_instance *ri,
                                   const char *data,
                                   const size_t len,
                                   enum raft_write_entry_opts opts)
>>>>>>> 91c05d25
{
#if 1
    NIOVA_ASSERT(raft_instance_is_leader(ri));
#else
    if (!raft_instance_is_leader(ri))
        return;
#endif

    /* The leader always appends to the end of its log so
     * ri->ri_log_hdr.rlh_term must be used.  This contrasts with recovering
     * followers which may not always be able to use the current term when
     * rebuilding their log.
     */
    raft_server_write_next_entry(ri, ri->ri_log_hdr.rlh_term, data, len, opts,
                                 ws);

    // Schedule ourselves to send this entry to the other members.
    ev_pipe_notify(&ri->ri_evps[RAFT_SERVER_EVP_AE_SEND]);
}

static raft_server_net_cb_leader_t
raft_server_write_leader_change_marker(struct raft_instance *ri)
{
    NIOVA_ASSERT(ri && raft_instance_is_leader(ri));

    raft_server_leader_write_new_entry(ri, NULL, 0,
                                       RAFT_WR_ENTRY_OPT_LEADER_CHANGE_MARKER,
                                       NULL);
}

static void
raft_server_set_leader_csn(struct raft_instance *ri,
                           struct ctl_svc_node *leader_csn);

static raft_server_net_cb_ctx_t
raft_server_candidate_becomes_leader(struct raft_instance *ri)
{
    DBG_RAFT_INSTANCE_FATAL_IF((!raft_server_candidate_is_viable(ri)), ri,
                               "!raft_server_candidate_is_viable()");

    raft_server_leader_init_state(ri);

    // Modify timer_fd timeout for the leader role.
    raft_server_timerfd_settime(ri);

    /* Deliver a "dummy" commit to the followers - we cannot respond to client
     * until this commit has been applied. -- what should the dummy app handler
     * look like and what should the entry and request msg look like?
     */
    raft_server_write_leader_change_marker(ri);

    raft_server_set_leader_csn(ri, ri->ri_csn_this_peer);

    DBG_RAFT_INSTANCE(LL_NOTIFY, ri, "");
}

/**
 * raft_server_process_vote_reply - handle a peer's response to our vote
 *    request.
 */
static raft_server_net_cb_ctx_t
raft_server_process_vote_reply(struct raft_instance *ri,
                               struct ctl_svc_node *sender_csn,
                               const struct raft_rpc_msg *rrm)
{
    NIOVA_ASSERT(ri && sender_csn && rrm);

    // The caller *should* have already checked this.
    NIOVA_ASSERT(!ctl_svc_node_compare_uuid(sender_csn, rrm->rrm_sender_id));

    /* Do not proceed if this instance's candidate status has changed.  It's
     * possible that the process has received this reply after demotion or
     * promotion (to leader).
     */
    if (ri->ri_state != RAFT_STATE_CANDIDATE)
        return;

    const struct raft_vote_reply_msg *vreply = &rrm->rrm_vote_reply;

    enum raft_vote_result result =
        rrm->rrm_vote_reply.rvrpm_voted_granted ?
        RATE_VOTE_RESULT_YES : RATE_VOTE_RESULT_NO;

    int rc = raft_server_candidate_reg_vote_result(ri, sender_csn->csn_uuid,
                                                   result);
    if (rc)
    {
        DBG_RAFT_MSG(LL_ERROR, rrm,
                     "raft_server_candidate_reg_vote_result() %s",
                     strerror(-rc));
        DBG_RAFT_INSTANCE(LL_ERROR, ri, "");
    }
    else if (result == RATE_VOTE_RESULT_NO &&
             ri->ri_log_hdr.rlh_term < vreply->rvrpm_term)
    {
        // The peer has replied that our term is stale
        raft_server_becomes_follower(ri, vreply->rvrpm_term,
                                     rrm->rrm_sender_id,
                                     RAFT_BFRSN_STALE_TERM_WHILE_CANDIDATE);
    }
    else if (result == RATE_VOTE_RESULT_YES &&
             raft_server_candidate_can_become_leader(ri))
    {
        // We have enough votes in this term to become the leader!
        raft_server_candidate_becomes_leader(ri);
    }
}

/**
 * raft_server_refresh_follower_prev_log_term - called while in leader mode,
 *     this function performs the role of reading and storing the term value
 *     for a given log index.  The index is determined by the follower's
 *     'next-idx' value.  The prev_log_term value for the next-index - 1 is
 *     stored in the raft leader structure.  This is so that retries for the
 *     same append entry do not incur extra I/O.
 * @ri:  raft instance
 * @follower:  the numeric position of the follower peer
 */
static raft_server_leader_mode_int_t
raft_server_refresh_follower_prev_log_term(struct raft_instance *ri,
                                           const raft_peer_t follower)
{
    NIOVA_ASSERT(ri && ri->ri_csn_raft &&
                 raft_member_idx_is_valid(ri, follower));

    NIOVA_ASSERT(raft_instance_is_leader(ri));

    struct raft_follower_info *rfi =
        raft_server_get_follower_info(ri, follower);

    NIOVA_ASSERT(rfi->rfi_next_idx >= 0);

    // If the next_idx is '0' this means that no block have ever been written.
    if (rfi->rfi_next_idx == 0)
    {
        rfi->rfi_prev_idx_term = 0;
        rfi->rfi_current_idx_term = -1;
    }

    // Grab the current idx info if the follower is behind
    const int64_t my_raft_idx =
        raft_server_get_current_raft_entry_index(ri);

    const bool refresh_prev = rfi->rfi_prev_idx_term < 0 ? true : false;
#if 0
    const bool refresh_current =
        (my_raft_idx >= rfi->rfi_next_idx &&
         (refresh_prev || rfi->rfi_current_idx_term < 0)) ? true : false;
#else
    const bool refresh_current = my_raft_idx >=
        rfi->rfi_next_idx ? true : false;
#endif

    struct raft_entry_header reh = {0};

    if (refresh_prev)
    {
        const int64_t follower_prev_entry_idx = rfi->rfi_next_idx - 1;

        NIOVA_ASSERT(follower_prev_entry_idx >= -1);

        // Test that the follower's prev-idx is not ahead of this leader's idx
        NIOVA_ASSERT(follower_prev_entry_idx <=
                     raft_server_get_current_raft_entry_index(ri));

        int rc =
            raft_server_entry_header_read_by_store(ri, &reh,
                                                   follower_prev_entry_idx);

        if (rc < 0)
            return rc;

        DBG_RAFT_ENTRY_FATAL_IF((reh.reh_term < 0), &reh,
                                "invalid reh.reh_term=%ld", reh.reh_term);

        rfi->rfi_prev_idx_term = reh.reh_term;
        rfi->rfi_prev_idx_crc = reh.reh_crc;
    }

    if (refresh_current)
    {
        NIOVA_ASSERT(my_raft_idx >= rfi->rfi_next_idx);

        int rc = raft_server_entry_header_read_by_store(ri, &reh,
                                                        rfi->rfi_next_idx);
        DBG_RAFT_INSTANCE_FATAL_IF(
            (rc), ri, "raft_server_entry_header_read_by_store(%ld): %s",
            rfi->rfi_next_idx, strerror(-rc));

        rfi->rfi_current_idx_term = reh.reh_term;
        rfi->rfi_current_idx_crc = reh.reh_crc;
    }

    DBG_RAFT_INSTANCE(((refresh_prev || refresh_current) ?
                       LL_NOTIFY : LL_DEBUG), ri,
                      "peer=%hhx refresh=%d:%d pti=%ld:%ld ct=%ld ccrc=%lu",
                      follower, refresh_prev, refresh_current,
                      rfi->rfi_prev_idx_term, rfi->rfi_next_idx,
                      rfi->rfi_current_idx_term, rfi->rfi_current_idx_crc);

    return 0;
}

static raft_server_leader_mode_int64_t
raft_server_leader_get_current_term(const struct raft_instance *ri)
{
    NIOVA_ASSERT(ri && raft_instance_is_leader(ri));
    NIOVA_ASSERT(ri->ri_leader.rls_leader_term == ri->ri_log_hdr.rlh_term);

    return ri->ri_log_hdr.rlh_term;
}

static raft_server_leader_mode_t
raft_server_leader_init_append_entry_msg(struct raft_instance *ri,
                                         struct raft_rpc_msg *rrm,
                                         const raft_peer_t follower,
                                         bool heartbeat)
{
    NIOVA_ASSERT(ri && ri->ri_csn_raft && rrm &&
                 raft_member_idx_is_valid(ri, follower));

    const struct raft_follower_info *rfi =
        raft_server_get_follower_info(ri, follower);

    rrm->rrm_type = RAFT_RPC_MSG_TYPE_APPEND_ENTRIES_REQUEST;
    rrm->rrm_version = 0;

    uuid_copy(rrm->rrm_sender_id, RAFT_INSTANCE_2_SELF_UUID(ri));
    uuid_copy(rrm->rrm_raft_id, RAFT_INSTANCE_2_RAFT_UUID(ri));

    struct raft_append_entries_request_msg *raerq =
        &rrm->rrm_append_entries_request;

    int rc = raft_server_refresh_follower_prev_log_term(ri, follower);

    DBG_RAFT_INSTANCE_FATAL_IF((rc), ri,
                               "raft_server_refresh_follower_prev_log_term() %s",
                               strerror(-rc));

    raerq->raerqm_heartbeat_msg = heartbeat ? 1 : 0;

    raerq->raerqm_leader_term = raft_server_leader_get_current_term(ri);
    raerq->raerqm_commit_index = ri->ri_commit_idx;
    raerq->raerqm_log_term = rfi->rfi_current_idx_term;
    raerq->raerqm_this_idx_crc = rfi->rfi_current_idx_crc;
    raerq->raerqm_entries_sz = 0;
    raerq->raerqm_leader_change_marker = 0;

    // Previous log index is the address of the follower's last write.
    raerq->raerqm_prev_log_index = rfi->rfi_next_idx - 1;

    // OK to copy the rls_prev_idx_term[] since it was refreshed above.
    raerq->raerqm_prev_log_term = rfi->rfi_prev_idx_term;

    raerq->raerqm_prev_idx_crc = rfi->rfi_prev_idx_crc;
}

static raft_server_epoll_ae_sender_t
raft_server_append_entry_sender(struct raft_instance *ri, bool heartbeat);

static raft_net_timerfd_cb_ctx_t
raft_server_issue_heartbeat(struct raft_instance *ri)
{
    NIOVA_ASSERT(ri && ri->ri_csn_this_peer);
    NIOVA_ASSERT(raft_instance_is_leader(ri));

    raft_server_append_entry_sender(ri, true);
}

static raft_net_timerfd_cb_ctx_t
raft_server_timerfd_cb(struct raft_instance *ri)
{
    FUNC_ENTRY(LL_TRACE);

    switch (ri->ri_state)
    {
    case RAFT_STATE_FOLLOWER: // fall through
    case RAFT_STATE_CANDIDATE:
        raft_server_become_candidate(ri);
        break;

    case RAFT_STATE_LEADER:
        raft_server_issue_heartbeat(ri);
        break;
    default:
        break;
    }

    raft_server_timerfd_settime(ri);
}

/**
 * raft_server_process_vote_request_decide - determine if this peer should
 *    vote for the candidate.
 */
static bool
raft_server_process_vote_request_decide(const struct raft_instance *ri,
                                        const struct raft_vote_request_msg *vreq)
{
    NIOVA_ASSERT(ri && vreq);

    // "allow at most one winner per term"
    if (vreq->rvrqm_proposed_term <= ri->ri_log_hdr.rlh_term)
        return false;

    else if (vreq->rvrqm_last_log_term <
             raft_server_get_current_raft_entry_term(ri))
        return false;

    else if (vreq->rvrqm_last_log_index <
             raft_server_get_current_raft_entry_index(ri))
        return false;

    return true;
}

/**
 * raft_server_process_vote_request - peer has requested that we vote for
 *    them.
 */
static raft_server_net_cb_ctx_t
raft_server_process_vote_request(struct raft_instance *ri,
                                 struct ctl_svc_node *sender_csn,
                                 const struct raft_rpc_msg *rrm)
{
    NIOVA_ASSERT(ri && sender_csn && rrm);

    // The caller *should* have already checked this.
    NIOVA_ASSERT(!ctl_svc_node_compare_uuid(sender_csn, rrm->rrm_sender_id));

    const struct raft_vote_request_msg *vreq = &rrm->rrm_vote_request;

    struct raft_rpc_msg rreply_msg = {0};

    /* Do some initialization on the reply message.
     */
    uuid_copy(rreply_msg.rrm_sender_id, RAFT_INSTANCE_2_SELF_UUID(ri));
    uuid_copy(rreply_msg.rrm_raft_id, RAFT_INSTANCE_2_RAFT_UUID(ri));

    rreply_msg.rrm_type = RAFT_RPC_MSG_TYPE_VOTE_REPLY;
    rreply_msg.rrm_vote_reply.rvrpm_term = ri->ri_log_hdr.rlh_term;

    /* Check the vote criteria - do we vote 'yes' or 'no'?
     */
    rreply_msg.rrm_vote_reply.rvrpm_voted_granted =
        raft_server_process_vote_request_decide(ri, vreq) ? 1 : 0;

    DBG_RAFT_MSG(LL_NOTIFY, rrm, "vote=%s my term=%ld last=%ld:%ld",
                 rreply_msg.rrm_vote_reply.rvrpm_voted_granted ? "yes" : "no",
                 ri->ri_log_hdr.rlh_term,
                 raft_server_get_current_raft_entry_term(ri),
                 raft_server_get_current_raft_entry_index(ri));

    /* We intend to vote 'yes' - sync the candidate's term and UUID to our
     * log header.
     */
    if (rreply_msg.rrm_vote_reply.rvrpm_voted_granted)
        raft_server_becomes_follower(ri, vreq->rvrqm_proposed_term,
                                     rrm->rrm_sender_id,
                                     RAFT_BFRSN_VOTED_FOR_PEER);

    /* Inform the candidate of our vote.
     */
    int rc = raft_server_send_msg(ri, RAFT_UDP_LISTEN_SERVER, sender_csn,
                                  &rreply_msg);

    DBG_RAFT_INSTANCE_FATAL_IF((rc), ri, "raft_server_send_msg(): %s",
                               strerror(rc));
}

/**
 * raft_server_append_entry_check_already_stored - this function takes an
 *    AE request msg and reads the log to determine if the entry had been
 *    stored at an earlier time.  This function is called when the follower
 *    detects that its log index is > than the index value in the AE request.
 *    AFAICT, this situation can occur in two instances:  first, when the
 *    follower was either a deposed leader or follower of a deposed leader and
 *    it accepted entries which the new leader does not possess (rollback);
 *    or secondly, an old / retried / stale AE request arrives at this follower
 *    for an index which had already been written.
 */
static raft_server_net_cb_follower_ctx_bool_t
raft_server_append_entry_check_already_stored(
    struct raft_instance *ri,
    const struct raft_append_entries_request_msg *raerq)
{
    NIOVA_ASSERT(ri && raerq);
    NIOVA_ASSERT(raft_instance_is_follower(ri));

    // raerqm_prev_log_index can be -1 if no writes have ever been done.
    NIOVA_ASSERT(raerq->raerqm_prev_log_index >= RAFT_MIN_APPEND_ENTRY_IDX);

    const raft_entry_idx_t raft_current_idx =
        raft_server_get_current_raft_entry_index(ri);

    const raft_entry_idx_t leaders_next_idx_for_me =
        raerq->raerqm_prev_log_index + 1;

    // The condition for entering this function should have been checked prior.
    NIOVA_ASSERT(raft_current_idx >= leaders_next_idx_for_me);

    struct raft_entry_header reh = {0};

    /* In a corner-case, the leader's msg may be stale and contain contents
     * from a period where this peer and the leader were caught up.  As a
     * result, the current log_term would not exist and we should not read
     * this block.
     */
    if (raerq->raerqm_log_term > 0)
    {
        int rc = raft_server_entry_header_read_by_store(ri, &reh,
                                                        leaders_next_idx_for_me);
        FATAL_IF((rc), "raft_server_header_entry_read(): %s", strerror(-rc));

        if (reh.reh_term != raerq->raerqm_log_term)
            return false;

        FATAL_IF((raerq->raerqm_this_idx_crc != reh.reh_crc),
                 "crc (%u) does not match leader (%u) for idx=%ld",
                 reh.reh_crc, raerq->raerqm_this_idx_crc,
                 leaders_next_idx_for_me);
    }
    else
    {
        DBG_RAFT_INSTANCE(
            LL_WARN, ri,
            "negative log-term %ld rci=%ld leader-prev-[idx:term]=%ld:%ld",
            raerq->raerqm_log_term, raft_current_idx,
            raerq->raerqm_prev_log_index, raerq->raerqm_prev_log_term);
    }
    /* Check raerq->raerqm_prev_log_term - this is more of a sanity check to
     * ensure that the verified idx, leaders_next_idx_for_me, proceeds a valid
     * term of the prev-idx.
     */
    if (raerq->raerqm_prev_log_index >= 0)
    {
        int rc = raft_server_entry_header_read_by_store(ri, &reh,
                                                        raerq->raerqm_prev_log_index);

        FATAL_IF((rc), "raft_server_entry_read(): %s", strerror(-rc));
        FATAL_IF((reh.reh_term != raerq->raerqm_prev_log_term),
                 "raerq->raerqm_prev_log_term=%ld != reh.reh_term=%ld",
                 raerq->raerqm_prev_log_term, reh.reh_term);
        FATAL_IF((raerq->raerqm_prev_idx_crc != reh.reh_crc),
                 "crc (%u) does not match leader (%u) for idx=%ld",
                 reh.reh_crc, raerq->raerqm_this_idx_crc,
                 raerq->raerqm_prev_log_index);
    }

    DBG_RAFT_INSTANCE(
        LL_DEBUG, ri,
        "already-stored=yes rci=%ld leader-prev-[idx:term]=%ld:%ld",
        raft_current_idx, raerq->raerqm_prev_log_index,
        raerq->raerqm_prev_log_term);

    return true;
}

/**
 * raft_server_append_entry_log_prune_if_needed - the local raft instance's
 *    log may need to be pruned if it extends beyond the prev_log_index
 *    presented by our leader.  Follower-ctx is assert here.
 */
static raft_server_net_cb_follower_ctx_t
raft_server_append_entry_log_prune_if_needed(
    struct raft_instance *ri,
    const struct raft_append_entries_request_msg *raerq)
{
    NIOVA_ASSERT(ri && raerq);
    NIOVA_ASSERT(raft_instance_is_follower(ri));
    // This value must have already been checked by the caller.
    NIOVA_ASSERT(raerq->raerqm_prev_log_index >= RAFT_MIN_APPEND_ENTRY_IDX);

    const int64_t raft_entry_idx_prune = raerq->raerqm_prev_log_index + 1;

    // We must not prune already committed transactions.
    DBG_RAFT_INSTANCE_FATAL_IF(
        (ri->ri_commit_idx >= raft_entry_idx_prune ||
         ri->ri_last_applied_idx >= raft_entry_idx_prune),
        ri, "cannot prune committed entry raerq-nli=%ld",
        raft_entry_idx_prune);

    if (raerq->raerqm_prev_log_index < 0)
    {
        raft_instance_initialize_newest_entry_hdr(ri);
    }
    else
    {
        struct raft_entry_header reh;

        /* Read the block at the leader's index and apply it to our header.
         * We don't call raft_server_entry_next_entry_is_valid() since the log
         * sequence had been verified already at startup.
         */
        int rc = raft_server_entry_header_read_by_store(ri, &reh,
                                                        raerq->raerqm_prev_log_index);
        FATAL_IF((rc), "raft_server_entry_header_read_by_store(): %s",
                 strerror(-rc));

        raft_instance_update_newest_entry_hdr(ri, &reh);
    }

    // truncate the log.
    raft_server_log_truncate(ri);
}

/**
 * raft_server_append_entry_log_prepare_and_check - determine if the current
 *    append entry command can proceed to this follower's log.  This function
 *    returns two errors to the caller but in both cases the caller will
 *    reply to the leader with the "general" error 'non_matching_prev_term'.
 *    causing the leader to decrement its prev_log_index value for this
 *    follower and retry.  NOTE:  this function will truncate / prune the log
 *    according to the index value presented in the raerq.
 */
static raft_server_net_cb_follower_ctx_int_t
raft_server_append_entry_log_prepare_and_check(
    struct raft_instance *ri,
    const struct raft_append_entries_request_msg *raerq)
{
    NIOVA_ASSERT(ri && raerq);

    int64_t raft_current_idx = raft_server_get_current_raft_entry_index(ri);

    if (raft_current_idx > raerq->raerqm_prev_log_index)
    {
        /* If this follower's index is ahead of the leader's then we must check
         * for a retried AE which has already been stored in our log.
         * Note that this AE may have been delayed in the network or may have
         * retried due to a dropped reply.  It's important that we try to ACK
         * this request and not proceed with modifying our log.
         */
        if (raft_server_append_entry_check_already_stored(ri, raerq))
            return -EALREADY;

        else // Otherwise, the log needs to be pruned.
            raft_server_append_entry_log_prune_if_needed(ri, raerq);
    }

    // Re-obtain the current_idx, it may have changed if a prune occurred.
    raft_current_idx = raft_server_get_current_raft_entry_index(ri);

    // At this point, current_idx should not exceed the one from the leader.
    NIOVA_ASSERT(raft_current_idx <= raerq->raerqm_prev_log_index);

    /* In this case, the leader's and follower's indexes have yet to converge
     * which implies a "non_matching_prev_term" since the term isn't testable
     * until the indexes match.
     */
    int rc = 0;

    if (raft_current_idx < raerq->raerqm_prev_log_index)
        rc = -ERANGE;

    /* Equivalent log indexes but the terms do not match.  Note that this cond
     * will likely lead to more pruning as the leader continues to decrement
     * its raerqm_prev_log_index value for this follower.
     */
    else if (raft_server_get_current_raft_entry_term(ri) !=
             raerq->raerqm_prev_log_term)
        rc = -EEXIST;

    DBG_RAFT_INSTANCE((raerq->raerqm_heartbeat_msg ? LL_DEBUG : LL_NOTIFY), ri,
                      "rci=%ld leader-prev-[idx:term]=%ld:%ld rc=%d",
                      raft_current_idx,
                      raerq->raerqm_prev_log_index,
                      raerq->raerqm_prev_log_term, rc);

    return rc;
}

static void
raft_server_set_leader_csn(struct raft_instance *ri,
                           struct ctl_svc_node *leader_csn)
{
    NIOVA_ASSERT(ri && leader_csn);

    if (ri->ri_csn_leader != leader_csn)
    {
        ri->ri_csn_leader = leader_csn;
        DBG_RAFT_INSTANCE(LL_NOTIFY, ri, "csn=%p", leader_csn);
    }
}

/**
 * raft_server_process_append_entries_term_check_ops - this function handles
 *    important details for the AE request.  It will return -ESTALE if the
 *    sender is not a valid leader (per term check).  Once the term has been
 *    validated, this function will take care of self-demotion (if this
 *    instance is a candidate) and will sync the term number to the log header
 *    if the provided term had not yet been seen.  Lastly, it will apply the
 *    csn pointer to the raft-instance if the leader is newly minted.
 * @ri:  raft instance
 * @sender_csn:  the ctl-svc-node for sender of the AE request.
 * @raerq:  contents of the AE message.
 */
static raft_server_net_cb_ctx_int_t
raft_server_process_append_entries_term_check_ops(
    struct raft_instance *ri,
    struct ctl_svc_node *sender_csn,
    const struct raft_append_entries_request_msg *raerq)
{
    NIOVA_ASSERT(ri && sender_csn && raerq);

    // My term is newer which means this sender is a stale leader.
    if (ri->ri_log_hdr.rlh_term > raerq->raerqm_leader_term)
        return -ESTALE;

    // -- Sender's term is greater than or equal to my own --

    // Demote myself if candidate.
    if (ri->ri_state == RAFT_STATE_CANDIDATE)
        raft_server_becomes_follower(ri, raerq->raerqm_leader_term,
                                     sender_csn->csn_uuid,
                                     RAFT_BFRSN_STALE_TERM_WHILE_CANDIDATE);

    // Apply leader csn pointer.
    raft_server_set_leader_csn(ri, sender_csn);

    return 0;
}

/**
 * raft_server_write_new_entry_from_leader - the log write portion of the
 *    AE operation.  The log index is derived from the raft-instance which
 *    must match the index provided by the leader in raerq,
 */
static raft_server_net_cb_follower_ctx_t
raft_server_write_new_entry_from_leader(
    struct raft_instance *ri,
    const struct raft_append_entries_request_msg *raerq)
{
    NIOVA_ASSERT(ri && raerq);
    NIOVA_ASSERT(raft_instance_is_follower(ri));

    if (raerq->raerqm_heartbeat_msg)
        return; // This is a heartbeat msg which does not enter the log

    NIOVA_ASSERT(raerq->raerqm_log_term > 0);
    NIOVA_ASSERT(raerq->raerqm_log_term >= raerq->raerqm_prev_log_term);
    NIOVA_ASSERT(raerq->raerqm_log_term >=
                 raft_server_get_current_raft_entry_term(ri));

    const size_t entry_size = raerq->raerqm_entries_sz;

    // Msg size of '0' is OK.
    NIOVA_ASSERT(entry_size <= RAFT_ENTRY_MAX_DATA_SIZE);

    // Sanity check on the 'next' idx to be written.
    NIOVA_ASSERT(raft_server_get_current_raft_entry_index(ri) ==
                 raerq->raerqm_prev_log_index);

    enum raft_write_entry_opts opts = raerq->raerqm_leader_change_marker ?
        RAFT_WR_ENTRY_OPT_LEADER_CHANGE_MARKER : RAFT_WR_ENTRY_OPT_NONE;

    raft_server_write_next_entry(ri, raerq->raerqm_log_term,
                                 raerq->raerqm_entries, entry_size, opts,
                                 NULL);
}

/**
 * raft_server_process_append_entries_request_prep_reply - helper function for
 *    raft_server_process_append_entries_request() which does some general
 *    AE reply setup.
 */
static raft_server_net_cb_ctx_t
raft_server_process_append_entries_request_prep_reply(
    struct raft_instance *ri,
    struct raft_rpc_msg *reply,
    const struct raft_append_entries_request_msg *raerq)
{
    reply->rrm_type = RAFT_RPC_MSG_TYPE_APPEND_ENTRIES_REPLY;
    reply->rrm_append_entries_reply.raerpm_leader_term =
        ri->ri_log_hdr.rlh_term;
    reply->rrm_append_entries_reply.raerpm_prev_log_index =
        raerq->raerqm_prev_log_index;
    reply->rrm_append_entries_reply.raerpm_heartbeat_msg =
        raerq->raerqm_heartbeat_msg;

    uuid_copy(reply->rrm_sender_id, RAFT_INSTANCE_2_SELF_UUID(ri));
    uuid_copy(reply->rrm_raft_id, RAFT_INSTANCE_2_RAFT_UUID(ri));
}

static raft_server_net_cb_ctx_int_t
raft_server_process_append_entries_request_validity_check(
    const struct raft_append_entries_request_msg *raerq)
{
    NIOVA_ASSERT(raerq);

    // Do some basic verification of the AE msg contents.
    if (raerq->raerqm_prev_log_index < RAFT_MIN_APPEND_ENTRY_IDX ||
        raerq->raerqm_entries_sz > RAFT_ENTRY_MAX_DATA_SIZE)
        return -EINVAL;

    return 0;
}

static raft_server_net_cb_ctx_t
raft_server_advance_commit_idx(struct raft_instance *ri,
                               int64_t new_commit_idx)
{
    NIOVA_ASSERT(ri);

    /* This peer may be behind, don't advance the commit index past our
     * current raft index.
     */
    if (ri->ri_commit_idx < new_commit_idx &&
        raft_server_get_current_raft_entry_index(ri) >= new_commit_idx)
    {
        DBG_RAFT_INSTANCE(LL_NOTIFY, ri, "new_commit_idx=%ld", new_commit_idx);

        ri->ri_commit_idx = new_commit_idx;

        ev_pipe_notify(&ri->ri_evps[RAFT_SERVER_EVP_SM_APPLY]);
    }
}

static raft_server_net_cb_ctx_t
raft_server_process_append_entries_request(struct raft_instance *ri,
                                           struct ctl_svc_node *sender_csn,
                                           const struct raft_rpc_msg *rrm)
{
    NIOVA_ASSERT(ri && sender_csn && rrm);
    NIOVA_ASSERT(!ctl_svc_node_compare_uuid(sender_csn, rrm->rrm_sender_id));

    DBG_RAFT_MSG(LL_DEBUG, rrm, "");

    struct raft_rpc_msg rreply_msg = {0};

    struct raft_append_entries_reply_msg *rae_reply =
        &rreply_msg.rrm_append_entries_reply;

    const struct raft_append_entries_request_msg *raerq =
        &rrm->rrm_append_entries_request;

    raft_server_process_append_entries_request_prep_reply(ri, &rreply_msg,
                                                          raerq);

    if (raft_server_process_append_entries_request_validity_check(raerq))
    {
        DBG_RAFT_MSG(LL_WARN, rrm,
                     "raft_server_process_append_entries_request_validity_check() fails");
        return;
    }

    // Try to update the term if the leader has a higher one.
    const int64_t leader_term = raerq->raerqm_leader_term;
    raft_server_try_update_log_header_null_voted_for_peer(ri, leader_term);

    // Candidate timer - reset if this operation is valid.
    bool reset_timerfd = true;

    int rc =
        raft_server_process_append_entries_term_check_ops(ri, sender_csn,
                                                          raerq);
    if (rc)
    {
        NIOVA_ASSERT(rc == -ESTALE);
        reset_timerfd = false;

        /* raerpm_term was already set by
         * raft_server_process_append_entries_request_prep_reply().
         */
        rae_reply->raerpm_err_stale_term = 1;
    }
    else
    {
        rc = raft_server_append_entry_log_prepare_and_check(ri, raerq);
        if (rc)
        {
            if (rc != -EALREADY)
                rae_reply->raerpm_err_non_matching_prev_term = 1;
        }
        else
        {
            if (!raerq->raerqm_heartbeat_msg)
                raft_server_write_new_entry_from_leader(ri, raerq);

            /* Update our commit-idx based on the value sent from the leader.
             */
            raft_server_advance_commit_idx(ri, raerq->raerqm_commit_index);
        }
    }

    if (reset_timerfd)
        raft_server_timerfd_settime(ri);

    rc = raft_server_send_msg(ri, RAFT_UDP_LISTEN_SERVER, sender_csn,
                              &rreply_msg);

    DBG_RAFT_INSTANCE_FATAL_IF((rc), ri, "raft_server_send_msg(): %s",
                               strerror(rc));
}

static raft_server_net_cb_leader_ctx_int64_t
raft_server_leader_calculate_committed_idx(struct raft_instance *ri)
{
    NIOVA_ASSERT(ri && ri->ri_csn_raft);
    NIOVA_ASSERT(raft_instance_is_leader(ri));

    raft_peer_t num_raft_members =
        ctl_svc_node_raft_2_num_members(ri->ri_csn_raft);

    raft_peer_t this_peer_num = raft_server_instance_self_idx(ri);

    NIOVA_ASSERT(raft_member_idx_is_valid(ri, this_peer_num));

    uint8_t done_peers[CTL_SVC_MAX_RAFT_PEERS] = {0};
    int64_t sorted_indexes[CTL_SVC_MAX_RAFT_PEERS] =
    {[0 ... (CTL_SVC_MAX_RAFT_PEERS - 1)] = RAFT_MIN_APPEND_ENTRY_IDX};

    /* The leader doesn't update its own rfi_next_idx slot so do that here
     */
    struct raft_follower_info *self =
        raft_server_get_follower_info(ri, this_peer_num);

    self->rfi_next_idx = raft_server_get_current_raft_entry_index(ri) + 1;
    self->rfi_prev_idx_term = raft_server_get_current_raft_entry_term(ri);

    /* Sort the group member's next-idx values - note that these are the NEXT
     * index to be written not the already written idx value.
     */
    for (raft_peer_t i = 0; i < num_raft_members; i++)
    {
        raft_peer_t tmp_peer = RAFT_PEER_ANY;

        for (raft_peer_t j = 0; j < num_raft_members; j++)
        {
            const struct raft_follower_info *rfi =
                raft_server_get_follower_info(ri, j);

            if (!done_peers[j] &&
                (sorted_indexes[i] == RAFT_MIN_APPEND_ENTRY_IDX ||
                 rfi->rfi_next_idx < sorted_indexes[i]))
            {
                sorted_indexes[i] = rfi->rfi_next_idx;
                tmp_peer = j;
            }
        }
        NIOVA_ASSERT(tmp_peer < num_raft_members && !done_peers[tmp_peer]);
        done_peers[tmp_peer] = 1;
    }

    // simple sanity check.
    for (raft_peer_t i = 0; i < num_raft_members; i++)
        NIOVA_ASSERT(sorted_indexes[i] != RAFT_MIN_APPEND_ENTRY_IDX);

    const raft_peer_t majority_idx =
        raft_majority_index_value(num_raft_members);

    NIOVA_ASSERT(majority_idx < num_raft_members);

    /* Be sure to subtract one from the majority value since that value is the
     * 'next-idx'.
     */
    const int64_t committed_raft_idx =
        MAX(sorted_indexes[majority_idx] - 1, 0);

    DBG_RAFT_INSTANCE(LL_NOTIFY, ri, "committed_raft_idx=%ld",
                      committed_raft_idx);

    // Ensure the ri_commit_idx is not moving backwards!
    NIOVA_ASSERT(committed_raft_idx >= ri->ri_commit_idx);

    return committed_raft_idx;
}

/**
 * raft_server_leader_try_advance_commit_idx -
 *     After receiving a successful AE reply,
 *     one where the follower was able to append the entry to its log, the
 *     leader now checks to see if can commit any older entries.  The
 *     determination for 'committed' relies on a majority of peers ACK'ing the
 *     AE in this leader's term - the leader may only tally ACKs for AEs sent
 *     in its term!
 *     raft_leader_has_applied_txn_in_my_term() cannot be used here since the
 *     data used by it must first be updated through a commit + apply
 *     operation.
 */
static raft_server_net_cb_leader_ctx_t
raft_server_leader_try_advance_commit_idx(struct raft_instance *ri)
{
    NIOVA_ASSERT(ri);
    NIOVA_ASSERT(raft_instance_is_leader(ri));

    const struct raft_leader_state *rls = &ri->ri_leader;

    const int64_t committed_raft_idx =
        raft_server_leader_calculate_committed_idx(ri);

    /* Only increase the commit index if the majority has ACKd this leader's
     * "leader_change_marker" AE.
     */
    if (committed_raft_idx >= rls->rls_initial_term_idx &&
        committed_raft_idx > ri->ri_commit_idx)
    {
        DBG_RAFT_INSTANCE(LL_NOTIFY, ri, "updating ri_commit_idx to %ld",
                          committed_raft_idx);

        raft_server_advance_commit_idx(ri, committed_raft_idx);
    }
}

static raft_server_net_cb_leader_ctx_t
raft_server_apply_append_entries_reply_result(
    struct raft_instance *ri,
    const uuid_t follower_uuid,
    const struct raft_append_entries_reply_msg *raerp)
{
    NIOVA_ASSERT(ri && raerp);
    NIOVA_ASSERT(raft_instance_is_leader(ri));
    NIOVA_ASSERT(!raerp->raerpm_err_stale_term);

    const raft_peer_t follower_idx = raft_peer_2_idx(ri, follower_uuid);
    NIOVA_ASSERT(follower_idx != RAFT_PEER_ANY);

    struct raft_follower_info *rfi =
        raft_server_get_follower_info(ri, follower_idx);

    // Update the last ack value for this follower.
    niova_realtime_coarse_clock(&rfi->rfi_last_ack);

    DBG_RAFT_INSTANCE((raerp->raerpm_heartbeat_msg ? LL_DEBUG : LL_NOTIFY), ri,
                      "follower=%x next-idx=%ld err=%hhx rp-pli=%ld",
                      follower_idx, rfi->rfi_next_idx,
                      raerp->raerpm_err_non_matching_prev_term,
                      raerp->raerpm_prev_log_index);

    /* Do not modify the rls->rls_next_idx[follower_idx] value unless the
     * reply corresponds to it.  This is to handle cases where replies get
     * delayed by the network.  If the follower still needs to have its
     * rls_next_idx decreased, it's ok, subsequent AE requests will eventually
     * cause it happen.  Note, this situation is common due to heartbeat msgs
     * running concurrently with pending AE's.  Heartbeat replies may meet the
     * criteria for advancing next-idx which will cause the non-hb AE reply
     * to appear stale.
     */
    if (raerp->raerpm_prev_log_index + 1 != rfi->rfi_next_idx)
    {
        DBG_RAFT_INSTANCE(
            LL_DEBUG, ri,
            "follower=%x hb=%d reply-ni=%ld my-ni-for-follower=%ld",
            follower_idx, raerp->raerpm_heartbeat_msg,
            raerp->raerpm_prev_log_index, rfi->rfi_next_idx);

        return;
    }

    if (raerp->raerpm_err_non_matching_prev_term)
    {
        if (rfi->rfi_next_idx > 0)
        {
            rfi->rfi_next_idx--;
            rfi->rfi_prev_idx_term = -1; //Xxx this needs to go into a function
        }
    }

    // Heartbeats don't advance the follower index
    else if (!raerp->raerpm_heartbeat_msg)
    {
        rfi->rfi_prev_idx_term = -1;
        rfi->rfi_next_idx++;

        DBG_RAFT_INSTANCE(LL_NOTIFY, ri, "follower=%x new-next-idx=%ld",
                          follower_idx, rfi->rfi_next_idx);

        // Only called if the entry append was successful.
        raft_server_leader_try_advance_commit_idx(ri);
    }

    if ((rfi->rfi_next_idx - 1) <
        raft_server_get_current_raft_entry_index(ri))
    {
        DBG_RAFT_INSTANCE(LL_NOTIFY, ri, "follower=%x still lags next-idx=%ld",
                          follower_idx, rfi->rfi_next_idx);

        ev_pipe_notify(&ri->ri_evps[RAFT_SERVER_EVP_AE_SEND]);
    }
}

static raft_server_net_cb_ctx_t
raft_server_process_append_entries_reply(struct raft_instance *ri,
                                         struct ctl_svc_node *sender_csn,
                                         const struct raft_rpc_msg *rrm)
{
    NIOVA_ASSERT(ri && sender_csn && rrm);
    NIOVA_ASSERT(!ctl_svc_node_compare_uuid(sender_csn, rrm->rrm_sender_id));

    const struct raft_append_entries_reply_msg *raerp =
        &rrm->rrm_append_entries_reply;

    DBG_RAFT_MSG((raerp->raerpm_heartbeat_msg ? LL_DEBUG : LL_NOTIFY),
                 rrm, "");

    if (!raft_instance_is_leader(ri))
        return;

    /* raerpm_err_stale_term should only be considered if it's more recent than
     * our own term, otherwise it's stale.
     */
    if (raerp->raerpm_err_stale_term &&
        raerp->raerpm_leader_term > ri->ri_log_hdr.rlh_term)
        raft_server_becomes_follower(ri, raerp->raerpm_leader_term,
                                     sender_csn->csn_uuid,
                                     RAFT_BFRSN_STALE_TERM_WHILE_LEADER);
    else
        raft_server_apply_append_entries_reply_result(ri, sender_csn->csn_uuid,
                                                      raerp);
}

/**
 * raft_server_process_received_server_msg - called following the arrival of
 *    a udp message on the server <-> server socket.  After verifying
 *    that the sender's UUID and its raft UUID are known, this function will
 *    call the appropriate function handler based on the msg type.
 */
static raft_net_cb_ctx_t
raft_server_process_received_server_msg(struct raft_instance *ri,
                                        const struct raft_rpc_msg *rrm,
                                        struct ctl_svc_node *sender_csn)
{
    NIOVA_ASSERT(ri && rrm && sender_csn);

    /* General timestamp acquisition.  Note that this does not record AE
     * [n]ack statuses of the leader's followers.  Those are updated in
     * raft_server_process_append_entries_reply().
     */
    raft_net_update_last_comm_time(ri, sender_csn->csn_uuid, false);

    switch (rrm->rrm_type)
    {
    case RAFT_RPC_MSG_TYPE_VOTE_REQUEST:
        return raft_server_process_vote_request(ri, sender_csn, rrm);

    case RAFT_RPC_MSG_TYPE_VOTE_REPLY:
        return raft_server_process_vote_reply(ri, sender_csn, rrm);

    case RAFT_RPC_MSG_TYPE_APPEND_ENTRIES_REQUEST:
        return raft_server_process_append_entries_request(ri, sender_csn, rrm);

    case RAFT_RPC_MSG_TYPE_APPEND_ENTRIES_REPLY:
        return raft_server_process_append_entries_reply(ri, sender_csn, rrm);

    default:
        DBG_RAFT_MSG(LL_NOTIFY, rrm, "unhandled msg type %d", rrm->rrm_type);
        break;
    }
}

static raft_net_cb_ctx_t
raft_server_peer_recv_handler(struct raft_instance *ri,
                                  const char *recv_buffer,
                                  ssize_t recv_bytes,
                                  const struct sockaddr_in *from)
{
    NIOVA_ASSERT(ri && from);

    if (!recv_buffer || !recv_bytes)
        return;

    const struct raft_rpc_msg *rrm = (const struct raft_rpc_msg *)recv_buffer;

    size_t expected_msg_size = sizeof(struct raft_rpc_msg);

    if (rrm->rrm_type == RAFT_RPC_MSG_TYPE_APPEND_ENTRIES_REQUEST)
        expected_msg_size += rrm->rrm_append_entries_request.raerqm_entries_sz;

    /* Server <-> server messages do not have additional payloads.
     */
    if (recv_bytes != expected_msg_size)
    {
        DBG_RAFT_INSTANCE(
            LL_NOTIFY, ri,
            "Invalid msg size %zd (expected %zu) from peer %s:%d",
            recv_bytes, expected_msg_size, inet_ntoa(from->sin_addr),
            ntohs(from->sin_port));

        return;
    }

    DBG_RAFT_MSG(LL_DEBUG, rrm, "msg-size=(%zd) peer %s:%d",
                 recv_bytes, inet_ntoa(from->sin_addr),
                 ntohs(from->sin_port));

    /* Verify the sender's id before proceeding.
     */
    struct ctl_svc_node *sender_csn =
        raft_net_verify_sender_server_msg(ri, rrm->rrm_sender_id,
                                          rrm->rrm_raft_id, from);
    if (!sender_csn)
        return;

    raft_server_process_received_server_msg(ri, rrm, sender_csn);
}

static raft_server_net_cb_ctx_bool_t
raft_leader_instance_is_fresh(const struct raft_instance *ri)
{
    if (!raft_instance_is_leader(ri))
        return false;

    struct timespec now;
    niova_realtime_coarse_clock(&now);

    size_t num_acked_within_window = 1; // count "self"

    const raft_peer_t num_raft_peers = raft_num_members_validate_and_get(ri);

    for (raft_peer_t i = 0; i < num_raft_peers; i++)
    {
        if (i == raft_server_instance_self_idx(ri))
            continue;

        const struct raft_follower_info *rfi =
            raft_server_get_follower_info((struct raft_instance *)ri, i);

        // Ignore if time has moved backwards
        if (timespeccmp(&now, &rfi->rfi_last_ack, <=))
            continue;

        struct timespec diff;

        timespecsub(&now, &rfi->rfi_last_ack, &diff);

        if (timespec_2_msec(&diff) < RAFT_ELECTION_MIN_TIME_MS)
            num_acked_within_window++;
    }

    return (num_acked_within_window >= (num_raft_peers / 2 + 1)) ?
        true : false;
}

/**
 * raft_server_may_process_client_request - this function checks the state of
 *    this raft instance to determine if it's qualified to accept a client
 *    request.
 */
static raft_net_cb_ctx_int_t
raft_server_may_accept_client_request(const struct raft_instance *ri)
{
    NIOVA_ASSERT(ri);

    /* Not the leader, then cause a redirect reply to be done.
     */
    if (raft_instance_is_booting(ri))
        return -EINPROGRESS;

    else if (raft_instance_is_candidate(ri))
        return -ENOENT;

    else if (!raft_instance_is_leader(ri)) // 1. am I the raft leader?
        return -ENOSYS;

    // 2. am I a fresh raft leader?
    else if (!raft_leader_instance_is_fresh(ri))
        return -EAGAIN;

    // 3. have I applied all of the lastApplied entries that I need -
    //    including a fake AE command (which is written to the logs)?
    else if (!raft_leader_has_applied_txn_in_my_term(ri))
        return -EBUSY;

    return 0;
}

static const char *
raft_server_may_accept_client_request_reason(const struct raft_instance *ri)
{
    int rc = raft_server_may_accept_client_request(ri);

    return raft_net_client_rpc_sys_error_2_string(rc);
}

static raft_net_cb_ctx_t
raft_server_reply_to_client(struct raft_instance *ri,
                            struct raft_net_client_request_handle *rncr)
{
    if (!ri || !ri->ri_csn_this_peer || !ri->ri_csn_raft || !rncr ||
<<<<<<< HEAD
        raft_net_sockaddr_is_valid(&rncr->rncr_remote_addr) ||
        !raft_net_client_request_handle_has_reply_info(rncr))
=======
        !rncr->rncr_remote_csn)
>>>>>>> 91c05d25
        return;

    /* Copy the reply info from the provided rncr pointer.  This reply info
     * fields have been written by the state_machine callback.
     */
    const struct raft_client_rpc_msg *reply = rncr->rncr_reply;

<<<<<<< HEAD
    if (rncr->rncr_request)
        DBG_RAFT_CLIENT_RPC(LL_DEBUG, rncr->rncr_request,
                            &rncr->rncr_remote_addr, "original request");

    DBG_RAFT_CLIENT_RPC(LL_DEBUG, reply, &rncr->rncr_remote_addr,
=======
    DBG_RAFT_CLIENT_RPC_CSN(LL_DEBUG, rncr->rncr_request,
                            rncr->rncr_remote_csn, "original request");
    DBG_RAFT_CLIENT_RPC_CSN(LL_DEBUG, reply, rncr->rncr_remote_csn,
>>>>>>> 91c05d25
                        "reply");

    int rc = raft_server_send_msg_to_client(ri, rncr);
    if (rc)
        DBG_RAFT_CLIENT_RPC_CSN(LL_ERROR, reply, rncr->rncr_remote_csn,
                                "raft_server_send_msg(): %s", strerror(rc));
}

<<<<<<< HEAD
static raft_net_udp_cb_ctx_t
raft_server_udp_client_deny_request(
    struct raft_instance *ri, struct raft_net_client_request_handle *rncr,
    const int rc)
=======
static raft_net_cb_ctx_t
raft_server_udp_client_deny_request(struct raft_instance *ri,
                                    struct raft_net_client_request *rncr,
                                    const int rc)
>>>>>>> 91c05d25
{
    NIOVA_ASSERT(ri && rncr && rncr->rncr_request && rncr->rncr_reply);

    struct raft_client_rpc_msg *reply = rncr->rncr_reply;

    reply->rcrm_sys_error = rc;

    if (rc == -ENOSYS && ri->ri_csn_leader)
    {
        reply->rcrm_type = RAFT_CLIENT_RPC_MSG_TYPE_REDIRECT;
        uuid_copy(reply->rcrm_redirect_id, ri->ri_csn_leader->csn_uuid);
    }

    return raft_server_reply_to_client(ri, rncr);
}

<<<<<<< HEAD
/**
 * raft_server_udp_client_reply_init - prepares a reply RPC by copying the
 *    relevant items from the original request.
 */
static raft_net_udp_cb_ctx_t
=======
static raft_net_cb_ctx_t
>>>>>>> 91c05d25
raft_server_udp_client_reply_init(const struct raft_instance *ri,
                                  struct raft_net_client_request_handle *rncr,
                                  enum raft_client_rpc_msg_type msg_type)
{
    NIOVA_ASSERT(ri && rncr && rncr->rncr_reply &&
                 (msg_type == RAFT_CLIENT_RPC_MSG_TYPE_PING_REPLY ||
                  msg_type == RAFT_CLIENT_RPC_MSG_TYPE_REPLY) &&
                 raft_net_client_request_handle_has_reply_info(rncr) &&
                 rncr->rncr_reply_data_size < rncr->rncr_reply_data_max_size);

    struct raft_client_rpc_msg *reply = rncr->rncr_reply;
    memset(reply, 0, sizeof(struct raft_client_rpc_msg));

    uuid_copy(reply->rcrm_raft_id, ri->ri_csn_raft->csn_uuid);
    uuid_copy(reply->rcrm_sender_id, ri->ri_csn_this_peer->csn_uuid);
    uuid_copy(reply->rcrm_dest_id, rncr->rncr_client_uuid);

    reply->rcrm_type = msg_type;
    reply->rcrm_msg_id = rncr->rncr_msg_id;
    reply->rcrm_data_size = rncr->rncr_reply_data_size;
}

static raft_net_cb_ctx_bool_t
raft_server_client_recv_ignore_request(
    struct raft_instance *ri, const struct raft_client_rpc_msg *rcm,
    const struct sockaddr_in *from, struct ctl_svc_node **csn_out)
{
    NIOVA_ASSERT(rcm && from);

    bool ignore_request = false;
    const char *cause = NULL;

    // Ensure this client's raft instance is consistent with ours.
    int rc = raft_net_verify_sender_client_msg(ri, rcm->rcrm_raft_id);
    if (rc)
    {
        cause = "raft_net_verify_sender_client_msg()";
        ignore_request = true;
    }
    else
    {
        /* Lookup the client in the ctl-svc-node tree - existence is not
         * mandatory.
         */
        struct ctl_svc_node *client_csn = NULL;
        rc = ctl_svc_node_lookup(rcm->rcrm_sender_id, &client_csn);
        if (rc)
        {
            SIMPLE_LOG_MSG(LL_WARN, "ctl_svc_node_lookup(): %d", rc);
            return false;
        }

        if (client_csn)
        {
            if (client_csn->csn_type == CTL_SVC_NODE_TYPE_RAFT_CLIENT)
            {
                if (!net_ctl_can_recv(&client_csn->csn_peer.csnp_net_ctl))
                {
                    cause = "recv from this UUID is disabled";
                    ignore_request = true;
                }
            }
            else
            {
                cause = "UUID does not belong to a client";
                ignore_request = true;

                DBG_CTL_SVC_NODE(
                    LL_NOTIFY, client_csn,
                    "recv'd RPC request from this non-client UUID");
            }

            if (ignore_request)
                ctl_svc_node_put(client_csn);
            else
                *csn_out = client_csn;
        }
        else
        {
            // XXX can we determine if it was a TCP request?
            cause = "CSN required";
            ignore_request = true;
        }
    }

    if (ignore_request)
        DBG_RAFT_CLIENT_RPC_SOCK(LL_NOTIFY, rcm, from, "%s (rc=%d)", cause, rc);

    return ignore_request;
}

<<<<<<< HEAD
static void // raft_net_udp_cb_ctx_t or raft_server_epoll_sm_apply_bool_t
raft_server_net_client_request_init(
    const struct raft_instance *ri,
    struct raft_net_client_request_handle *rncr,
    enum raft_net_client_request_type type,  struct net_ctl nc,
    const struct raft_client_rpc_msg *rpc_request,  const char *commit_data,
    const size_t commit_data_size, const struct sockaddr_in *from,
    char *reply_buf, const size_t reply_buf_size)
{
    NIOVA_ASSERT(ri && rncr && reply_buf &&
                 reply_buf_size >= sizeof(struct raft_client_rpc_msg));

    if (type == RAFT_NET_CLIENT_REQ_TYPE_NONE)
        FATAL_IF((!rpc_request || commit_data),
                 "invalid argument:  rpc_request may only be specified");
    else if (type == RAFT_NET_CLIENT_REQ_TYPE_COMMIT)
        FATAL_IF((rpc_request || !commit_data),
                 "invalid argument:  commit_data may only be specified");
    else
        FATAL_MSG("invalid request type (%d)", type);

    memset(rncr, 0, sizeof(struct raft_net_client_request_handle));

    rncr->rncr_write_raft_entry = false;
    rncr->rncr_type = type;
    rncr->rncr_nc = nc;

    rncr->rncr_is_leader = raft_instance_is_leader(ri) ? true : false;
    rncr->rncr_entry_term = ri->ri_log_hdr.rlh_term;
    rncr->rncr_current_term = ri->ri_log_hdr.rlh_term;

    rncr->rncr_reply = (struct raft_client_rpc_msg *)reply_buf;

    CONST_OVERRIDE(size_t, rncr->rncr_reply_data_max_size,
                   (reply_buf_size - sizeof(struct raft_client_rpc_msg)));

    if (rpc_request)
    {
        rncr->rncr_request = rpc_request;
        rncr->rncr_request_or_commit_data = rpc_request->rcrm_data;

        CONST_OVERRIDE(size_t, rncr->rncr_request_or_commit_data_size,
                       rpc_request->rcrm_data_size);

        /* These are reply specific items which are only provided when this
         * function is called from raft_net_udp_cb_ctx_t context.
         */
        raft_net_client_request_handle_set_reply_info(
            rncr, from, rpc_request->rcrm_sender_id, rpc_request->rcrm_msg_id);

        NIOVA_ASSERT(raft_net_client_request_handle_has_reply_info(rncr));
    }
    else
    {
        /* raft_net_client_request_handle_set_reply_info() must be called from
         * SM context if a post-commit reply is to be made.
         */
        rncr->rncr_request_or_commit_data = commit_data;

        CONST_OVERRIDE(size_t, rncr->rncr_request_or_commit_data_size,
                       commit_data_size);

        // Sanity check of raft_net_client_request_handle_has_reply_info()
        NIOVA_ASSERT(!raft_net_client_request_handle_has_reply_info(rncr));
    }
}

static raft_net_udp_cb_ctx_t
raft_server_net_client_request_init_client_rpc(
    struct raft_instance *ri, struct raft_net_client_request_handle *rncr,
    struct net_ctl nc, const struct raft_client_rpc_msg *rpc_request,
    const struct sockaddr_in *from, char *reply_buf,
    const size_t reply_buf_size)
{
    NIOVA_ASSERT(ri && rncr && rpc_request);

    raft_server_net_client_request_init(ri, rncr,
                                        RAFT_NET_CLIENT_REQ_TYPE_NONE, nc,
                                        rpc_request, NULL, 0, from, reply_buf,
                                        reply_buf_size);

    raft_server_udp_client_reply_init(
        ri, rncr, (rpc_request->rcrm_type == RAFT_CLIENT_RPC_MSG_TYPE_PING ?
                   RAFT_CLIENT_RPC_MSG_TYPE_PING_REPLY :
                   RAFT_CLIENT_RPC_MSG_TYPE_REPLY));
}

static raft_net_udp_cb_ctx_t
raft_server_udp_client_recv_handler(struct raft_instance *ri,
=======
// warning: buffers are statically allocated, so code is not multi-thread safe
static raft_net_cb_ctx_t
raft_server_client_recv_handler(struct raft_instance *ri,
>>>>>>> 91c05d25
                                    const char *recv_buffer,
                                    ssize_t recv_bytes,
                                    const struct sockaddr_in *from)
{
    SIMPLE_FUNC_ENTRY(LL_TRACE);

    // XXX should this size change depending on UDP or TCP?
    static char reply_buf[RAFT_NET_MAX_RPC_SIZE];

    NIOVA_ASSERT(ri && from);

    if (!recv_buffer || !recv_bytes || !ri->ri_server_sm_request_cb ||
        recv_bytes < sizeof(struct raft_client_rpc_msg))
    {
        SIMPLE_LOG_MSG(LL_WARN, "sanity check fail, buf %p bytes %ld cb %p",
                recv_buffer, recv_bytes, ri->ri_server_sm_request_cb);
        return;
    }

    const struct raft_client_rpc_msg *rcm =
        (const struct raft_client_rpc_msg *)recv_buffer;

    struct ctl_svc_node *csn;

    /* First set of request checks which are configuration based.
     */
    if (raft_server_client_recv_ignore_request(ri, rcm, from, &csn))
    {
        SIMPLE_LOG_MSG(LL_NOTIFY, "cannot verify client message");
        return;
    }

<<<<<<< HEAD
    struct raft_net_client_request_handle rncr;
=======
    struct raft_net_client_request rncr = {
        .rncr_type = RAFT_NET_CLIENT_REQ_TYPE_NONE, // will be reset by cb
        .rncr_write_raft_entry = false,
        .rncr_op_error = 0,
        .rncr_is_leader = raft_instance_is_leader(ri) ? true : false,
        .rncr_entry_term = ri->ri_log_hdr.rlh_term,
        .rncr_current_term = ri->ri_log_hdr.rlh_term,
        .rncr_request = rcm,
        .rncr_reply = (struct raft_client_rpc_msg *)reply_buf,
        .rncr_remote_csn = csn,
        .rncr_reply_data_max_size =
            (RAFT_NET_MAX_RPC_SIZE - sizeof(struct raft_client_rpc_msg)),
    };
>>>>>>> 91c05d25

    raft_server_net_client_request_init_client_rpc(ri, &rncr, nc, rcm, from,
                                                   reply_buf,
                                                   RAFT_NET_MAX_RPC_SIZE);

    /* Second set of checks which determine if this server is capable of
     * handling the request at this time.
     */
    int rc = raft_server_may_accept_client_request(ri);
    if (rc)
    {
        SIMPLE_LOG_MSG(LL_NOTIFY, "cannot accept client message");
        raft_server_udp_client_deny_request(ri, &rncr, rc);
        goto out;
    }

    if (rcm->rcrm_type == RAFT_CLIENT_RPC_MSG_TYPE_PING)
    {
        SIMPLE_LOG_MSG(LL_NOTIFY, "ping reply");
        raft_server_reply_to_client(ri, &rncr);
        goto out;
    }

    /* May used by state machine, note that
     * raft_net_sm_write_supplement_destroy() must be called before exiting
     * this function.
     */
    raft_net_sm_write_supplement_init(&rncr.rncr_sm_write_supp);

    /* Call into the application state machine logic.  There are several
     * outcomes here:
     * 1. SM detects a new write, here it may store sender info for reply
     *    post-commit.
     * 2. SM detects a write which had already been committed, here we reply
     *    to the client notifying it of the completion.
     * 3. SM detects a write which is still in progress, here no reply is sent.
     * 4. SM processes a read request, returning the requested application
     *    data.
     */
    int cb_rc = ri->ri_server_sm_request_cb(&rncr);

    // rncr.rncr_type was set by the callback!
    bool write_op = rncr.rncr_type == RAFT_NET_CLIENT_REQ_TYPE_WRITE ?
        true : false;

    enum log_level log_level = cb_rc ? LL_WARN : LL_DEBUG;

    DBG_RAFT_CLIENT_RPC_CSN(log_level, rcm, csn,
                        "wr_op=%d write-2-raft=%s op_error=%s, cb_rc=%s",
                        write_op, rncr.rncr_write_raft_entry ? "yes" : "no",
                        strerror(-rncr.rncr_op_error), strerror(-cb_rc));

<<<<<<< HEAD
    /* Callback's with error are only logged.  There are no client replies
     * or raft operations which will occur.
     */
=======
    if (cb_rc) // Other than logging this issue, nothing can be done here
        goto out;

    /* cb's may run for a long time and the server may have been deposed
     * Xxx note that SM write requests left in this state may require
     *   cleanup.
     */
    rc = raft_server_may_accept_client_request(ri);
    if (rc)
    {
        raft_server_udp_client_deny_request(ri, &rncr, rc);
        goto out;
    }
>>>>>>> 91c05d25

    if (!cb_rc)
    {
        /* cb's may run for a long time and the server may have been deposed
         * Xxx note that SM write requests left in this state may require
         *   cleanup.
         */
        rc = raft_server_may_accept_client_request(ri);
        if (rc)
        {
            raft_server_udp_client_deny_request(ri, &rncr, rc);
        }
        else
        {

<<<<<<< HEAD
            /* Store the request as an entry in the Raft log.  Do not reply to
             * the client until the write is committed and applied!
             */
            if (rncr.rncr_write_raft_entry)
                raft_server_leader_write_new_entry(ri, rcm->rcrm_data,
                                                   rcm->rcrm_data_size,
                                                   RAFT_WR_ENTRY_OPT_NONE,
                                                   &rncr.rncr_sm_write_supp);

            /* Read operation or an already committed + applied write
             * operation.
             */
            else
                raft_server_reply_to_client(ri, &rncr);
        }
    }

    raft_net_sm_write_supplement_destroy(&rncr.rncr_sm_write_supp);
=======
    /* Read operation or an already committed + applied write operation.
     */
    else
        raft_server_reply_to_client(ri, &rncr);

out:
    if (csn)
        ctl_svc_node_put(csn);
>>>>>>> 91c05d25
}

/**
 * raft_server_append_entry_should_send_to_follower - helper function which
 *    manages the rfi_ae_sends_wait_until value for the given peer_idx.
 *    It returns a true when either the peer is not detected as unresponsive
 *    or after the waiting period has passed.
 */
static bool
raft_server_append_entry_should_send_to_follower(
    struct raft_instance *ri,
    const raft_peer_t raft_peer_idx)
{
    NIOVA_ASSERT(ri && ri->ri_csn_raft &&
                 raft_member_idx_is_valid(ri, raft_peer_idx));

    struct raft_follower_info *rfi =
        raft_server_get_follower_info(ri, raft_peer_idx);

    unsigned long long now_msec = niova_unstable_coarse_clock_get_msec();
    unsigned long long since_last_unacked = 0;

    int rc = raft_net_comm_recency(ri, raft_peer_idx,
                                   RAFT_COMM_RECENCY_UNACKED_SEND,
                                   &since_last_unacked);
    if (rc == -EALREADY) {
        // XXX will this prevent the server from ever trying to connect?
        return false;
    }
    NIOVA_ASSERT(!rc);

    bool send_msg = true;

    if (since_last_unacked > 0) // No recv'd msgs since last send.
    {
        if (now_msec > rfi->rfi_ae_sends_wait_until)
            rfi->rfi_ae_sends_wait_until =
                (now_msec +
                 MIN(RAFT_NET_MAX_RETRY_MS,
                     (rfi->rfi_ae_sends_wait_until * 2 + 1)));
        else
            send_msg = false;
    }
    else
    {
        rfi->rfi_ae_sends_wait_until = 0;
    }

    // This is not a recency check and should be in a separate function Xxx
    if (rfi->rfi_next_idx > raft_server_get_current_raft_entry_index(ri))
    {
        // May only be ahead by '1'
        NIOVA_ASSERT(rfi->rfi_next_idx ==
                     raft_server_get_current_raft_entry_index(ri) + 1);
        send_msg = false;
    }

    return send_msg;
}

static raft_server_epoll_ae_sender_t
raft_server_append_entry_sender(struct raft_instance *ri, bool heartbeat)
{
    NIOVA_ASSERT(ri);

    if (!raft_instance_is_leader(ri) ||
        raft_server_get_current_raft_entry_index(ri) < 0)
        return;

    static char src_buf[RAFT_NET_MAX_RPC_SIZE];
    static char sink_buf[RAFT_ENTRY_SIZE];

    struct raft_rpc_msg *rrm = (struct raft_rpc_msg *)src_buf;
//    const size_t data_len =
//        RAFT_NET_MAX_RPC_SIZE - sizeof(struct raft_rpc_msg);

    const raft_peer_t num_raft_members = raft_num_members_validate_and_get(ri);

    ///Xxx this is a big mess of code which needs to be made into some
    //     subroutines.
    for (raft_peer_t i = 0; i < num_raft_members; i++)
    {
        struct ctl_svc_node *rp = ri->ri_csn_raft_peers[i];

        if (rp == ri->ri_csn_this_peer ||
            (!raft_server_append_entry_should_send_to_follower(ri, i) &&
             !heartbeat))
            continue;

        memset(src_buf, 0, RAFT_NET_MAX_RPC_SIZE);
        memset(sink_buf, 0, RAFT_ENTRY_SIZE);

        raft_server_leader_init_append_entry_msg(ri, rrm, i, heartbeat);

        struct raft_append_entries_request_msg *raerq =
            &rrm->rrm_append_entries_request;

        const int64_t peer_next_raft_idx = raerq->raerqm_prev_log_index + 1;
        const int64_t my_raft_idx =
            raft_server_get_current_raft_entry_index(ri);

        DBG_RAFT_INSTANCE_FATAL_IF((peer_next_raft_idx - 1 > my_raft_idx), ri,
                                   "follower's idx > leader's (%ld > %ld)",
                                   peer_next_raft_idx, my_raft_idx);

        if (!heartbeat && peer_next_raft_idx <= my_raft_idx)
        {
            struct raft_entry_header *reh =
                (struct raft_entry_header *)sink_buf;

            int rc = raft_server_entry_header_read_by_store(ri, reh,
                                                            peer_next_raft_idx);
            DBG_RAFT_INSTANCE_FATAL_IF(
                (rc), ri, "raft_server_entry_header_read_by_store(%ld): %s",
                peer_next_raft_idx, strerror(-rc));

            raerq->raerqm_entries_sz = reh->reh_data_size;
            raerq->raerqm_leader_change_marker = reh->reh_leader_change_marker;

            NIOVA_ASSERT(reh->reh_index == peer_next_raft_idx);

            if (raerq->raerqm_entries_sz)
            {
                rc = raft_server_entry_read(ri, peer_next_raft_idx,
                                            raerq->raerqm_entries,
                                            raerq->raerqm_entries_sz, NULL);
                DBG_RAFT_INSTANCE_FATAL_IF((rc), ri,
                                           "raft_server_entry_read(): %s",
                                           strerror(-rc));
            }
        }
        else
        {
            raerq->raerqm_entries_sz = 0;
            raerq->raerqm_leader_change_marker = 0;
            raerq->raerqm_heartbeat_msg = 1;
        }

        DBG_SIMPLE_CTL_SVC_NODE(
            (heartbeat ? LL_DEBUG : LL_NOTIFY), rp,
            "idx=%hhx pli=%ld lt=%ld", i,
            rrm->rrm_append_entries_request.raerqm_prev_log_index,
            rrm->rrm_append_entries_request.raerqm_log_term);

<<<<<<< HEAD
        int rc = raft_server_send_msg(ri, RAFT_UDP_LISTEN_SERVER, rp, rrm);

        DBG_RAFT_INSTANCE_FATAL_IF((rc), ri, "raft_server_send_msg(): %s",
                                   strerror(rc));
=======
         // XXX what to do on failure?
         int rc = raft_server_send_msg(ri, RAFT_UDP_LISTEN_SERVER, rp, rrm);

         DBG_RAFT_INSTANCE(LL_NOTIFY, ri, "raft_server_send_msg(): %d", rc);
>>>>>>> 91c05d25
    }
}

static raft_server_epoll_sm_apply_t
raft_server_sm_apply_opt(struct raft_instance *ri,
                         struct raft_net_client_request_handle *rncr)
{
    NIOVA_ASSERT(ri && rncr);

    if (ri->ri_backend->rib_sm_apply_opt)
        ri->ri_backend->rib_sm_apply_opt(ri, &rncr->rncr_sm_write_supp);
}

static raft_server_epoll_sm_apply_bool_t
raft_server_net_client_request_init_sm_apply(
    struct raft_instance *ri, struct raft_net_client_request_handle *rncr,
    char *commit_data, const size_t commit_data_size, char *reply_buf,
    const size_t reply_buf_size)
{
    NIOVA_ASSERT(ri && rncr && commit_data);

    struct net_ctl nc = {0};

    raft_server_net_client_request_init(ri, rncr,
                                        RAFT_NET_CLIENT_REQ_TYPE_COMMIT, nc,
                                        NULL, commit_data, commit_data_size,
                                        NULL, reply_buf, reply_buf_size);
}

/**
 * raft_server_backend_setup_last_applied - called in setup context to provide
 *    the last-applied info from a stateful backend, such as RocksDB.
 */
void
raft_server_backend_setup_last_applied(struct raft_instance *ri,
                                       raft_entry_idx_t last_applied_idx,
                                       crc32_t last_applied_cumulative_crc)
{
    // Assert some setup / bootup context items.
    NIOVA_ASSERT(ri && ri->ri_last_applied_idx == -1 &&
                 ri->ri_commit_idx == -1 &&
                 ri->ri_last_applied_cumulative_crc == 0 &&
                 ri->ri_state == RAFT_STATE_BOOTING);

    ri->ri_last_applied_idx = last_applied_idx;
    ri->ri_last_applied_cumulative_crc = last_applied_cumulative_crc;

    DBG_RAFT_INSTANCE(LL_NOTIFY, ri, "");
}

static raft_server_epoll_sm_apply_t
raft_server_last_applied_increment(struct raft_instance *ri,
                                   const struct raft_entry_header *reh)
{
    NIOVA_ASSERT(ri && reh &&
                 (reh->reh_index == (ri->ri_last_applied_idx + 1)));

    ri->ri_last_applied_idx++;
    ri->ri_last_applied_cumulative_crc ^= reh->reh_crc;

    DBG_RAFT_INSTANCE(LL_WARN, ri, "idx=%ld crc=%x",
                      ri->ri_last_applied_idx, reh->reh_crc);
}

static raft_server_epoll_sm_apply_bool_t
raft_server_state_machine_apply(struct raft_instance *ri)
{
    NIOVA_ASSERT(ri);
    NIOVA_ASSERT(ri->ri_last_applied_idx <= ri->ri_commit_idx);

    DBG_RAFT_INSTANCE(LL_NOTIFY, ri, "");

    if (ri->ri_last_applied_idx == ri->ri_commit_idx)
        return;

    static char sink_buf[RAFT_ENTRY_SIZE];
    static char reply_buf[RAFT_ENTRY_SIZE];

    const raft_entry_idx_t apply_idx = ri->ri_last_applied_idx + 1;

    struct raft_entry_header reh;

    int rc = raft_server_entry_header_read_by_store(ri, &reh, apply_idx);
    DBG_RAFT_INSTANCE_FATAL_IF((rc), ri,
                               "raft_server_entry_header_read_by_store(): %s",
                               strerror(-rc));

<<<<<<< HEAD
    /* Signify that the entry will be applied.  Prepare the last-applied values
     * prior to entering raft_server_sm_apply_opt().
     */
    raft_server_last_applied_increment(ri, &reh);

    struct raft_net_client_request_handle rncr;
    raft_server_net_client_request_init_sm_apply(ri, &rncr, sink_buf,
                                                 reh.reh_data_size,
                                                 reply_buf,
                                                 RAFT_NET_MAX_RPC_SIZE);
=======
    bool reply_to_client = false;

    struct raft_net_client_request rncr = {
        .rncr_type = RAFT_NET_CLIENT_REQ_TYPE_COMMIT,
        .rncr_write_raft_entry = false,
        .rncr_op_error = 0,
        .rncr_is_leader = raft_instance_is_leader(ri) ? true : false,
        .rncr_entry_term = reh.reh_term,
        .rncr_current_term = ri->ri_log_hdr.rlh_term,
        .rncr_commit_data = sink_buf,
        .rncr_remote_csn = NULL,
        .rncr_reply = reply,
        .rncr_reply_data_max_size = RAFT_NET_MAX_RPC_SIZE,
    };
>>>>>>> 91c05d25

    if (!reh.reh_leader_change_marker && reh.reh_data_size)
    {
        rc = raft_server_entry_read(ri, apply_idx, sink_buf, reh.reh_data_size,
                                    NULL);
        DBG_RAFT_INSTANCE_FATAL_IF((rc), ri, "raft_server_entry_read(): %s",
                                   strerror(-rc));

        // Initialize supplement handle for possible use by SM callback
        raft_net_sm_write_supplement_init(&rncr.rncr_sm_write_supp);

        int rc = ri->ri_server_sm_request_cb(&rncr);

        // Called regardless of ri_server_sm_request_cb() error
        raft_server_sm_apply_opt(ri, &rncr);

        if (!rc && raft_instance_is_leader(ri))
        {
            if (reh.reh_term == ri->ri_log_hdr.rlh_term)
            {
                struct timespec ts;
                niova_realtime_coarse_clock(&ts);

                timespecsub(&ts, &reh.reh_store_time, &ts);

                struct binary_hist *bh =
                    &ri->ri_rihs[RAFT_INSTANCE_HIST_COMMIT_LAT_MSEC].rihs_bh;

                if (timespec_2_msec(&ts) > 0)
                    binary_hist_incorporate_val(bh, timespec_2_msec(&ts));
            }
            /* Perform basic initialization on the reply buffer if the SM has
             * provided the necessary info for completing the reply.  The SM
             * would have called
             * raft_net_client_request_handle_set_reply_info() if the necessary
             * info was provided.  Note that the SM may not check for leader
             * status, so the reply info may be provided even when this node
             * is a follower.  Therefore, udp init should be bypassed if this
             * node is not the leader.
             */
            if (raft_net_client_request_handle_has_reply_info(&rncr))
                raft_server_udp_client_reply_init(
                    ri, &rncr, RAFT_CLIENT_RPC_MSG_TYPE_REPLY);
        }

        DBG_RAFT_ENTRY(LL_NOTIFY, &reh, "rc=%s", strerror(-rc));

        // The destructor may issue a callback into the SM.
        raft_net_sm_write_supplement_destroy(&rncr.rncr_sm_write_supp);
    }

    if (!reh.reh_leader_change_marker && !reh.reh_data_size)
        DBG_RAFT_ENTRY(LL_WARN, &reh, "application entry contains no data!");

    DBG_RAFT_INSTANCE(LL_NOTIFY, ri, "ri_last_applied_idx was incremented");
    DBG_RAFT_ENTRY(LL_NOTIFY, &reh, "");

    if (ri->ri_last_applied_idx < ri->ri_commit_idx)
        ev_pipe_notify(&ri->ri_evps[RAFT_SERVER_EVP_SM_APPLY]);

    if (raft_instance_is_leader(ri) && // Only issue if we're the leader!
        raft_net_client_request_handle_has_reply_info(&rncr))
        raft_server_reply_to_client(ri, &rncr);
}

static raft_server_epoll_ae_sender_t
raft_server_append_entry_sender_evp_cb(const struct epoll_handle *eph, uint32_t events)
{
    NIOVA_ASSERT(eph);

    FUNC_ENTRY(LL_DEBUG);

    struct raft_instance *ri = eph->eph_arg;
    struct ev_pipe *evp = &ri->ri_evps[RAFT_SERVER_EVP_AE_SEND];

    NIOVA_ASSERT(eph->eph_fd == evp_read_fd_get(evp));

    EV_PIPE_RESET(evp); // reset prior to dequeuing work

    raft_server_append_entry_sender(ri, false);
}

static raft_server_epoll_sm_apply_t
raft_server_sm_apply_evp_cb(const struct epoll_handle *eph, uint32_t events)
{
    NIOVA_ASSERT(eph);

    FUNC_ENTRY(LL_DEBUG);

    struct raft_instance *ri = eph->eph_arg;

    struct ev_pipe *evp = &ri->ri_evps[RAFT_SERVER_EVP_SM_APPLY];
    NIOVA_ASSERT(eph->eph_fd == evp_read_fd_get(evp));

    EV_PIPE_RESET(evp);

    raft_server_state_machine_apply(ri);
}

static epoll_mgr_cb_t
raft_server_evp_2_cb_fn(enum raft_server_event_pipes evps)
{
    switch (evps)
    {
    case RAFT_SERVER_EVP_AE_SEND:
        return raft_server_append_entry_sender_evp_cb;
    case RAFT_SERVER_EVP_SM_APPLY:
        return raft_server_sm_apply_evp_cb;
    default:
        break;
    }
    return NULL;
}

//xxx port to raft_net_evp_add()
static int
raft_server_evp_setup(struct raft_instance *ri)
{
    if (!ri || raft_instance_is_client(ri))
        return -EINVAL;

    for (enum raft_server_event_pipes i = 0; i < RAFT_SERVER_EVP_ANY; i++)
    {
        int rc = raft_net_evp_add(ri, raft_server_evp_2_cb_fn(i));
        NIOVA_ASSERT(rc == i); /* rc should equal the pipe value Xxx
                                * since the code currently accesses the evp
                                * array directly.
                                */
        if (rc < 0)
            return rc;
    }

    return 0;
}

static int
raft_server_evp_cleanup(struct raft_instance *ri)
{
    if (!ri || raft_instance_is_client(ri))
        return -EINVAL;

    for (int i = 0; i < RAFT_SERVER_EVP_ANY; i++)
    {
        enum raft_epoll_handles eph_type = raft_server_evp_2_epoll_handle(i);
        NIOVA_ASSERT(eph_type < RAFT_EPOLL_NUM_HANDLES);

        struct epoll_handle *eph = &ri->ri_epoll_handles[eph_type];
        epoll_handle_del(&ri->ri_epoll_mgr, eph);

        ev_pipe_cleanup(&ri->ri_evps[i]);
    }

    return 0;
}

static int
raft_server_instance_startup(struct raft_instance *ri);

static int
raft_server_instance_shutdown(struct raft_instance *ri);

static void
raft_server_instance_init(struct raft_instance *ri)
{
    NIOVA_ASSERT(ri && raft_instance_is_booting(ri));

    ri->ri_commit_idx = -1; //Xxx this needs to go into a more general init fn
    ri->ri_last_applied_idx = -1;

    ri->ri_startup_pre_net_bind_cb = raft_server_instance_startup;
    ri->ri_shutdown_cb = raft_server_instance_shutdown;

    /* Assign the timer_fd and udp_recv callbacks.
     */
    raft_net_instance_apply_callbacks(ri, raft_server_timerfd_cb,
                                    raft_server_client_recv_handler,
                                    raft_server_peer_recv_handler);

}

static util_thread_ctx_reg_t
raft_server_instance_hist_lreg_multi_facet_handler(
    enum lreg_node_cb_ops op,
    struct raft_instance_hist_stats *rihs,
    struct lreg_value *lv)
{
    if (!lv ||
        lv->lrv_value_idx_in >= binary_hist_size(&rihs->rihs_bh) ||
        op != LREG_NODE_CB_OP_READ_VAL)
        return;

    snprintf(lv->lrv_key_string, LREG_VALUE_STRING_MAX, "%lld",
             binary_hist_lower_bucket_range(&rihs->rihs_bh,
                                            lv->lrv_value_idx_in));

    LREG_VALUE_TO_OUT_SIGNED_INT(lv) =
        binary_hist_get_cnt(&rihs->rihs_bh, lv->lrv_value_idx_in);

    lv->get.lrv_value_type_out = LREG_VAL_TYPE_UNSIGNED_VAL;
}

static util_thread_ctx_reg_int_t
raft_server_instance_hist_lreg_cb(enum lreg_node_cb_ops op,
                                  struct lreg_node *lrn,
                                  struct lreg_value *lv)
{
    struct raft_instance_hist_stats *rihs = lrn->lrn_cb_arg;

    if (lv)
        lv->get.lrv_num_keys_out = binary_hist_size(&rihs->rihs_bh);

    switch (op)
    {
    case LREG_NODE_CB_OP_GET_NAME:
        if (!lv)
            return -EINVAL;

        lreg_value_fill_key_and_type(
            lv, raft_instance_hist_stat_2_name(rihs->rihs_type),
            LREG_VAL_TYPE_OBJECT);
        break;

    case LREG_NODE_CB_OP_READ_VAL:
    case LREG_NODE_CB_OP_WRITE_VAL: //fall through
        if (!lv)
            return -EINVAL;

        raft_server_instance_hist_lreg_multi_facet_handler(op, rihs, lv);
        break;

    case LREG_NODE_CB_OP_INSTALL_NODE:
    case LREG_NODE_CB_OP_DESTROY_NODE:
        break;

    default:
        return -ENOENT;
    }

    return 0;
}

static int
raft_server_instance_lreg_init(struct raft_instance *ri)
{
    LREG_ROOT_ENTRY_INSTALL(raft_root_entry);

    lreg_node_init(&ri->ri_lreg, LREG_USER_TYPE_RAFT,
                   raft_instance_lreg_cb, ri, LREG_INIT_OPT_NONE);

    int rc = lreg_node_install_prepare(&ri->ri_lreg,
                                       LREG_ROOT_ENTRY_PTR(raft_root_entry));
    if (rc)
        return rc;

    for (enum raft_instance_hist_types i = RAFT_INSTANCE_HIST_MIN;
         i < RAFT_INSTANCE_HIST_MAX; i++)
    {
        lreg_node_init(&ri->ri_rihs[i].rihs_lrn, i,
                       raft_server_instance_hist_lreg_cb,
                       (void *)&ri->ri_rihs[i],
                       LREG_INIT_OPT_IGNORE_NUM_VAL_ZERO);

        rc = lreg_node_install_prepare(&ri->ri_rihs[i].rihs_lrn, &ri->ri_lreg);
        if (rc)
            return rc;
    }

    return 0;
}

static int
raft_server_instance_startup(struct raft_instance *ri)
{
    NIOVA_ASSERT(ri && raft_instance_is_booting(ri));

    // raft_server_instance_init() should have been run
    if (!ri->ri_timer_fd_cb)
        return -EINVAL;

    int rc = raft_server_backend_setup(ri);
    if (rc)
    {
        DBG_RAFT_INSTANCE(LL_ERROR, ri, "raft_server_backend_setup(): %s",
                          strerror(-rc));
        return rc;
    }

    rc = raft_server_instance_lreg_init(ri);
    if (rc)
    {
        DBG_RAFT_INSTANCE(LL_ERROR, ri, "raft_server_instance_lreg_init(): %s",
                          strerror(-rc));

        raft_server_instance_shutdown(ri);
        return rc;
    }

    rc = raft_server_log_load(ri);
    if (rc)
    {
        DBG_RAFT_INSTANCE(LL_ERROR, ri, "raft_server_log_load(): %s",
                          strerror(-rc));

        raft_server_instance_shutdown(ri);
        return rc;
    }

    rc = raft_server_evp_setup(ri);
    if (rc)
    {
        DBG_RAFT_INSTANCE(LL_ERROR, ri, "ev_pipe_setup(): %s",
                          strerror(-rc));

        raft_server_instance_shutdown(ri);
        return rc;
    }

    return 0;
}

static int
raft_server_backend_close(struct raft_instance *ri)
{
    if (!ri)
        return -EINVAL;

    return ri->ri_backend->rib_backend_shutdown(ri);
}

static int
raft_server_instance_shutdown(struct raft_instance *ri)
{
    raft_server_backend_close(ri);

    raft_server_evp_cleanup(ri);

    for (int i = 0; i < RAFT_SERVER_EVP_ANY; i++)
        ev_pipe_cleanup(&ri->ri_evps[i]);

    return 0;
}

static int
raft_server_main_loop(struct raft_instance *ri)
{
    NIOVA_ASSERT(raft_instance_is_booting(ri));
    ri->ri_state = RAFT_STATE_FOLLOWER;
    ri->ri_follower_reason = RAFT_BFRSN_LEADER_ALREADY_PRESENT;

    raft_server_timerfd_settime(ri);

    int rc = 0;

    do
    {
        // Xxx these are just examples..
        FAULT_INJECT(disabled);
        FAULT_INJECT(any);
        rc = epoll_mgr_wait_and_process_events(&ri->ri_epoll_mgr, -1);
        if (rc == -EINTR)
            rc = 0;
    } while (rc >= 0);

    SIMPLE_LOG_MSG(LL_WARN, "epoll_mgr_wait_and_process_events(): %s",
                   strerror(-rc));

    return rc;
}

int
raft_server_instance_run(const char *raft_uuid_str,
                         const char *this_peer_uuid_str,
                         raft_sm_request_handler_t sm_request_handler,
                         enum raft_instance_store_type type, void *arg)
{
    if (!raft_uuid_str || !this_peer_uuid_str || !sm_request_handler)
        return -EINVAL;

    struct raft_instance *ri = raft_net_get_instance();

    raft_server_instance_init(ri);

    ri->ri_raft_uuid_str = raft_uuid_str;
    ri->ri_this_peer_uuid_str = this_peer_uuid_str;
    ri->ri_server_sm_request_cb = sm_request_handler;
    ri->ri_backend_init_arg = arg;

    raft_instance_backend_type_specify(ri, type);

    int rc = raft_net_instance_startup(ri, false);
    if (rc)
        return rc;

    rc = raft_server_main_loop(ri);

    raft_net_instance_shutdown(ri);

    return rc;
}<|MERGE_RESOLUTION|>--- conflicted
+++ resolved
@@ -338,19 +338,7 @@
         lv->get.lrv_num_keys_out =
             raft_instance_is_leader(ri) ? RAFT_PEER_STATS_MAX : 0;
 
-<<<<<<< HEAD
     raft_peer_t peer;
-=======
-    // This peer is not listed in the follower output.
-    const raft_peer_t peer = lrn->lrn_lvd.lvd_index +
-        (lrn->lrn_lvd.lvd_index >= raft_server_instance_self_idx(ri) ? 1 : 0);
-
-    if (!raft_member_idx_is_valid(ri, peer))
-    {
-        SIMPLE_LOG_MSG(LL_ERROR, "invalid peer index passed to raft_instance_lreg_peer_vstats_cb: %d", peer)
-        return -EINVAL;
-    }
->>>>>>> 91c05d25
 
     switch (op)
     {
@@ -1086,7 +1074,7 @@
         [0].iov_len = msg_size,
         [0].iov_base = rncr->rncr_reply,
     };
-    return raft_net_send_msg(ri, rncr->rncr_remote_csn, iov,
+    return raft_net_send_msg(ri, rncr->rncr_remote_csn, iov, 1,
                              RAFT_UDP_LISTEN_CLIENT);
 }
 
@@ -1114,7 +1102,7 @@
         .iov_base = (void *)rrm
     };
 
-    return raft_net_send_msg(ri, rp, &iov, sock_src);
+    return raft_net_send_msg(ri, rp, &iov, 1, sock_src);
 }
 
 
@@ -1461,7 +1449,6 @@
     }
 }
 
-<<<<<<< HEAD
 /**
  * raft_server_write_next_entry - called from leader and follower context.
  *    Leader writes differ from follower writes in that they always are current
@@ -1476,10 +1463,7 @@
  *    context, however, both leaders and followers may make use of write-supp
  *    when performing SM applies.
  */
-static raft_net_udp_cb_ctx_t
-=======
 static raft_net_cb_ctx_t
->>>>>>> 91c05d25
 raft_server_write_next_entry(struct raft_instance *ri, const int64_t term,
                              const char *data, const size_t len,
                              enum raft_write_entry_opts opts,
@@ -1504,19 +1488,11 @@
                           strerror(-rc));
 }
 
-<<<<<<< HEAD
-static raft_net_udp_cb_ctx_t
+static raft_net_cb_ctx_t
 raft_server_leader_write_new_entry(
     struct raft_instance *ri, const char *data, const size_t len,
     enum raft_write_entry_opts opts,
     const struct raft_net_sm_write_supplements *ws)
-=======
-static raft_net_cb_ctx_t
-raft_server_leader_write_new_entry(struct raft_instance *ri,
-                                   const char *data,
-                                   const size_t len,
-                                   enum raft_write_entry_opts opts)
->>>>>>> 91c05d25
 {
 #if 1
     NIOVA_ASSERT(raft_instance_is_leader(ri));
@@ -2695,12 +2671,8 @@
                             struct raft_net_client_request_handle *rncr)
 {
     if (!ri || !ri->ri_csn_this_peer || !ri->ri_csn_raft || !rncr ||
-<<<<<<< HEAD
-        raft_net_sockaddr_is_valid(&rncr->rncr_remote_addr) ||
-        !raft_net_client_request_handle_has_reply_info(rncr))
-=======
+        !raft_net_client_request_handle_has_reply_info(rncr) ||
         !rncr->rncr_remote_csn)
->>>>>>> 91c05d25
         return;
 
     /* Copy the reply info from the provided rncr pointer.  This reply info
@@ -2708,18 +2680,10 @@
      */
     const struct raft_client_rpc_msg *reply = rncr->rncr_reply;
 
-<<<<<<< HEAD
     if (rncr->rncr_request)
-        DBG_RAFT_CLIENT_RPC(LL_DEBUG, rncr->rncr_request,
-                            &rncr->rncr_remote_addr, "original request");
-
-    DBG_RAFT_CLIENT_RPC(LL_DEBUG, reply, &rncr->rncr_remote_addr,
-=======
-    DBG_RAFT_CLIENT_RPC_CSN(LL_DEBUG, rncr->rncr_request,
-                            rncr->rncr_remote_csn, "original request");
-    DBG_RAFT_CLIENT_RPC_CSN(LL_DEBUG, reply, rncr->rncr_remote_csn,
->>>>>>> 91c05d25
-                        "reply");
+        DBG_RAFT_CLIENT_RPC_CSN(LL_DEBUG, rncr->rncr_request,
+                                rncr->rncr_remote_csn, "original request");
+    DBG_RAFT_CLIENT_RPC_CSN(LL_DEBUG, reply, rncr->rncr_remote_csn, "reply");
 
     int rc = raft_server_send_msg_to_client(ri, rncr);
     if (rc)
@@ -2727,17 +2691,10 @@
                                 "raft_server_send_msg(): %s", strerror(rc));
 }
 
-<<<<<<< HEAD
-static raft_net_udp_cb_ctx_t
+static raft_net_cb_ctx_t
 raft_server_udp_client_deny_request(
     struct raft_instance *ri, struct raft_net_client_request_handle *rncr,
     const int rc)
-=======
-static raft_net_cb_ctx_t
-raft_server_udp_client_deny_request(struct raft_instance *ri,
-                                    struct raft_net_client_request *rncr,
-                                    const int rc)
->>>>>>> 91c05d25
 {
     NIOVA_ASSERT(ri && rncr && rncr->rncr_request && rncr->rncr_reply);
 
@@ -2754,16 +2711,12 @@
     return raft_server_reply_to_client(ri, rncr);
 }
 
-<<<<<<< HEAD
 /**
- * raft_server_udp_client_reply_init - prepares a reply RPC by copying the
+ * raft_server_client_reply_init - prepares a reply RPC by copying the
  *    relevant items from the original request.
  */
-static raft_net_udp_cb_ctx_t
-=======
 static raft_net_cb_ctx_t
->>>>>>> 91c05d25
-raft_server_udp_client_reply_init(const struct raft_instance *ri,
+raft_server_client_reply_init(const struct raft_instance *ri,
                                   struct raft_net_client_request_handle *rncr,
                                   enum raft_client_rpc_msg_type msg_type)
 {
@@ -2854,12 +2807,11 @@
     return ignore_request;
 }
 
-<<<<<<< HEAD
-static void // raft_net_udp_cb_ctx_t or raft_server_epoll_sm_apply_bool_t
+static void // raft_net_cb_ctx_t or raft_server_epoll_sm_apply_bool_t
 raft_server_net_client_request_init(
     const struct raft_instance *ri,
     struct raft_net_client_request_handle *rncr,
-    enum raft_net_client_request_type type,  struct net_ctl nc,
+    enum raft_net_client_request_type type, struct ctl_svc_node *csn,
     const struct raft_client_rpc_msg *rpc_request,  const char *commit_data,
     const size_t commit_data_size, const struct sockaddr_in *from,
     char *reply_buf, const size_t reply_buf_size)
@@ -2880,7 +2832,7 @@
 
     rncr->rncr_write_raft_entry = false;
     rncr->rncr_type = type;
-    rncr->rncr_nc = nc;
+    rncr->rncr_remote_csn = csn;
 
     rncr->rncr_is_leader = raft_instance_is_leader(ri) ? true : false;
     rncr->rncr_entry_term = ri->ri_log_hdr.rlh_term;
@@ -2922,33 +2874,29 @@
     }
 }
 
-static raft_net_udp_cb_ctx_t
+static raft_net_cb_ctx_t
 raft_server_net_client_request_init_client_rpc(
     struct raft_instance *ri, struct raft_net_client_request_handle *rncr,
-    struct net_ctl nc, const struct raft_client_rpc_msg *rpc_request,
+    struct ctl_svc_node *csn, const struct raft_client_rpc_msg *rpc_request,
     const struct sockaddr_in *from, char *reply_buf,
     const size_t reply_buf_size)
 {
     NIOVA_ASSERT(ri && rncr && rpc_request);
 
     raft_server_net_client_request_init(ri, rncr,
-                                        RAFT_NET_CLIENT_REQ_TYPE_NONE, nc,
+                                        RAFT_NET_CLIENT_REQ_TYPE_NONE, csn,
                                         rpc_request, NULL, 0, from, reply_buf,
                                         reply_buf_size);
 
-    raft_server_udp_client_reply_init(
+    raft_server_client_reply_init(
         ri, rncr, (rpc_request->rcrm_type == RAFT_CLIENT_RPC_MSG_TYPE_PING ?
                    RAFT_CLIENT_RPC_MSG_TYPE_PING_REPLY :
                    RAFT_CLIENT_RPC_MSG_TYPE_REPLY));
 }
 
-static raft_net_udp_cb_ctx_t
-raft_server_udp_client_recv_handler(struct raft_instance *ri,
-=======
 // warning: buffers are statically allocated, so code is not multi-thread safe
 static raft_net_cb_ctx_t
 raft_server_client_recv_handler(struct raft_instance *ri,
->>>>>>> 91c05d25
                                     const char *recv_buffer,
                                     ssize_t recv_bytes,
                                     const struct sockaddr_in *from)
@@ -2981,25 +2929,9 @@
         return;
     }
 
-<<<<<<< HEAD
     struct raft_net_client_request_handle rncr;
-=======
-    struct raft_net_client_request rncr = {
-        .rncr_type = RAFT_NET_CLIENT_REQ_TYPE_NONE, // will be reset by cb
-        .rncr_write_raft_entry = false,
-        .rncr_op_error = 0,
-        .rncr_is_leader = raft_instance_is_leader(ri) ? true : false,
-        .rncr_entry_term = ri->ri_log_hdr.rlh_term,
-        .rncr_current_term = ri->ri_log_hdr.rlh_term,
-        .rncr_request = rcm,
-        .rncr_reply = (struct raft_client_rpc_msg *)reply_buf,
-        .rncr_remote_csn = csn,
-        .rncr_reply_data_max_size =
-            (RAFT_NET_MAX_RPC_SIZE - sizeof(struct raft_client_rpc_msg)),
-    };
->>>>>>> 91c05d25
-
-    raft_server_net_client_request_init_client_rpc(ri, &rncr, nc, rcm, from,
+
+    raft_server_net_client_request_init_client_rpc(ri, &rncr, csn, rcm, from,
                                                    reply_buf,
                                                    RAFT_NET_MAX_RPC_SIZE);
 
@@ -3050,13 +2982,11 @@
                         write_op, rncr.rncr_write_raft_entry ? "yes" : "no",
                         strerror(-rncr.rncr_op_error), strerror(-cb_rc));
 
-<<<<<<< HEAD
     /* Callback's with error are only logged.  There are no client replies
      * or raft operations which will occur.
      */
-=======
     if (cb_rc) // Other than logging this issue, nothing can be done here
-        goto out;
+        goto out1;
 
     /* cb's may run for a long time and the server may have been deposed
      * Xxx note that SM write requests left in this state may require
@@ -3066,53 +2996,29 @@
     if (rc)
     {
         raft_server_udp_client_deny_request(ri, &rncr, rc);
-        goto out;
-    }
->>>>>>> 91c05d25
-
-    if (!cb_rc)
-    {
-        /* cb's may run for a long time and the server may have been deposed
-         * Xxx note that SM write requests left in this state may require
-         *   cleanup.
-         */
-        rc = raft_server_may_accept_client_request(ri);
-        if (rc)
-        {
-            raft_server_udp_client_deny_request(ri, &rncr, rc);
-        }
-        else
-        {
-
-<<<<<<< HEAD
-            /* Store the request as an entry in the Raft log.  Do not reply to
-             * the client until the write is committed and applied!
-             */
-            if (rncr.rncr_write_raft_entry)
-                raft_server_leader_write_new_entry(ri, rcm->rcrm_data,
-                                                   rcm->rcrm_data_size,
-                                                   RAFT_WR_ENTRY_OPT_NONE,
-                                                   &rncr.rncr_sm_write_supp);
-
-            /* Read operation or an already committed + applied write
-             * operation.
-             */
-            else
-                raft_server_reply_to_client(ri, &rncr);
-        }
-    }
-
-    raft_net_sm_write_supplement_destroy(&rncr.rncr_sm_write_supp);
-=======
-    /* Read operation or an already committed + applied write operation.
+        goto out1;
+    }
+
+    /* Store the request as an entry in the Raft log.  Do not reply to
+     * the client until the write is committed and applied!
+     */
+    if (rncr.rncr_write_raft_entry)
+        raft_server_leader_write_new_entry(ri, rcm->rcrm_data,
+                                           rcm->rcrm_data_size,
+                                           RAFT_WR_ENTRY_OPT_NONE,
+                                           &rncr.rncr_sm_write_supp);
+
+    /* Read operation or an already committed + applied write
+     * operation.
      */
     else
         raft_server_reply_to_client(ri, &rncr);
 
+out1:
+    raft_net_sm_write_supplement_destroy(&rncr.rncr_sm_write_supp);
 out:
     if (csn)
         ctl_svc_node_put(csn);
->>>>>>> 91c05d25
 }
 
 /**
@@ -3257,17 +3163,10 @@
             rrm->rrm_append_entries_request.raerqm_prev_log_index,
             rrm->rrm_append_entries_request.raerqm_log_term);
 
-<<<<<<< HEAD
         int rc = raft_server_send_msg(ri, RAFT_UDP_LISTEN_SERVER, rp, rrm);
 
-        DBG_RAFT_INSTANCE_FATAL_IF((rc), ri, "raft_server_send_msg(): %s",
-                                   strerror(rc));
-=======
-         // XXX what to do on failure?
-         int rc = raft_server_send_msg(ri, RAFT_UDP_LISTEN_SERVER, rp, rrm);
-
-         DBG_RAFT_INSTANCE(LL_NOTIFY, ri, "raft_server_send_msg(): %d", rc);
->>>>>>> 91c05d25
+        /* log errors, but raft will retry if needed */
+        DBG_RAFT_INSTANCE(LL_NOTIFY, ri, "raft_server_send_msg(): %d", rc);
     }
 }
 
@@ -3289,10 +3188,9 @@
 {
     NIOVA_ASSERT(ri && rncr && commit_data);
 
-    struct net_ctl nc = {0};
-
+    // XXX is rncr->csn = null ok?
     raft_server_net_client_request_init(ri, rncr,
-                                        RAFT_NET_CLIENT_REQ_TYPE_COMMIT, nc,
+                                        RAFT_NET_CLIENT_REQ_TYPE_COMMIT, NULL,
                                         NULL, commit_data, commit_data_size,
                                         NULL, reply_buf, reply_buf_size);
 }
@@ -3355,7 +3253,6 @@
                                "raft_server_entry_header_read_by_store(): %s",
                                strerror(-rc));
 
-<<<<<<< HEAD
     /* Signify that the entry will be applied.  Prepare the last-applied values
      * prior to entering raft_server_sm_apply_opt().
      */
@@ -3366,22 +3263,6 @@
                                                  reh.reh_data_size,
                                                  reply_buf,
                                                  RAFT_NET_MAX_RPC_SIZE);
-=======
-    bool reply_to_client = false;
-
-    struct raft_net_client_request rncr = {
-        .rncr_type = RAFT_NET_CLIENT_REQ_TYPE_COMMIT,
-        .rncr_write_raft_entry = false,
-        .rncr_op_error = 0,
-        .rncr_is_leader = raft_instance_is_leader(ri) ? true : false,
-        .rncr_entry_term = reh.reh_term,
-        .rncr_current_term = ri->ri_log_hdr.rlh_term,
-        .rncr_commit_data = sink_buf,
-        .rncr_remote_csn = NULL,
-        .rncr_reply = reply,
-        .rncr_reply_data_max_size = RAFT_NET_MAX_RPC_SIZE,
-    };
->>>>>>> 91c05d25
 
     if (!reh.reh_leader_change_marker && reh.reh_data_size)
     {
@@ -3423,7 +3304,7 @@
              * node is not the leader.
              */
             if (raft_net_client_request_handle_has_reply_info(&rncr))
-                raft_server_udp_client_reply_init(
+                raft_server_client_reply_init(
                     ri, &rncr, RAFT_CLIENT_RPC_MSG_TYPE_REPLY);
         }
 
