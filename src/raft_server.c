/* Copyright (C) NIOVA Systems, Inc - All Rights Reserved
 * Unauthorized copying of this file, via any medium is strictly prohibited
 * Proprietary and confidential
 * Written by Paul Nowoczynski <pauln@niova.io> 2020
 */

#include <sys/types.h>
#include <sys/stat.h>
#include <unistd.h>
#include <fcntl.h>
#include <sys/timerfd.h>
#include <linux/limits.h>

#include "alloc.h"
#include "crc32.h"
#include "ctl_svc.h"
#include "epoll_mgr.h"
#include "fault_inject.h"
#include "io.h"
#include "log.h"
#include "net_ctl.h"
#include "raft.h"
#include "raft_net.h"
#include "random.h"
#include "registry.h"
#include "thread.h"
#include "util_thread.h"
#include "buffer.h"

#define RAFT_SERVER_RECOVERY_ATTEMPTS 100
LREG_ROOT_ENTRY_GENERATE(raft_root_entry, LREG_USER_TYPE_RAFT);

enum raft_write_entry_opts
{
    RAFT_WR_ENTRY_OPT_NONE                 = 0,
    RAFT_WR_ENTRY_OPT_LEADER_CHANGE_MARKER = 1,
    RAFT_WR_ENTRY_OPT_LOG_HEADER           = 2,
    RAFT_WR_ENTRY_OPT_FOLLOWER_WRITE       = 3,
    RAFT_WR_ENTRY_OPT_ANY                  = 255,
};

REGISTRY_ENTRY_FILE_GENERATE;

#define RAFT_SERVER_SYNC_MIN_FREQ_US 100
#define RAFT_SERVER_SYNC_MAX_FREQ_US 100000000
#define RAFT_SERVER_SYNC_FREQ_US 4000

// This timeout is used for the chkpt which occurs prior to recovery
#define RAFT_SERVER_DEF_CHKPT_TIMEOUT 300
static int raftServerChkptTimeoutSec = RAFT_SERVER_DEF_CHKPT_TIMEOUT;
static bool raftServerDoesChkptBeforeRecovery = true;

typedef void * raft_server_sync_thread_t;
typedef void raft_server_sync_thread_ctx_t;

typedef void * raft_server_chkpt_thread_t;
typedef void raft_server_chkpt_thread_ctx_t;
typedef int raft_server_chkpt_thread_ctx_int_t;

static unsigned long long raftServerMaxRecoveryLeaderCommMsec = 10000;

static const char *
raft_server_may_accept_client_request_reason(struct raft_instance *ri);

static raft_peer_t
raft_server_instance_self_idx(const struct raft_instance *ri)
{
    NIOVA_ASSERT(ri && ri->ri_csn_this_peer);

    return raft_peer_2_idx(ri, ri->ri_csn_this_peer->csn_uuid);
}

static const char *
raft_follower_reason_2_str(enum raft_follower_reasons reason)
{
    switch (reason)
    {
    case RAFT_BFRSN_NONE:
        return "none";
    case RAFT_BFRSN_VOTED_FOR_PEER:
        return "voted-for-peer";
    case RAFT_BFRSN_STALE_TERM_WHILE_CANDIDATE:
        return "candidacy-stale-term";
    case RAFT_BFRSN_STALE_TERM_WHILE_LEADER:
        return "stale-leader";
    case RAFT_BFRSN_LEADER_ALREADY_PRESENT:
        return "leader-already-present";
    default:
        break;
    }

    return NULL;
}

enum raft_instance_lreg_entry_values
{
    RAFT_LREG_RAFT_UUID,          // string
    RAFT_LREG_PEER_UUID,          // string
    RAFT_LREG_VOTED_FOR_UUID,     // string
    RAFT_LREG_LEADER_UUID,        // string
    RAFT_LREG_DB_UUID,            // string
    RAFT_LREG_PEER_STATE,         // string
    RAFT_LREG_PROCESS_STATE,      // string
    RAFT_LREG_FOLLOWER_REASON,    // string
    RAFT_LREG_CLIENT_REQUESTS,    // string
    RAFT_LREG_TERM,               // int64
    RAFT_LREG_COMMIT_IDX,         // int64
    RAFT_LREG_LAST_APPLIED,       // int64
    RAFT_LREG_LAST_APPLIED_CCRC,  // int64
    RAFT_LREG_SYNC_FREQ_US,       // uint64
    RAFT_LREG_SYNC_CNT,           // uint64
    RAFT_LREG_NEWEST_ENTRY_IDX,   // int64
    RAFT_LREG_NEWEST_ENTRY_TERM,  // int64
    RAFT_LREG_NEWEST_ENTRY_SIZE,  // uint32
    RAFT_LREG_NEWEST_ENTRY_CRC,   // uint32
    RAFT_LREG_NEWEST_UNSYNC_ENTRY_IDX,   // int64
    RAFT_LREG_NEWEST_UNSYNC_ENTRY_TERM,  // int64
    RAFT_LREG_NEWEST_UNSYNC_ENTRY_SIZE,  // uint32
    RAFT_LREG_NEWEST_UNSYNC_ENTRY_CRC,   // uint32
    RAFT_LREG_LOWEST_IDX,         // int64
    RAFT_LREG_CHKPT_IDX,          // int64
    RAFT_LREG_HIST_COALESCED_WR_CNT,  // hist object
    RAFT_LREG_HIST_DEV_READ_LAT,  // hist object
    RAFT_LREG_HIST_DEV_WRITE_LAT, // hist object
    RAFT_LREG_HIST_DEV_SYNC_LAT,  // hist object
    RAFT_LREG_HIST_NENTRIES_SYNC, // hist object
    RAFT_LREG_HIST_CHKPT_LAT,     // hist object
    RAFT_LREG_FOLLOWER_VSTATS,    // varray - last follower node
    RAFT_LREG_HIST_COMMIT_LAT,    // hist object
    RAFT_LREG_HIST_READ_LAT,      // hist object
    RAFT_LREG_MAX,
    RAFT_LREG_MAX_FOLLOWER = RAFT_LREG_FOLLOWER_VSTATS,
};

#define RAFT_ENTRY_MAX_DATA_SIZE(ri) \
    ((ri)->ri_max_entry_size - RAFT_ENTRY_HEADER_RESERVE)

static util_thread_ctx_reg_int_t
raft_instance_lreg_peer_vstats_cb(enum lreg_node_cb_ops op,
                                  struct lreg_node *lrn,
                                  struct lreg_value *lv);

static void
raft_server_set_sync_freq(struct raft_instance *ri,
                          const struct lreg_value *lv)
{
    if (!ri || !lv || LREG_VALUE_TO_REQ_TYPE_IN(lv) != LREG_VAL_TYPE_STRING)
        return;

    unsigned int sync_freq = RAFT_SERVER_SYNC_FREQ_US;
    if (strncmp(LREG_VALUE_TO_IN_STR(lv), "default", 7))
    {
        int rc = niova_string_to_unsigned_int(LREG_VALUE_TO_IN_STR(lv),
                                              &sync_freq);
        if (rc)
            return;
    }

    // Keep the sync freq in range
    if (sync_freq < RAFT_SERVER_SYNC_MIN_FREQ_US)
        sync_freq = RAFT_SERVER_SYNC_MIN_FREQ_US;

    else if (sync_freq > RAFT_SERVER_SYNC_MAX_FREQ_US)
        sync_freq = RAFT_SERVER_SYNC_MAX_FREQ_US;

    if (sync_freq != ri->ri_sync_freq_us)
        ri->ri_sync_freq_us = sync_freq;
}

static util_thread_ctx_reg_int_t
raft_instance_lreg_multi_facet_cb(enum lreg_node_cb_ops op,
                                  struct raft_instance *ri,
                                  struct lreg_value *lv)
{
    if (!lv || !ri)
        return -EINVAL;

    else if (lv->lrv_value_idx_in >= RAFT_LREG_MAX)
        return -ERANGE;

    int rc = 0;

    switch (op)
    {
    case LREG_NODE_CB_OP_GET_NODE_INFO: // fall through
    case LREG_NODE_CB_OP_INSTALL_NODE:  // fall through
    case LREG_NODE_CB_OP_DESTROY_NODE:  // fall through
    case LREG_NODE_CB_OP_INSTALL_QUEUED_NODE:
        rc = -EOPNOTSUPP;
        break;

    case LREG_NODE_CB_OP_READ_VAL:
        switch (lv->lrv_value_idx_in)
        {
        case RAFT_LREG_LOWEST_IDX:
            lreg_value_fill_signed(lv, "lowest-idx", ri->ri_lowest_idx);
            break;
        case RAFT_LREG_CHKPT_IDX:
            lreg_value_fill_signed(lv, "checkpoint-idx",
                                   ri->ri_checkpoint_last_idx);
            break;
        case RAFT_LREG_RAFT_UUID:
            lreg_value_fill_string(lv, "raft-uuid", ri->ri_raft_uuid_str);
            break;
        case RAFT_LREG_PEER_UUID:
            lreg_value_fill_string(lv, "peer-uuid", ri->ri_this_peer_uuid_str);
            break;
        case RAFT_LREG_VOTED_FOR_UUID:
            lreg_value_fill_string_uuid(lv, "voted-for-uuid",
                                        ri->ri_log_hdr.rlh_voted_for);
            break;
        case RAFT_LREG_LEADER_UUID:
            if (ri->ri_csn_leader)
                lreg_value_fill_string_uuid(lv, "leader-uuid",
                                            ri->ri_csn_leader->csn_uuid);
            else
                lreg_value_fill_string(lv, "leader-uuid", "");
            break;
        case RAFT_LREG_DB_UUID:
            lreg_value_fill_string_uuid(lv, "db-uuid", ri->ri_db_uuid);
            break;
        case RAFT_LREG_PEER_STATE:
            lreg_value_fill_string(lv, "state",
                                   raft_server_state_to_string(ri->ri_state));
            break;
        case RAFT_LREG_PROCESS_STATE:
            lreg_value_fill_string(
                lv, "process-state",
                raft_server_process_state_to_string(ri->ri_proc_state));
            break;
        case RAFT_LREG_FOLLOWER_REASON:
            lreg_value_fill_string(
                lv, "follower-reason",
                (raft_instance_is_candidate(ri) ||
                 raft_instance_is_leader(ri)) ? "none" :
                raft_follower_reason_2_str(ri->ri_follower_reason));
            break;
        case RAFT_LREG_CLIENT_REQUESTS:
            lreg_value_fill_string(
                lv, "client-requests",
                raft_server_may_accept_client_request_reason(ri));
            break;
        case RAFT_LREG_TERM:
            lreg_value_fill_signed(lv, "term", ri->ri_log_hdr.rlh_term);
            break;
        case RAFT_LREG_COMMIT_IDX:
            lreg_value_fill_signed(lv, "commit-idx", ri->ri_commit_idx);
            break;
        case RAFT_LREG_LAST_APPLIED:
            lreg_value_fill_signed(lv, "last-applied",
                                   ri->ri_last_applied_idx);
            break;
        case RAFT_LREG_LAST_APPLIED_CCRC:
            lreg_value_fill_signed(lv, "last-applied-cumulative-crc",
                                   ri->ri_last_applied_cumulative_crc);
            break;
        case RAFT_LREG_NEWEST_ENTRY_IDX:
            lreg_value_fill_signed(
                lv, "sync-entry-idx",
                raft_server_get_current_raft_entry_index(ri, RI_NEHDR_SYNC));
            break;
        case RAFT_LREG_NEWEST_ENTRY_TERM:
            lreg_value_fill_signed(
                lv, "sync-entry-term",
                raft_server_get_current_raft_entry_term(ri, RI_NEHDR_SYNC));
            break;
        case RAFT_LREG_NEWEST_ENTRY_SIZE:
            lreg_value_fill_unsigned(
                lv, "sync-entry-data-size",
                raft_server_get_current_raft_entry_data_size(ri,
                                                             RI_NEHDR_SYNC));
            break;
        case RAFT_LREG_NEWEST_ENTRY_CRC:
            lreg_value_fill_unsigned(
                lv, "sync-entry-crc",
                raft_server_get_current_raft_entry_crc(ri, RI_NEHDR_SYNC));
            break;
        case RAFT_LREG_NEWEST_UNSYNC_ENTRY_IDX:
            lreg_value_fill_signed(
                lv, "unsync-entry-idx",
                raft_server_get_current_raft_entry_index(ri, RI_NEHDR_UNSYNC));
            break;
        case RAFT_LREG_NEWEST_UNSYNC_ENTRY_TERM:
            lreg_value_fill_signed(
                lv, "unsync-entry-term",
                raft_server_get_current_raft_entry_term(ri, RI_NEHDR_UNSYNC));
            break;
        case RAFT_LREG_NEWEST_UNSYNC_ENTRY_SIZE:
            lreg_value_fill_unsigned(
                lv, "unsync-entry-data-size",
                raft_server_get_current_raft_entry_data_size(ri,
                                                             RI_NEHDR_UNSYNC));
            break;
        case RAFT_LREG_NEWEST_UNSYNC_ENTRY_CRC:
            lreg_value_fill_unsigned(
                lv, "unsync-entry-crc",
                raft_server_get_current_raft_entry_crc(ri, RI_NEHDR_UNSYNC));
            break;
        case RAFT_LREG_SYNC_FREQ_US:
            lreg_value_fill_unsigned(lv, "sync-freq-us", ri->ri_sync_freq_us);
            break;
        case RAFT_LREG_SYNC_CNT:
            lreg_value_fill_unsigned(lv, "sync-cnt", ri->ri_sync_cnt);
            break;
        case RAFT_LREG_HIST_COMMIT_LAT:
            lreg_value_fill_histogram(
                lv, raft_instance_hist_stat_2_name(
                    RAFT_INSTANCE_HIST_COMMIT_LAT_MSEC),
                RAFT_INSTANCE_HIST_COMMIT_LAT_MSEC);
            break;
        case RAFT_LREG_HIST_READ_LAT:
            lreg_value_fill_histogram(
                lv,
                raft_instance_hist_stat_2_name(
                    RAFT_INSTANCE_HIST_READ_LAT_MSEC),
                RAFT_INSTANCE_HIST_READ_LAT_MSEC);
            break;
        case RAFT_LREG_HIST_DEV_READ_LAT:
            lreg_value_fill_histogram(
                lv,
                raft_instance_hist_stat_2_name(
                    RAFT_INSTANCE_HIST_DEV_READ_LAT_USEC),
                RAFT_INSTANCE_HIST_DEV_READ_LAT_USEC);
            break;
        case RAFT_LREG_HIST_DEV_WRITE_LAT:
            lreg_value_fill_histogram(
                lv,
                raft_instance_hist_stat_2_name(
                    RAFT_INSTANCE_HIST_DEV_WRITE_LAT_USEC),
                RAFT_INSTANCE_HIST_DEV_WRITE_LAT_USEC);
            break;
        case RAFT_LREG_HIST_DEV_SYNC_LAT:
            lreg_value_fill_histogram(
                lv,
                raft_instance_hist_stat_2_name(
                    RAFT_INSTANCE_HIST_DEV_SYNC_LAT_USEC),
                RAFT_INSTANCE_HIST_DEV_SYNC_LAT_USEC);
            break;
        case RAFT_LREG_HIST_NENTRIES_SYNC:
            lreg_value_fill_histogram(
                lv,
                raft_instance_hist_stat_2_name(
                    RAFT_INSTANCE_HIST_NENTRIES_SYNC),
                RAFT_INSTANCE_HIST_NENTRIES_SYNC);
            break;
        case RAFT_LREG_HIST_COALESCED_WR_CNT:
            lreg_value_fill_histogram(
                lv,
                raft_instance_hist_stat_2_name(
                    RAFT_INSTANCE_HIST_COALESCED_WR_CNT),
                RAFT_INSTANCE_HIST_COALESCED_WR_CNT);
            break;
        case RAFT_LREG_HIST_CHKPT_LAT:
            lreg_value_fill_histogram(
                lv,
                raft_instance_hist_stat_2_name(
                    RAFT_INSTANCE_HIST_CHKPT_LAT_USEC),
                RAFT_INSTANCE_HIST_CHKPT_LAT_USEC);
            break;
        case RAFT_LREG_FOLLOWER_VSTATS:
            lreg_value_fill_varray(lv, "follower-stats",
                                   LREG_USER_TYPE_RAFT_PEER_STATS,
                                   raft_num_members_validate_and_get(ri) - 1,
                                   raft_instance_lreg_peer_vstats_cb);
            break;
        default:
            break;
        }
        break;

// Write VAL
    case LREG_NODE_CB_OP_WRITE_VAL:
        switch (lv->lrv_value_idx_in)
        {
        case RAFT_LREG_SYNC_FREQ_US:
            raft_server_set_sync_freq(ri, lv);
            break;
        case RAFT_LREG_CHKPT_IDX:
            ri->ri_user_requested_checkpoint = true;
            break;
        case RAFT_LREG_LOWEST_IDX:
            ri->ri_user_requested_reap = true;
            break;
        default:
            rc = -EPERM;
            break;
        }

    default:
        rc = -EOPNOTSUPP;
        break;
    }

    return rc;
}

enum raft_peer_stats_items
{
    RAFT_PEER_STATS_ITEM_UUID,
//    RAFT_PEER_STATS_LAST_SEND,
    RAFT_PEER_STATS_LAST_ACK,
    RAFT_PEER_STATS_MS_SINCE_LAST_ACK,
#if 0
//    RAFT_PEER_STATS_BYTES_SENT,
//    RAFT_PEER_STATS_BYTES_RECV,
#endif
    RAFT_PEER_STATS_SYNCED_LOG_IDX,
    RAFT_PEER_STATS_ACKD_LOG_IDX,
    RAFT_PEER_STATS_PREV_LOG_IDX,
    RAFT_PEER_STATS_PREV_LOG_TERM,
    RAFT_PEER_STATS_MAX,
};

static util_thread_ctx_reg_t
raft_instance_lreg_peer_stats_multi_facet_handler(
    enum lreg_node_cb_ops op,
    const struct raft_instance *ri,
    const raft_peer_t peer,
    struct lreg_value *lv)
{
    if (!lv ||
        lv->lrv_value_idx_in >= RAFT_PEER_STATS_MAX ||
        op != LREG_NODE_CB_OP_READ_VAL)
        return;

    const struct raft_follower_info *rfi =
        raft_server_get_follower_info((struct raft_instance *)ri, peer);

    NIOVA_ASSERT(raft_member_idx_is_valid(ri, peer) &&
                 ri->ri_csn_raft_peers[peer]);

    switch (lv->lrv_value_idx_in)
    {
    case RAFT_PEER_STATS_ITEM_UUID:
        lreg_value_fill_string_uuid(lv, "peer-uuid",
                                    ri->ri_csn_raft_peers[peer]->csn_uuid);
        break;
#if 0
    case RAFT_PEER_STATS_LAST_SEND:
        lreg_value_fill_unsigned(lv, "last-send",
                                 ri->ri_last_send[peer].tv_sec);
        break;
#endif
    case RAFT_PEER_STATS_LAST_ACK:
        lreg_value_fill_string_time(lv, "last-ack", rfi->rfi_last_ack.tv_sec);
        break;
    case RAFT_PEER_STATS_MS_SINCE_LAST_ACK:
        lreg_value_fill_signed(lv, "ms-since-last-ack",
                               timespec_2_msec(&rfi->rfi_last_ack) ?
                               (niova_realtime_coarse_clock_get_msec() -
                                timespec_2_msec(&rfi->rfi_last_ack)) : -1ULL);
        break;
#if 0
    case RAFT_PEER_STATS_BYTES_SENT:
        break;
    case RAFT_PEER_STATS_BYTES_RECV:
        break;
#endif
    case RAFT_PEER_STATS_PREV_LOG_IDX:
        lreg_value_fill_unsigned(lv, "next-idx", rfi->rfi_next_idx);
        break;
    case RAFT_PEER_STATS_PREV_LOG_TERM:
        lreg_value_fill_signed(lv, "prev-idx-term", rfi->rfi_prev_idx_term);
        break;
    case RAFT_PEER_STATS_SYNCED_LOG_IDX:
        lreg_value_fill_signed(lv, "sync-idx", rfi->rfi_synced_idx);
        break;
    case RAFT_PEER_STATS_ACKD_LOG_IDX:
        lreg_value_fill_signed(lv, "ackd-idx", rfi->rfi_ackd_idx);
        break;
    default:
        break;
    }
}

static util_thread_ctx_reg_int_t
raft_instance_lreg_peer_vstats_cb(enum lreg_node_cb_ops op,
                                  struct lreg_node *lrn,
                                  struct lreg_value *lv)
{
    const struct raft_instance *ri = lrn->lrn_cb_arg;
    if (!ri || !ri->ri_csn_raft)
        return -EINVAL;

    NIOVA_ASSERT(lrn->lrn_vnode_child);

    if (lv)
        lv->get.lrv_num_keys_out =
            raft_instance_is_leader(ri) ? RAFT_PEER_STATS_MAX : 0;

    raft_peer_t peer;

    switch (op)
    {
    case LREG_NODE_CB_OP_GET_NAME:
        if (!lv)
            return -EINVAL;
        strncpy(lv->lrv_key_string, "follower-stats",
                LREG_VALUE_STRING_MAX);
        strncpy(LREG_VALUE_TO_OUT_STR(lv), ri->ri_raft_uuid_str,
                LREG_VALUE_STRING_MAX);
        break;

    case LREG_NODE_CB_OP_READ_VAL:
    case LREG_NODE_CB_OP_WRITE_VAL: //fall through
        if (!lv)
            return -EINVAL;

        // This peer is not listed in the follower output.
        peer = lrn->lrn_lvd.lvd_index +
            (lrn->lrn_lvd.lvd_index >= raft_server_instance_self_idx(ri) ?
             1 : 0);

        NIOVA_ASSERT(raft_member_idx_is_valid(ri, peer));

        raft_instance_lreg_peer_stats_multi_facet_handler(op, ri, peer, lv);
        break;

    case LREG_NODE_CB_OP_INSTALL_NODE: // fall through
    case LREG_NODE_CB_OP_DESTROY_NODE: // fall through
    case LREG_NODE_CB_OP_INSTALL_QUEUED_NODE:
        break;

    default:
        return -ENOENT;
    }

    return 0;
}

static util_thread_ctx_reg_int_t
raft_instance_lreg_cb(enum lreg_node_cb_ops op, struct lreg_node *lrn,
                      struct lreg_value *lv)
{
    struct raft_instance *ri = lrn->lrn_cb_arg;
    if (!ri)
        return -EINVAL;

    int rc = 0;

    switch (op)
    {
    case LREG_NODE_CB_OP_GET_NAME:
        if (!lv)
            return -EINVAL;

        lv->get.lrv_num_keys_out = (raft_instance_is_leader(ri) ?
                                    RAFT_LREG_MAX : RAFT_LREG_MAX_FOLLOWER);

        strncpy(lv->lrv_key_string, "raft_instance", LREG_VALUE_STRING_MAX);
        strncpy(LREG_VALUE_TO_OUT_STR(lv), ri->ri_raft_uuid_str,
                LREG_VALUE_STRING_MAX);
        break;

    case LREG_NODE_CB_OP_READ_VAL:
    case LREG_NODE_CB_OP_WRITE_VAL: //fall through
        rc = lv ? raft_instance_lreg_multi_facet_cb(op, ri, lv) : -EINVAL;
        break;

    case LREG_NODE_CB_OP_INSTALL_QUEUED_NODE:
        break;

    case LREG_NODE_CB_OP_INSTALL_NODE:
        if (ri->ri_lreg_registered)
            return -EALREADY;
        ri->ri_lreg_registered = true;
        break;

    case LREG_NODE_CB_OP_DESTROY_NODE:
        if (!ri->ri_lreg_registered)
            return -EALREADY;
        ri->ri_lreg_registered = false;
	break;

    default:
        rc = -ENOENT;
        break;
    }

    return rc;
}

/**
 * raft_server_entry_calc_crc - calculate the provided entry's crc and return
 *    the result without storing the crc in the entry.
 */
static crc32_t
raft_server_entry_calc_crc(const struct raft_entry *re)
{
    NIOVA_ASSERT(re);

    const struct raft_entry_header *rh = &re->re_header;
    const size_t offset =
        offsetof(struct raft_entry_header, reh_data_size);
    const unsigned char *buf = (const unsigned char *)re + offset;
    const int crc_len = sizeof(struct raft_entry) + rh->reh_data_size - offset;
    NIOVA_ASSERT(crc_len >= 0);

    crc32_t crc = crc_pcl(buf, crc_len, 0);

    DBG_RAFT_ENTRY(((rh->reh_crc && crc != rh->reh_crc) ? LL_WARN : LL_DEBUG),
                   &re->re_header, "calculated crc=%u", crc);

    return crc;
}

/**
 * raft_server_entry_check_crc - call raft_server_entry_calc_crc() and compare
 *    the result with that in the provided raft_entry.
 */
int
raft_server_entry_check_crc(const struct raft_entry *re)
{
    NIOVA_ASSERT(re);

    const struct raft_entry_header *reh = &re->re_header;

    return raft_server_entry_calc_crc(re) == reh->reh_crc ? 0 : -EBADMSG;
}

static uint32_t
raft_server_wr_entries_get_total_size(const uint32_t *entry_sizes,
                                      uint32_t num_entries)
{
    uint32_t total_size = 0;
    if (!num_entries)
        return 0;

    for (int i = 0; i < num_entries; i++)
        total_size += entry_sizes[i];

    return total_size;
}

/**
 * raft_server_entry_init - initialize a raft_entry in preparation for writing
 *    it into the raft log file.
 * @re:  raft_entry to be intialized
 * @re_idx:  the raft-entry index at which the block will be stored
 * @current_term:  the term to which this pending write operation belongs
 * @self_uuid:  UUID is this node instance, written into the entry for safety
 * @raft_uuid:  UUID of the raft instance, also written for safety
 * @data:  application data which is being stored in the block.
 * @len:  length of the application data
 */
void
raft_server_entry_init(const struct raft_instance *ri,
                       struct raft_entry *re, const raft_entry_idx_t re_idx,
                       const uint64_t current_term,
                       const char *data, const uint32_t *entry_sizes,
                       const uint32_t nentries,
                       enum raft_write_entry_opts opts)
{
    NIOVA_ASSERT(re);
    NIOVA_ASSERT(opts == RAFT_WR_ENTRY_OPT_LEADER_CHANGE_MARKER ||
                 (data && entry_sizes && nentries));

    if (opts == RAFT_WR_ENTRY_OPT_LOG_HEADER)
        NIOVA_ASSERT(re_idx < 0);
    else
        NIOVA_ASSERT(re_idx >= 0);

    uint32_t total_size = raft_server_wr_entries_get_total_size(entry_sizes,
                                                                nentries);
    // Should have been checked already
    NIOVA_ASSERT(total_size <= RAFT_ENTRY_MAX_DATA_SIZE(ri));

    struct raft_entry_header *reh = &re->re_header;

    reh->reh_magic = RAFT_ENTRY_MAGIC;
    reh->reh_data_size = total_size;
    reh->reh_num_entries = nentries;
    reh->reh_index = re_idx;
    reh->reh_term = current_term;
    reh->reh_leader_change_marker =
        (opts == RAFT_WR_ENTRY_OPT_LEADER_CHANGE_MARKER) ? 1 : 0;
    reh->reh_crc = 0;

    uuid_copy(reh->reh_self_uuid, RAFT_INSTANCE_2_SELF_UUID(ri));
    uuid_copy(reh->reh_raft_uuid, RAFT_INSTANCE_2_RAFT_UUID(ri));

    // Capture the approx time this entry will be stored
    niova_realtime_coarse_clock(&reh->reh_store_time);

    memset(reh->reh_pad, 0, RAFT_ENTRY_PAD_SIZE);
    memset(reh->reh_entry_sz, 0, sizeof(uint32_t) * RAFT_ENTRY_NUM_ENTRIES);

    if (total_size)
    {
        memcpy(reh->reh_entry_sz, entry_sizes, sizeof(uint32_t) * nentries);
        memcpy(re->re_data, data, total_size);
    }

    // Checksum the entire entry - including the 'data' section
    reh->reh_crc = raft_server_entry_calc_crc(re);
}

static bool
raft_server_entry_next_entry_is_valid(struct raft_instance *ri,
                                      const struct raft_entry_header *reh);

/**
 * raft_instance_update_newest_entry_hdr - the raft instance stores a copy of
 *    newest entry's header.  This function updates the raft instance with the
 *    contents of the provided entry_header.
 */
static void
raft_instance_update_newest_entry_hdr(
    struct raft_instance *ri,
    const struct raft_entry_header *reh,
    enum raft_instance_newest_entry_hdr_types type, const bool force)
{
    NIOVA_ASSERT(ri && reh);
    if (reh->reh_index < 0)
        return;  // ignore log blocks

    pthread_mutex_lock(&ri->ri_newest_entry_mutex);

    for (enum raft_instance_newest_entry_hdr_types i = RI_NEHDR__START;
         i < RI_NEHDR__END; i++)
    {
        if (type != RI_NEHDR_ALL && i != type)
            continue;

        struct raft_entry_header *tgt = &ri->ri_newest_entry_hdr[i];
        bool updated = false;

        if (force || reh->reh_index > tgt->reh_index)
        {
            updated = true;
            *tgt = *reh;
        }

        DBG_RAFT_ENTRY(LL_DEBUG, tgt, "dst (who=%s)", thread_name_get());
        DBG_RAFT_ENTRY(LL_DEBUG, reh, "src (updated=%s)",
                       updated ? "true" : "false");

        if (raft_server_does_synchronous_writes(ri))
            NIOVA_ASSERT(updated);
    }

    pthread_mutex_unlock(&ri->ri_newest_entry_mutex);

    // DBG_RAFT_INSTANCE() takes the mutex, don't deadlock
    DBG_RAFT_INSTANCE(LL_DEBUG, ri, "");
}

static bool
raft_server_has_unsynced_entries(struct raft_instance *ri)
{
    NIOVA_ASSERT(ri);
    bool valid = true;

    pthread_mutex_lock(&ri->ri_newest_entry_mutex);

    const bool diff = memcmp(&ri->ri_newest_entry_hdr[RI_NEHDR_SYNC],
                             &ri->ri_newest_entry_hdr[RI_NEHDR_UNSYNC],
                             sizeof(struct raft_entry_header)) ? true : false;
    // Sanity check on the hdr state
    if (diff && ((ri->ri_newest_entry_hdr[RI_NEHDR_SYNC].reh_index >
                  ri->ri_newest_entry_hdr[RI_NEHDR_UNSYNC].reh_index) ||
                 (ri->ri_newest_entry_hdr[RI_NEHDR_SYNC].reh_term >
                  ri->ri_newest_entry_hdr[RI_NEHDR_UNSYNC].reh_term) ||
                 raft_server_does_synchronous_writes(ri)))
        valid = false;

    pthread_mutex_unlock(&ri->ri_newest_entry_mutex);

    DBG_RAFT_INSTANCE_FATAL_IF((!valid), ri, "invalid ri newest entries");

    return diff;
}

static struct binary_hist *
raft_server_type_2_hist(struct raft_instance *ri,
                        enum raft_instance_hist_types ht)
{
    return &ri->ri_rihs[ht].rihs_bh;
}

static void
raft_server_entry_write_by_store(
    struct raft_instance *ri, const struct raft_entry *re,
    const struct raft_net_sm_write_supplements *ws)
{
    NIOVA_TIMER_START(x);

    ri->ri_backend->rib_entry_write(ri, re, ws);

    NIOVA_TIMER_STOP_and_HIST_ADD(
        x, raft_server_type_2_hist(ri, RAFT_INSTANCE_HIST_DEV_WRITE_LAT_USEC));
}

/**
 * raft_server_entry_write - safely store an entry into the raft log at the
 *    specified index.  This function writes and syncs the data to the
 *    underlying device and handles partial writes.  NOTE:  it's critical that
 *    the ri_log_hdr is up-to-date with the correct term prior to calling
 *    this function.
 * @ri:  raft instance
 * @re_idx:  the raft_entry index at which the block will be written
 * @data:  the application data buffer
 * @entry_sizes: Pointer to entry size array.
 * @nentries: Number of entries to be written.
 * @opts: write entry option.
 * @ws: pointer to write supplement for all the nentries.
 */
static int
raft_server_entry_write(struct raft_instance *ri,
                        const raft_entry_idx_t re_idx,
                        const int64_t term, const char *data,
                        const uint32_t *entry_sizes,
                        const uint32_t nentries,
                        enum raft_write_entry_opts opts,
                        const struct raft_net_sm_write_supplements *ws)
{
    if (!ri || !ri->ri_csn_this_peer || !ri->ri_csn_raft ||
        (opts != RAFT_WR_ENTRY_OPT_LEADER_CHANGE_MARKER &&
        (!data || !entry_sizes)))
        return -EINVAL;


    uint32_t entry_size = raft_server_wr_entries_get_total_size(entry_sizes,
                                                                nentries);

    if (entry_size > RAFT_ENTRY_MAX_DATA_SIZE(ri))
        return -E2BIG;

    const size_t total_entry_size = sizeof(struct raft_entry) + entry_size;

    struct raft_entry *re = niova_malloc(total_entry_size);
    if (!re)
        return -ENOMEM;

    raft_server_entry_init(ri, re, re_idx, term, data, entry_sizes, nentries,
                           opts);

    DBG_RAFT_ENTRY(LL_NOTIFY, &re->re_header, "");

    /* Failues of the next set of operations will be fatal:
     * - Ensuring that the index increases by one and term is not decreasing
     * - The entire block was written without error
     * - The block log fd was sync'd without error.
     */
    DBG_RAFT_INSTANCE_FATAL_IF(
        (!raft_server_entry_next_entry_is_valid(ri, &re->re_header)), ri,
        "raft_server_entry_next_entry_is_valid() failed");

    raft_server_entry_write_by_store(ri, re, ws);

    /* Following the successful writing and sync of the entry, copy the
     * header contents into the raft instance.   Note, this is a noop if the
     * entry is for a log header.
     */
    enum raft_instance_newest_entry_hdr_types type =
        raft_server_does_synchronous_writes(ri) ?
        RI_NEHDR_ALL : RI_NEHDR_UNSYNC;

    raft_instance_update_newest_entry_hdr(ri, &re->re_header, type, false);

    niova_free(re);

    if (raft_server_does_synchronous_writes(ri))
        DBG_RAFT_INSTANCE_FATAL_IF((raft_server_has_unsynced_entries(ri)), ri,
                                   "raft_server_has_unsynced_entries() fails");

    return 0;
}

// May be used by backends to prepare a header block
void
raft_server_entry_init_for_log_header(const struct raft_instance *ri,
                                      struct raft_entry *re,
                                      const raft_entry_idx_t re_idx,
                                      const uint64_t current_term,
                                      const char *data, uint32_t entry_sizes)
{
    NIOVA_ASSERT(re_idx < 0);

    return raft_server_entry_init(ri, re, re_idx, current_term, data,
                                  &entry_sizes, 1,
                                  RAFT_WR_ENTRY_OPT_LOG_HEADER);
}

/**
 * read_server_entry_validate - checks the entry header contents against
 *    expected values.  This check preceeds the entry's CRC check and is meant
 *    to catch blocks which match their CRC but were not intended for this
 *    particular log instance.
 */
static int
read_server_entry_validate(const struct raft_instance *ri,
                           const struct raft_entry_header *rh,
                           const raft_entry_idx_t expected_reh_idx)
{
    NIOVA_ASSERT(ri && rh && ri->ri_csn_this_peer && ri->ri_csn_raft);

    // Validate magic and data size.
    if (rh->reh_magic != RAFT_ENTRY_MAGIC ||
        rh->reh_data_size > RAFT_ENTRY_MAX_DATA_SIZE(ri))
        return -EINVAL;

    // reh_index should be the same as the expected index.
    if (rh->reh_index != expected_reh_idx)
        return -EBADSLT;

    // Verify that header UUIDs match those of this raft instance.
    if (uuid_compare(rh->reh_self_uuid, RAFT_INSTANCE_2_SELF_UUID(ri)) ||
        uuid_compare(rh->reh_raft_uuid, RAFT_INSTANCE_2_RAFT_UUID(ri)))
        return -EKEYREJECTED;

    return 0;
}

static bool
raft_server_entry_has_been_compacted(struct raft_instance *ri,
                                     const raft_entry_idx_t idx,
                                     raft_entry_idx_t *ret_lowest_idx)
{
    NIOVA_ASSERT(ri);

    const raft_entry_idx_t lowest_idx = niova_atomic_read(&ri->ri_lowest_idx);

    if (ret_lowest_idx)
        *ret_lowest_idx = lowest_idx;

    return idx < lowest_idx ? true : false;
}

/**
 * raft_server_entry_range_check - Verify the request is in range before
 *    calling into the backend.  Note that unsynced entries are available for
 *    reading.
 */
static int
raft_server_entry_range_check(struct raft_instance *ri,
                              const raft_entry_idx_t idx,
                              raft_entry_idx_t *ret_lowest_idx)
{
    NIOVA_ASSERT(ri);

    const raft_entry_idx_t current_unsync_idx =
        raft_server_get_current_raft_entry_index(ri, RI_NEHDR_UNSYNC);

    if (idx > current_unsync_idx && !raft_instance_is_booting(ri))
        return -EDOM; // Requested index is out of bounds

    else if (raft_server_entry_has_been_compacted(ri, idx, ret_lowest_idx))
        return -ERANGE;

    return 0;
}

static int
raft_server_read_entry_register_idx(struct raft_instance *ri,
                                    const raft_entry_idx_t entry_idx)
{
    NIOVA_ASSERT(ri && entry_idx >= 0);

    int rc = raft_server_entry_range_check(ri, entry_idx, NULL);
    if (rc)
        return rc;

    pthread_mutex_lock(&ri->ri_compaction_mutex);
    // only one read at a time
    NIOVA_ASSERT(ri->ri_pending_read_idx == ID_ANY_64bit);

    rc = raft_server_entry_has_been_compacted(ri, entry_idx, NULL);
    if (!rc)
        ri->ri_pending_read_idx = entry_idx;

    pthread_mutex_unlock(&ri->ri_compaction_mutex);

    if (rc)
        DBG_RAFT_INSTANCE(
            LL_WARN, ri,
            "raft_server_entry_has_been_compacted(entry=%ld): %s",
            entry_idx, strerror(-rc));

    return rc;
}

static void
raft_server_read_entry_unregister_idx(struct raft_instance *ri,
                                      const raft_entry_idx_t entry_idx)
{
    NIOVA_ASSERT(ri);

    pthread_mutex_lock(&ri->ri_compaction_mutex);

    NIOVA_ASSERT(ri->ri_pending_read_idx == entry_idx);
    ri->ri_pending_read_idx = ID_ANY_64bit;

    pthread_mutex_unlock(&ri->ri_compaction_mutex);
}

static raft_server_chkpt_thread_ctx_int_t
raft_server_compaction_try_increase_lowest_idx(
    struct raft_instance *ri, const raft_entry_idx_t new_lowest_idx)
{
    NIOVA_ASSERT(ri && new_lowest_idx >= 0);

    int rc = 0;

    pthread_mutex_lock(&ri->ri_compaction_mutex);
    NIOVA_ASSERT(new_lowest_idx > niova_atomic_read(&ri->ri_lowest_idx));

    // A read is currently operating in the compaction region
    if (ri->ri_pending_read_idx != ID_ANY_64bit &&
        ri->ri_pending_read_idx < new_lowest_idx)
        rc = -EAGAIN;
    else
        niova_atomic_init(&ri->ri_lowest_idx, new_lowest_idx);

    pthread_mutex_unlock(&ri->ri_compaction_mutex);

    return rc;
}

/**
 * raft_server_entry_read_by_store_common - provides a shared function for
 *     entry and entry-header reads which unifies the range check and timing
 *     info handling.
 */
static int
raft_server_entry_read_by_store_common(struct raft_instance *ri,
                                       struct raft_entry *re,
                                       const bool header_only)
{
    NIOVA_ASSERT(ri && re && re->re_header.reh_index >= 0);

    // Access only this pointer if 'header_only'
    struct raft_entry_header *reh = &re->re_header;
    const raft_entry_idx_t idx = reh->reh_index;

    // Test that the idx is within range and prevent compaction removing it
    int rc = raft_server_read_entry_register_idx(ri, idx);
    if (rc)
    {
        NIOVA_ASSERT(rc == -ERANGE);
        return rc;
    }

    NIOVA_TIMER_START(x);

    ssize_t rrc = header_only
        ? ri->ri_backend->rib_entry_header_read(ri, reh)
        : ri->ri_backend->rib_entry_read(ri, re);

    // unregister after the read operation
    raft_server_read_entry_unregister_idx(ri, idx);

    NIOVA_TIMER_STOP_and_HIST_ADD(
        x, raft_server_type_2_hist(ri, RAFT_INSTANCE_HIST_DEV_READ_LAT_USEC));

    if (rrc)
    {
        if (header_only)
        {
            DBG_RAFT_ENTRY(LL_FATAL, reh, "rib_entry_header_read(): %s",
                           strerror((int)-rrc));
        }
        else
        {
            // entry read errors are fatal
            DBG_RAFT_ENTRY_FATAL_IF(
                (rrc != raft_server_entry_to_total_size(re)), reh,
                "invalid read size rrc=%zd, expected %zu: %s",
                rrc, raft_server_entry_to_total_size(re), strerror((int)-rrc));
        }
    }
    else
    {
        DBG_RAFT_ENTRY(LL_DEBUG, &re->re_header, "sz=%zu (hdr-only=%s)",
                       raft_server_entry_to_total_size(re),
                       header_only ? "yes" : "no");
    }

    return (int)rrc;
}

static int
raft_server_entry_read_by_store(struct raft_instance *ri,
                                struct raft_entry *re)
{
    NIOVA_ASSERT(ri && re && re->re_header.reh_index >= 0);

    return raft_server_entry_read_by_store_common(ri, re, false);
}

/**
 * raft_server_entry_read - request a read of a raft log entry.
 * @ri:  raft instance pointer
 * @re_idx: raft entry index
 * @data:  sink buffer
 * @len:  size of the sink buffer
 * @rc_len:  the data size of this entry
 */
static int
raft_server_entry_read(struct raft_instance *ri, const raft_entry_idx_t re_idx,
                       char *data, const size_t len, size_t *rc_len)
{
    if (!ri || !data || len > ri->ri_max_entry_size)
        return -EINVAL;

    const size_t total_entry_size = sizeof(struct raft_entry) + len;

    struct raft_entry *re = niova_malloc(total_entry_size);
    if (!re)
        return -ENOMEM;

    struct raft_entry_header *rh = &re->re_header;

    // Set the necessary header fields -- Xxx this should allow for a previously
    //                                        read header to be supplied as an arg
    rh->reh_data_size = len;
    rh->reh_index = re_idx;

    raft_server_entry_read_by_store(ri, re);

    int rc = read_server_entry_validate(ri, rh, re_idx);
    if (!rc)
    {
        if (rc_len)
            *rc_len = rh->reh_data_size;

        if (rh->reh_data_size < len)
        {
            rc = -ENOSPC;
        }
        else
        {
            rc = raft_server_entry_check_crc(re);
            if (!rc)
                /* Xxx at some point this can be removed if the CRC is managed
                 *     separately for the header and entry
                 */
                memcpy(data, re->re_data, len);
        }
    }

    //Xxx this malloc can be removed as well..
    niova_free(re);

    return rc;
}

/**
 * raft_server_entry_header_read - read only a raft log entry's header, the
 *    application contents of the entry are ignored and the crc is not taken.
 * @ri:  raft instance pointer
 * @reh:  the destination entry header buffer
 * @reh_index:  logical raft entry to read
 */
static int
raft_server_entry_header_read_by_store(struct raft_instance *ri,
                                       struct raft_entry_header *reh,
                                       raft_entry_idx_t reh_index)
{
    if (!ri || !reh || reh_index < 0)
        return -EINVAL;

    reh->reh_index = reh_index;

    int rc = raft_server_entry_read_by_store_common(
        ri, (struct raft_entry *)reh, true);

    return rc ? rc : read_server_entry_validate(ri, reh, reh_index);
}

static int
raft_server_header_load(struct raft_instance *ri)
{
    return ri->ri_backend->rib_header_load(ri);
}

static void
raft_server_log_header_write_prep(struct raft_instance *ri,
                                  const uuid_t candidate,
                                  const int64_t candidate_term)
{
    DBG_RAFT_INSTANCE_FATAL_IF((!uuid_is_null(candidate) &&
                                ri->ri_log_hdr.rlh_term > candidate_term),
                               ri, "invalid candidate term=%ld",
                               candidate_term);

    /* rlh_seqno is not used for the raft protocol.  It's used to bounce
     * between the different header blocks so that in the case of a partial
     * write, at least one header block remains valid.
     */
    ri->ri_log_hdr.rlh_seqno++;
    ri->ri_log_hdr.rlh_magic = RAFT_HEADER_MAGIC;
    ri->ri_log_hdr.rlh_term = candidate_term;
    uuid_copy(ri->ri_log_hdr.rlh_voted_for, candidate);
}

/**
 * raft_server_backend_sync - reentrant function which can be called from the
 *    main raft thread and the sync-thread.
 */
static int
raft_server_backend_sync(struct raft_instance *ri, const char *caller)
{
    if (!ri)
        return -EINVAL;

    if (raft_server_does_synchronous_writes(ri))
    {
        DBG_RAFT_INSTANCE_FATAL_IF((raft_server_has_unsynced_entries(ri)), ri,
                                   "raft_server_has_unsynced_entries() true");
        return 0;
    }
    else
    {
        NIOVA_ASSERT(ri->ri_backend->rib_backend_sync);
    }

    // Grab the unsync'd header contents
    struct raft_entry_header unsync_reh = {0};
    raft_instance_get_newest_header(ri, &unsync_reh, RI_NEHDR_UNSYNC);

    const raft_entry_idx_t sync_idx =
        raft_server_get_current_raft_entry_index(ri, RI_NEHDR_SYNC);

    NIOVA_ASSERT(sync_idx <= unsync_reh.reh_index);

    binary_hist_incorporate_val(
        raft_server_type_2_hist(ri, RAFT_INSTANCE_HIST_NENTRIES_SYNC),
        unsync_reh.reh_index - sync_idx);

    DBG_RAFT_INSTANCE(LL_DEBUG, ri, "caller=%s nentries-this-sync=%ld",
                      caller, unsync_reh.reh_index - sync_idx);

    NIOVA_TIMER_START(x);

    int rc = ri->ri_backend->rib_backend_sync(ri);

    NIOVA_TIMER_STOP_and_HIST_ADD(
        x, raft_server_type_2_hist(ri, RAFT_INSTANCE_HIST_DEV_SYNC_LAT_USEC));

    DBG_RAFT_INSTANCE(LL_DEBUG, ri, "caller=%s rib_backend_sync(): %s",
                      caller, strerror(-rc));

    if (!rc) // Copy the contents of the current unsynced header to the synced
        raft_instance_update_newest_entry_hdr(ri, &unsync_reh, RI_NEHDR_SYNC,
                                              false);

    // update the last-applied-syncd-idx
    NIOVA_ASSERT(ri->ri_last_applied_idx >= ri->ri_last_applied_synced_idx);
    if (ri->ri_last_applied_synced_idx < ri->ri_last_applied_idx)
        ri->ri_last_applied_synced_idx = ri->ri_last_applied_idx;

    return rc;
}

static void
raft_server_backend_sync_pending(struct raft_instance *ri, const char *caller)
{
    const bool unsynced_entries = raft_server_has_unsynced_entries(ri);

    int rc = unsynced_entries ? raft_server_backend_sync(ri, caller) : 0;

    DBG_RAFT_INSTANCE_FATAL_IF((rc), ri, "raft_server_backend_sync(): %s",
                               strerror(-rc));
#if 0
    // Schedule the main thread to issue AE requests to followers
    if (unsynced_entries && !rc)
        RAFT_NET_EVP_NOTIFY_NO_FAIL(ri, RAFT_EVP_REMOTE_SEND);
#endif
}

static int
raft_server_log_header_write(struct raft_instance *ri,
                             const uuid_t candidate, int64_t candidate_term)
{
    if (!ri || !ri->ri_csn_raft)
        return -EINVAL;

    raft_server_log_header_write_prep(ri, candidate, candidate_term);

    // Calls to rib_header_write() must be followed by a sync
    int rc = ri->ri_backend->rib_header_write(ri);

    return rc ? rc : raft_server_backend_sync(ri, __func__);
}

/**
 * raft_server_log_file_name_setup - copies the log file path into the
 *    raft instance.  Currently, this function uses the ctl-svc config file
 *    as the source of the file name.
 */
static int
raft_server_log_file_name_setup(struct raft_instance *ri)
{
    if (!ri)
        return -EINVAL;

    const char *store_path = ctl_svc_node_peer_2_store(ri->ri_csn_this_peer);
    if (!store_path)
        return -EINVAL;

    int rc = snprintf(ri->ri_log, PATH_MAX, "%s", store_path);

    return rc > PATH_MAX ? -ENAMETOOLONG : 0;
}

static int
raft_server_backend_setup(struct raft_instance *ri)
{
    if (!ri)
        return -EINVAL;

    switch (ri->ri_store_type)
    {
    case RAFT_INSTANCE_STORE_POSIX_FLAT_FILE:
        raft_server_backend_use_posix(ri);
        break;

    case RAFT_INSTANCE_STORE_ROCKSDB: // fall through
    case RAFT_INSTANCE_STORE_ROCKSDB_PERSISTENT_APP:
        raft_server_backend_use_rocksdb(ri);
        break;

    default:
        SIMPLE_LOG_MSG(LL_FATAL, "invalid store type %d", ri->ri_store_type);
        break;
    }

    int rc = raft_server_log_file_name_setup(ri);
    if (rc)
        return rc;

    SIMPLE_LOG_MSG(LL_NOTIFY, "log-file=%s", ri->ri_log);

    rc = ri->ri_backend->rib_backend_setup(ri);

    if (!rc) // Ensure the backend reports a valid max-entry-size
        FATAL_IF((ri->ri_max_entry_size < RAFT_ENTRY_SIZE_MIN),
                 "backend reports max_entry_size of %zd, min is %u",
                 ri->ri_max_entry_size, RAFT_ENTRY_SIZE_MIN);

    return rc;
}

static void
raft_instance_initialize_newest_entry_hdr(struct raft_instance *ri)
{
    NIOVA_ASSERT(ri);

    pthread_mutex_lock(&ri->ri_newest_entry_mutex);

    for (enum raft_instance_newest_entry_hdr_types i = RI_NEHDR__START;
         i < RI_NEHDR__END; i++)
    {
        memset(&ri->ri_newest_entry_hdr[i], 0,
               sizeof(struct raft_entry_header));

        ri->ri_newest_entry_hdr[i].reh_index = -1ULL;
    }

    pthread_mutex_unlock(&ri->ri_newest_entry_mutex);
}

/**
 * raft_server_entry_next_entry_is_valid - this function is used when a caller
 *    wants to verify that an entry header correctly falls into the raft log
 *    sequence.  The function compares the prospective header with the known
 *    newest log header, ri->ri_newest_entry_hdr_unsynced.
 * @ri:  raft instance
 * @next_reh:  the raft entry header being validated
 * NOTES:  function considers the UNSYNCED newest value.
 */
static bool
raft_server_entry_next_entry_is_valid(struct raft_instance *ri,
                                      const struct raft_entry_header *next_reh)
{
    NIOVA_ASSERT(ri && next_reh);

    if (next_reh->reh_index < 0)
        return true;

    struct raft_entry_header unsync_hdr = {0};
    raft_instance_get_newest_header(ri, &unsync_hdr, RI_NEHDR_UNSYNC);

    /* A null UUID means ri_newest_entry_hdr is uninitialized, otherwise,
     * the expected index is the 'newest' + 1.
     */
    const raft_entry_idx_t expected_raft_unsync_index =
        unsync_hdr.reh_index + 1;

    if (raft_server_does_synchronous_writes(ri))
    {
        /* Sync write case - there is no sync thread operating on the ri so
         * no lock is needed to when comparing the newest sync and unsync
         * headers.
         */
        const raft_entry_idx_t expected_sync_idx =
            raft_server_get_current_raft_entry_index(ri, RI_NEHDR_SYNC) + 1;

        DBG_RAFT_INSTANCE_FATAL_IF(
            (expected_raft_unsync_index != expected_sync_idx), ri,
            "sync and unsync next indices are not equal");
    }

    // The index must increase by '1' and the term must never decrease.
    if (next_reh->reh_index != expected_raft_unsync_index ||
        (next_reh->reh_term < unsync_hdr.reh_term))
    {
        DBG_RAFT_ENTRY(LL_ERROR, &unsync_hdr, "invalid entry");
        DBG_RAFT_INSTANCE(LL_ERROR, ri, "");

        return false;
    }

    return true;
}

static int
raft_server_entries_scan_internal(struct raft_instance *ri,
                                  const raft_entry_idx_t start,
                                  const raft_entry_idx_t max)
{
    int rc = 0;

    struct raft_entry_header reh;

    for (raft_entry_idx_t i = start; i < max; i++)
    {
        rc = raft_server_entry_header_read_by_store(ri, &reh, i);

        DBG_RAFT_ENTRY(LL_DEBUG, &reh, "i=%lx rc=%d", i, rc);
        if (rc)
        {
            DBG_RAFT_ENTRY(LL_DEBUG, &reh,
                           "raft_server_entry_header_read_by_store():  %s",
                           strerror(-rc));
            break;
        }

        /* Skip the validity check on the first iteration when starting_entry
         * is set.
         */
        else if (start && i > start)
        {
            if (!raft_server_entry_next_entry_is_valid(ri, &reh))
            {
                rc = -EINVAL;
                DBG_RAFT_ENTRY(
                    LL_WARN, &reh,
                    "raft_server_entry_next_entry_is_valid() false");
                break;
            }
        }

        /* During startup, sync and unsynced should be equivalent since all
         * found entries are considered to be synced and 'synced' status for
         * a raft instance occurs when the unsynced-idx == synced-idx.
         */
        raft_instance_update_newest_entry_hdr(ri, &reh, RI_NEHDR_ALL, false);
    }

    return rc;
}

/**
 * raft_server_entries_scan - reads through the non-header log entries to the
 *    log's end with the purpose of finding the latest valid entry and
 *    performing a cursory verification of the header entries.  Note that this
 *    scan may be "fast-forwarded" if the store type is of
 *    RAFT_INSTANCE_STORE_ROCKSDB_PERSISTENT_APP.  In this case, the scan will
 *    still check the initial set of header entries.
 */
static int
raft_server_entries_scan(struct raft_instance *ri)
{
    NIOVA_ASSERT(ri);

    const raft_entry_idx_t entry_max_idx = ri->ri_entries_detected_at_startup;
    if (!entry_max_idx)
        return 0;

    else if (entry_max_idx < 0)
        return (int)entry_max_idx;

    const raft_entry_idx_t lowest_idx = niova_atomic_read(&ri->ri_lowest_idx);

    const raft_entry_idx_t starting_entry =
        (ri->ri_store_type == RAFT_INSTANCE_STORE_ROCKSDB_PERSISTENT_APP &&
         ri->ri_max_scan_entries > 0 &&
         entry_max_idx > ri->ri_max_scan_entries)
        ? entry_max_idx - ri->ri_max_scan_entries
        : MAX(0, lowest_idx);

    /* Ensure the start of the key space is intact since it may not be
     * otherwise checked due to ri_max_scan_entries.
     */
    if (starting_entry > 0)
    {
#define LOG_INITIAL_SCAN_SZ 1000UL
        int rc = raft_server_entries_scan_internal(
            ri, lowest_idx, lowest_idx + LOG_INITIAL_SCAN_SZ);
        if (rc)
            return rc;

        // Reinit
        raft_instance_initialize_newest_entry_hdr(ri);
    }

    return raft_server_entries_scan_internal(ri, starting_entry,
                                             entry_max_idx);
}

/**
 * raft_server_log_truncate - prune the log to the point after which the last
 *    "valid" entry has been found.  The contents of ri_newest_entry_hdr
 *    determine index of the last valid entry.  Note that this function will
 *    abort if there is an I/O error.
 */
static void //raft_server_udp_cb_ctx_int_t
raft_server_log_truncate(struct raft_instance *ri)
{
    NIOVA_ASSERT(ri);

    const raft_entry_idx_t trunc_entry_idx =
        raft_server_get_current_raft_entry_index(ri, RI_NEHDR_SYNC) + 1;

    NIOVA_ASSERT(trunc_entry_idx >= 0);

    ri->ri_backend->rib_log_truncate(ri, trunc_entry_idx);

    DBG_RAFT_INSTANCE_TAG(LL_NOTIFY, "log-rollback", ri, "new-max-raft-idx=%ld",
                          trunc_entry_idx);
}

/**
 * raft_server_log_load - read in the header blocks and scan the entry blocks
 *    to find the latest entry, checking for validity along the way.  After
 *    scanning the log entries, one by one, raft_server_log_load() will
 *    truncate any log space which may exist beyond highest validated log
 *    block.  raft_server_log_load() ensures that ri->ri_newest_entry_hdr
 *    contains the last written, valid block header.
 */
static int
raft_server_log_load(struct raft_instance *ri)
{
    NIOVA_ASSERT(ri);

    /* Check the log header
     */
    int rc = raft_server_header_load(ri);
    if (rc)
    {
        DBG_RAFT_INSTANCE(LL_ERROR, ri, "raft_server_header_load():  %s",
                          strerror(-rc));
        return rc;
    }

    rc = raft_server_entries_scan(ri);
    if (rc)
    {
        DBG_RAFT_INSTANCE(LL_ERROR, ri, "raft_server_entries_scan():  %s",
                          strerror(-rc));
        return rc;
    }

    raft_server_log_truncate(ri);

    return 0;
}

static unsigned int
raft_election_timeout_lower_bound(const struct raft_instance *ri)
{
    return (unsigned int)(ri->ri_election_timeout_max_ms /
                          RAFT_ELECTION_RANGE_DIVISOR);
}

static unsigned int
raft_election_timeout_calc(const struct raft_instance *ri)
{
    unsigned int halved_timeout = raft_election_timeout_lower_bound(ri);

    return (halved_timeout + (random_get() % halved_timeout));
}

static void
raft_election_timeout_set(const struct raft_instance *ri, struct timespec *ts)
{
    if (!ts)
        return;

    unsigned long long msec = raft_election_timeout_calc(ri);

    msec_2_timespec(ts, msec);
}

static void
raft_heartbeat_timeout_sec(const struct raft_instance *ri, struct timespec *ts)
{
    unsigned long long msec = (ri->ri_election_timeout_max_ms /
                               ri->ri_heartbeat_freq_per_election_min);

    NIOVA_ASSERT(msec >= RAFT_HEARTBEAT__MIN_TIME_MS);

    msec_2_timespec(ts, msec);
}

/**
 * raft_server_timerfd_settime - set the timerfd based on the state of the
 *    raft instance.
 */
static void
raft_server_timerfd_settime(struct raft_instance *ri)
{
    struct itimerspec its = {0};

    if (ri->ri_state == RAFT_STATE_LEADER)
    {
        raft_heartbeat_timeout_sec(ri, &its.it_value);
        its.it_interval = its.it_value;
    }
    else
    {
        raft_election_timeout_set(ri, &its.it_value);
    }

    DBG_RAFT_INSTANCE(LL_DEBUG, ri, "msec=%llu",
                      timespec_2_msec(&its.it_value));

    int rc = timerfd_settime(ri->ri_timer_fd, 0, &its, NULL);
    if (rc)
    {
        rc = -errno;
        DBG_RAFT_INSTANCE(LL_FATAL, ri, "timerfd_settime(): %s",
                          strerror(-rc));
    }
}

static int
raft_server_send_msg_to_client(struct raft_instance *ri,
                               struct raft_net_client_request_handle *rncr,
                               struct ctl_svc_node *csn)
{
    NIOVA_ASSERT(ri && rncr);

    if (!ri || !rncr || !rncr->rncr_reply)
        return -EINVAL;

    const ssize_t msg_size = (sizeof(struct raft_client_rpc_msg) +
                              rncr->rncr_reply->rcrm_data_size);
    struct iovec iov[1] = {
        [0].iov_len = msg_size,
        [0].iov_base = rncr->rncr_reply,
    };

    if (csn)
        return raft_net_send_msg(ri, csn, iov, 1, RAFT_UDP_LISTEN_CLIENT);
    else
        return raft_net_send_msg_to_uuid(ri, rncr->rncr_client_uuid, iov, 1,
                                         RAFT_UDP_LISTEN_CLIENT);
}

static int
raft_server_send_msg(struct raft_instance *ri,
                     const enum raft_udp_listen_sockets sock_src,
                     struct ctl_svc_node *rp, const struct raft_rpc_msg *rrm)
{
    DBG_RAFT_MSG(LL_NOTIFY, rrm, "");

    if (rp->csn_type == CTL_SVC_NODE_TYPE_RAFT_PEER)
        NIOVA_ASSERT(sock_src == RAFT_UDP_LISTEN_SERVER);
    else
        NIOVA_ASSERT(sock_src == RAFT_UDP_LISTEN_CLIENT);

    size_t msg_size = sizeof(struct raft_rpc_msg);
    if (rrm->rrm_type == RAFT_RPC_MSG_TYPE_APPEND_ENTRIES_REQUEST)
        msg_size += rrm->rrm_append_entries_request.raerqm_entries_sz;

    struct iovec iov = {
        .iov_len = msg_size,
        .iov_base = (void *)rrm
    };

    return raft_net_send_msg(ri, rp, &iov, 1, sock_src);
}

static void
raft_server_broadcast_msg(struct raft_instance *ri,
                          const struct raft_rpc_msg *rrm)
{
    const raft_peer_t num_peers = raft_num_members_validate_and_get(ri);

    for (int i = 0; i < num_peers; i++)
    {
        struct ctl_svc_node *rp = ri->ri_csn_raft_peers[i];

        if (rp == ri->ri_csn_this_peer)
            continue;

        int rc = raft_server_send_msg(ri, RAFT_UDP_LISTEN_SERVER, rp, rrm);
        SIMPLE_LOG_MSG((rc ? LL_NOTIFY : LL_TRACE),
                       "raft_server_send_msg(): %d", rc);
    }
}

static raft_peer_t
raft_server_candidate_count_votes(struct raft_instance *ri,
                                  enum raft_vote_result result)
{
    NIOVA_ASSERT(ri && ri->ri_csn_raft);
    raft_peer_t cnt = 0;

    const raft_peer_t npeers = raft_num_members_validate_and_get(ri);

    for (raft_peer_t i = 0; i < npeers; i++)
        if (ri->ri_candidate.rcs_results[i] == result)
            cnt++;

    return cnt;
}

/**
 * raft_server_init_candidate_state - initialize the raft instance for
 *    either candidate state (prevote or real vote).
 */
static raft_net_timerfd_cb_ctx_t
raft_server_init_candidate_state(struct raft_instance *ri, bool prevote)
{
    NIOVA_ASSERT(ri);

    ri->ri_state = prevote ?
        RAFT_STATE_CANDIDATE_PREVOTE : RAFT_STATE_CANDIDATE;

    struct raft_candidate_state *rcs = &ri->ri_candidate;

    rcs->rcs_prevote = prevote;
    rcs->rcs_term = ri->ri_log_hdr.rlh_term + 1;

    for (raft_peer_t i = 0; i < CTL_SVC_MAX_RAFT_PEERS; i++)
        rcs->rcs_results[i] = RAFT_VOTE_RESULT_UNKNOWN;
}

static bool
raft_server_candidate_is_viable(struct raft_instance *ri)
{
    if (ri)
    {
        if ((raft_instance_is_candidate(ri) &&
             ri->ri_candidate.rcs_term == ri->ri_log_hdr.rlh_term) ||
            (raft_instance_is_candidate_prevote(ri) &&
             ri->ri_candidate.rcs_term == (ri->ri_log_hdr.rlh_term + 1)))
            return true;

        DBG_RAFT_INSTANCE(LL_ERROR, ri,
                          "!candidate OR candidate-term (%ld) != ht",
                          ri->ri_candidate.rcs_term);
    }
    return false;
}

static bool
raft_server_candidate_can_become_leader(struct raft_instance *ri)
{
    NIOVA_ASSERT(ri);

    // Perform some sanity checks prior to counting the 'yes' votes.
    if (!raft_server_candidate_is_viable(ri))
        return false;

    const raft_peer_t num_yes_votes =
        raft_server_candidate_count_votes(ri, RAFT_VOTE_RESULT_YES);

    const raft_peer_t npeers_majority =
        (ctl_svc_node_raft_2_num_members(ri->ri_csn_raft) / 2) + 1;

    return num_yes_votes >= npeers_majority ? true : false;
}

static bool
raft_server_prevote_candidate_can_become_candidate(struct raft_instance *ri)
{
    NIOVA_ASSERT(ri);

    // Perform some sanity checks prior to counting the 'yes' votes.
    if (!raft_server_candidate_is_viable(ri))
        return false;

    const raft_peer_t num_yes_votes =
        raft_server_candidate_count_votes(ri, RAFT_PRE_VOTE_RESULT_YES);

    const raft_peer_t npeers_majority =
        (ctl_svc_node_raft_2_num_members(ri->ri_csn_raft) / 2) + 1;

    return num_yes_votes >= npeers_majority ? true : false;
}

/**
 * raft_server_candidate_reg_vote_result - called when this raft instance is a
 *     candidate and a vote reply needs to be registered in the local table.
 */
static int
raft_server_candidate_reg_vote_result(struct raft_instance *ri,
                                      uuid_t voter,
                                      enum raft_vote_result result)
{
    if (!ri || result == RAFT_VOTE_RESULT_UNKNOWN)
        return -EINVAL;

    else if (!(raft_instance_is_candidate_prevote(ri) ||
               raft_instance_is_candidate(ri)))
        return -EPERM;

    const bool prevote = raft_instance_is_candidate_prevote(ri);
    if ((prevote && (result != RAFT_PRE_VOTE_RESULT_YES &&
                     result != RAFT_PRE_VOTE_RESULT_NO)) ||
        (!prevote && (result != RAFT_VOTE_RESULT_YES &&
                      result != RAFT_VOTE_RESULT_NO)))
        return -EINVAL;

    raft_peer_t peer_idx = raft_peer_2_idx(ri, voter);

    if (peer_idx >= ctl_svc_node_raft_2_num_members(ri->ri_csn_raft))
        return -ERANGE;

    struct raft_candidate_state *rcs = &ri->ri_candidate;

    // Prevote mode does not increment rlh_term
    int64_t expected_term = ri->ri_log_hdr.rlh_term + (prevote ? 1 : 0);

    // Internal instance sanity check
    DBG_RAFT_INSTANCE_FATAL_IF((rcs->rcs_term != expected_term), ri,
                               "rcs->rcs_term (%ld) != expected-term (%ld)",
                               rcs->rcs_term, expected_term);

    rcs->rcs_results[peer_idx] = result;

    DBG_RAFT_INSTANCE(LL_NOTIFY, ri, "peer-idx=%hhu voted=%s (prevote=%s)",
                      peer_idx,
                      (result == RAFT_VOTE_RESULT_YES ||
                       result == RAFT_PRE_VOTE_RESULT_YES) ? "yes" : "no",
                      prevote ? "yes" : "no");

    return 0;
}

static raft_server_timerfd_cb_ctx_int_t
raft_server_vote_for_self(struct raft_instance *ri)
{
    if (!ri)
        return -EINVAL;

    else if (!(raft_instance_is_candidate_prevote(ri) ||
               raft_instance_is_candidate(ri)))
        return -EPERM;

    enum raft_vote_result yes_vote = RAFT_PRE_VOTE_RESULT_YES;

    if (raft_instance_is_candidate(ri))
    {
        // Full-fledged candidate persists its term change
        int rc =
            raft_server_log_header_write(ri, RAFT_INSTANCE_2_SELF_UUID(ri),
                                         ri->ri_log_hdr.rlh_term + 1);
        if (rc)
            return rc;

        yes_vote = RAFT_VOTE_RESULT_YES;
    }

    return raft_server_candidate_reg_vote_result(ri,
                                                 RAFT_INSTANCE_2_SELF_UUID(ri),
                                                 yes_vote);
}

static void
raft_server_set_uuids_in_rpc_msg(const struct raft_instance *ri,
                                 struct raft_rpc_msg *rrm)
{
    if (ri && rrm)
    {
        uuid_copy(rrm->rrm_sender_id, RAFT_INSTANCE_2_SELF_UUID(ri));
        uuid_copy(rrm->rrm_raft_id, RAFT_INSTANCE_2_RAFT_UUID(ri));
        uuid_copy(rrm->rrm_db_id, ri->ri_db_uuid);
    }
}

/**
 * raft_server_become_candidate - called when the raft instance is either in
 *    follower or candidate mode and the leader has not provided a heartbeat
 *    within the timeout threshold.
 */
static raft_net_timerfd_cb_ctx_t // or raft_server_net_cb_ctx_t (!prevote)
raft_server_become_candidate(struct raft_instance *ri, bool prevote)
{
    NIOVA_ASSERT(ri && ri->ri_csn_this_peer);

    ri->ri_csn_leader = NULL;

    // Promotion to full-fledged candidate may only come from pre-vote state
    if (!prevote)
        NIOVA_ASSERT(raft_instance_is_candidate_prevote(ri));

    if (FAULT_INJECT(raft_candidate_state_disabled))
        return;

    // Reset vote counters and mark self as in 'preVote' state
    raft_server_init_candidate_state(ri, prevote);

    const int64_t proposed_term = ri->ri_log_hdr.rlh_term + 1;

    // sync's new term if !preVote state
    int rc = raft_server_vote_for_self(ri);

    if (rc) // Failed to sync our own log header!
        DBG_RAFT_INSTANCE(LL_FATAL, ri, "raft_server_log_header_write(): %s",
                          strerror(-rc));

    // Get the latest entry header following the self-vote
    struct raft_entry_header sync_hdr = {0};
    raft_instance_get_newest_header(ri, &sync_hdr, RI_NEHDR_SYNC);

    const enum raft_rpc_msg_type type =
        prevote ?
        RAFT_RPC_MSG_TYPE_PRE_VOTE_REQUEST : RAFT_RPC_MSG_TYPE_VOTE_REQUEST;

    struct raft_rpc_msg rrm = {
        //.rrm_rrm_sender_id = ri->ri_csn_this_peer.csn_uuid,
        .rrm_type = type,
        .rrm_version = 0,
        .rrm_vote_request.rvrqm_proposed_term = proposed_term,
        .rrm_vote_request.rvrqm_last_log_term = sync_hdr.reh_term,
        .rrm_vote_request.rvrqm_last_log_index = sync_hdr.reh_index,
    };

    raft_server_set_uuids_in_rpc_msg(ri, &rrm);

    DBG_RAFT_INSTANCE(LL_WARN, ri, "");

    if (!prevote) // allow more time to recv votes
        raft_server_timerfd_settime(ri);

    raft_server_broadcast_msg(ri, &rrm);
}

static void
raft_server_update_log_header(struct raft_instance *ri, int64_t new_term,
                              const uuid_t peer_with_newer_term)
{
    NIOVA_ASSERT(new_term > ri->ri_log_hdr.rlh_term);

    int rc = raft_server_log_header_write(ri, peer_with_newer_term, new_term);

    DBG_RAFT_INSTANCE_FATAL_IF((rc), ri,
                               "raft_server_log_header_write() %s",
                               strerror(-rc));
}

static void
raft_server_try_update_log_header_null_voted_for_peer(struct raft_instance *ri,
                                                      int64_t new_term)
{
    if (ri->ri_log_hdr.rlh_term < new_term)
    {
        const uuid_t null_uuid = {0};

        raft_server_update_log_header(ri, new_term, null_uuid);
    }
}

static void
raft_server_set_leader_csn(struct raft_instance *ri,
                           struct ctl_svc_node *leader_csn)
{
    NIOVA_ASSERT(ri && leader_csn);

    if (ri->ri_csn_leader != leader_csn)
    {
        ri->ri_csn_leader = leader_csn;
        DBG_RAFT_INSTANCE(LL_NOTIFY, ri, "csn=%p", leader_csn);
    }
}

/**
 * raft_server_becomes_follower - handle the transition from a
 *    a follower either from candidate or leader state.  This function sets
 *    the new term and sync's it to the header.  The peer-uuid is not set
 *    in the log header unless the caller specifies it so.  This is generally
 *    only done when the caller is raft_server_process_vote_reply().
 *    Otherwise, this function is typically called when the term changes
 *    elsewhere in the cluster and this node becomes a stale leader or
 *    candidate.
 * @ri:  raft instance
 * @new_term:  the term provided by a peer
 * @peer_with_newer_term:  peer uuid which provided the higher term
 * @reason:  the reason why this instance becomes a follower
 */
static void
raft_server_becomes_follower(struct raft_instance *ri,
                             int64_t new_term,
                             const uuid_t peer_with_newer_term,
                             enum raft_follower_reasons reason)
{
    NIOVA_ASSERT(ri);

    struct ctl_svc_node *suggested_leader =
        raft_peer_uuid_to_csn(ri, peer_with_newer_term);

    if (!suggested_leader || suggested_leader == ri->ri_csn_this_peer)
        return;

    ri->ri_state = RAFT_STATE_FOLLOWER;
    ri->ri_follower_reason = reason;

    /* If this node demoted from leader to follower, but has some
     * coalesced writes buffered in ri_coalesced_wr, destroy the write
     * supplement for them.
     */
    if (ri->ri_coalesced_wr)
        raft_net_sm_write_supplement_destroy(&ri->ri_coalesced_wr->rcwi_ws);

    /* Generally, in raft we become a follower when a higher term is observed.
     * However when 2 or more peers become candidates for the same term, the
     * losing peer may only be notified of a successful election completion
     * when it recv's a AE RPC.
     *
     * In PreVote mode, the instance will not increment its
     * rlh_term and the 'new_term', provided by the responding peer, may be
     * == to the rlh_term.  However, it should not be < rlh_term since this
     * would imply that the cluster is ignoring a higher term value which has
     * been persisted by this peer.
     */
    if (reason == RAFT_BFRSN_STALE_TERM_WHILE_CANDIDATE)
        NIOVA_ASSERT(new_term >= ri->ri_log_hdr.rlh_term);
    else
        NIOVA_ASSERT(new_term > ri->ri_log_hdr.rlh_term);

    // Set the leader csn pointer
    raft_server_set_leader_csn(ri, suggested_leader);

    DECLARE_AND_INIT_UUID_STR(peer_uuid_str, peer_with_newer_term);

    DBG_RAFT_INSTANCE(LL_WARN, ri, "sender-uuid=%s term=%ld rsn=%s",
                      peer_uuid_str, new_term,
                      raft_follower_reason_2_str(reason));

    // No need to sync the new term.
    if (new_term == ri->ri_log_hdr.rlh_term)
        return;

    /* Use a null uuid since we didn't actually vote for this leader.
     * Had we voted for this leader, the ri_log_hdr term would have been
     * in sync already.
     */
    const uuid_t null_uuid = {0};
    const bool sync_uuid =
        (reason == RAFT_BFRSN_VOTED_FOR_PEER) ? true : false;

    raft_server_update_log_header(ri, new_term,
                                  (sync_uuid ?
                                   peer_with_newer_term : null_uuid));
}

static bool
raft_leader_has_applied_txn_in_my_term(struct raft_instance *ri)
{
    NIOVA_ASSERT(ri);

    if (raft_instance_is_leader(ri))
    {
        const struct raft_leader_state *rls = &ri->ri_leader;

        DBG_RAFT_INSTANCE_FATAL_IF((rls->rls_leader_term !=
                                    ri->ri_log_hdr.rlh_term), ri,
                                   "leader-term=%ld != log-hdr-term",
                                   rls->rls_leader_term);

        return ri->ri_last_applied_idx > rls->rls_initial_term_idx ?
            true : false;
    }

    DBG_RAFT_INSTANCE(LL_WARN, ri, "not-leader");

    return false;
}

static void
raft_server_update_follower_last_ack(struct raft_follower_info *rfi)
{
    NIOVA_ASSERT(rfi);

    niova_realtime_coarse_clock(&rfi->rfi_last_ack);
}

/**
 * raft_server_leader_init_state - setup the raft instance for leader duties.
 */
static raft_server_net_cb_ctx_t
raft_server_leader_init_state(struct raft_instance *ri)
{
    NIOVA_ASSERT(ri);

    // Grab the current sync header
    struct raft_entry_header sync_hdr = {0};
    raft_instance_get_newest_header(ri, &sync_hdr, RI_NEHDR_SYNC);

    // The server should have synced its state prior and not accepted new AE
    DBG_RAFT_INSTANCE_FATAL_IF((raft_server_has_unsynced_entries(ri)), ri,
                               "raft_server_has_unsynced_entries() is true");

    ri->ri_state = RAFT_STATE_LEADER;

    struct raft_leader_state *rls = &ri->ri_leader;
    memset(rls, 0, sizeof(*rls));

    rls->rls_leader_term = ri->ri_log_hdr.rlh_term;

    const raft_peer_t num_raft_peers = raft_num_members_validate_and_get(ri);

    const struct raft_candidate_state *rcs = &ri->ri_candidate;
    for (raft_peer_t i = 0; i < num_raft_peers; i++)
    {
        // Update last-ack so that quorum checks won't immediately fail
        if (rcs->rcs_results[i] == RAFT_VOTE_RESULT_YES ||
            rcs->rcs_results[i] == RAFT_VOTE_RESULT_NO)
            raft_server_update_follower_last_ack(
                raft_server_get_follower_info(ri, i));
    }

    /* Stash the current raft-entry index.  In general, this leader should
     * place the block @(current-raft-entry-idx + 1).  When this next index
     * has been committed and APPLIED by this leader, or in other words, when
     * ri_commit_idx >= rls_initial_term_idx, then this leader can reply to
     * clients.
     */
    rls->rls_initial_term_idx = sync_hdr.reh_index;

    for (raft_peer_t i = 0; i < num_raft_peers; i++)
    {
        struct raft_follower_info *rfi = raft_server_get_follower_info(ri, i);

        rfi->rfi_next_idx = sync_hdr.reh_index + 1;
        rfi->rfi_prev_idx_term = sync_hdr.reh_term;
        rfi->rfi_prev_idx_crc = sync_hdr.reh_crc;
        rfi->rfi_current_idx_term = -1ULL;
        rfi->rfi_current_idx_crc = 0;
        rfi->rfi_synced_idx = RAFT_MIN_APPEND_ENTRY_IDX;
        rfi->rfi_ackd_idx = RAFT_MIN_APPEND_ENTRY_IDX;
    }
}

/**
 * raft_server_write_next_entry - called from leader and follower context.
 *    Leader writes differ from follower writes in that they always are current
 *    and they may provide a write-supplement set.
 * @ri:  raft-instance pointer
 * @term:  term in which the entry was originally written - which may not be
 *    the current term.
 * @data:  raft-entry data
 * @wr_entry_size: Pointer to array of write entry sizes.
 * @nentries: Total number of entries to be written.
 * @opts:  options flags
 * @ws:  write supplements - currently, only used on the leader in entry_write
 *    context, however, both leaders and followers may make use of write-supp
 *    when performing SM applies.
 */
static raft_net_cb_ctx_t
raft_server_write_next_entry(struct raft_instance *ri, const int64_t term,
                             const char *data, const uint32_t *wr_entry_sizes,
                             const uint32_t nentries,
                             enum raft_write_entry_opts opts,
                             const struct raft_net_sm_write_supplements *ws)
{
    struct raft_entry_header unsync_hdr = {0};
    raft_instance_get_newest_header(ri, &unsync_hdr, RI_NEHDR_UNSYNC);

    NIOVA_ASSERT(term >= unsync_hdr.reh_term);

    const raft_entry_idx_t next_entry_idx = unsync_hdr.reh_index + 1;

    DBG_RAFT_INSTANCE(LL_NOTIFY, ri,
                      "next-entry-idx=%ld term=%ld nentries=%u opts=%d",
                      next_entry_idx, term, nentries, opts);

    DBG_RAFT_INSTANCE_FATAL_IF((next_entry_idx < 0), ri,
                               "negative next-entry-idx=%ld", next_entry_idx);

    int rc = raft_server_entry_write(ri, next_entry_idx, term, data,
                                     wr_entry_sizes, nentries, opts, ws);

    DBG_RAFT_INSTANCE_FATAL_IF((rc), ri, "raft_server_entry_write(): %s",
                               strerror(-rc));
}

static raft_net_cb_ctx_t
raft_server_leader_write_new_entry(
    struct raft_instance *ri, const char *data, uint32_t *wr_entry_sizes,
    const uint32_t nentries, enum raft_write_entry_opts opts,
    const struct raft_net_sm_write_supplements *ws)
{
#if 1
    NIOVA_ASSERT(raft_instance_is_leader(ri));
#else
    if (!raft_instance_is_leader(ri))
        return;
#endif

    // Leader change marker may not use a coalesce buffer
    if (opts & RAFT_WR_ENTRY_OPT_LEADER_CHANGE_MARKER)
        NIOVA_ASSERT(nentries == 1);

    /* The leader always appends to the end of its log so
     * ri->ri_log_hdr.rlh_term must be used.  This contrasts with recovering
     * followers which may not always be able to use the current term when
     * rebuilding their log.
     */
    raft_server_write_next_entry(ri, ri->ri_log_hdr.rlh_term, data,
                                 wr_entry_sizes, nentries, opts, ws);

    // Schedule ourselves to send this entry to the other members
    RAFT_NET_EVP_NOTIFY_NO_FAIL(ri, RAFT_EVP_REMOTE_SEND);
}

static raft_server_net_cb_leader_t
raft_server_write_leader_change_marker(struct raft_instance *ri)
{
    NIOVA_ASSERT(ri && raft_instance_is_leader(ri));

    uint32_t len = 0;
    raft_server_leader_write_new_entry(ri, NULL, &len, 1,
                                       RAFT_WR_ENTRY_OPT_LEADER_CHANGE_MARKER,
                                       NULL);
}

static void
raft_server_set_leader_csn(struct raft_instance *ri,
                           struct ctl_svc_node *leader_csn);

static raft_server_net_cb_ctx_t
raft_server_candidate_becomes_leader(struct raft_instance *ri)
{
    DBG_RAFT_INSTANCE_FATAL_IF((!raft_server_candidate_is_viable(ri)), ri,
                               "!raft_server_candidate_is_viable()");

    raft_server_leader_init_state(ri);

    // Modify timer_fd timeout for the leader role.
    raft_server_timerfd_settime(ri);

    /* Deliver a "dummy" commit to the followers - we cannot respond to client
     * until this commit has been applied. -- what should the dummy app handler
     * look like and what should the entry and request msg look like?
     */
    raft_server_write_leader_change_marker(ri);

    raft_server_set_leader_csn(ri, ri->ri_csn_this_peer);

    DBG_RAFT_INSTANCE(LL_WARN, ri, "");
}

static raft_server_net_cb_ctx_t
raft_server_process_vote_reply_common(struct raft_instance *ri,
                                      struct ctl_svc_node *sender_csn,
                                      const struct raft_rpc_msg *rrm)
{
    NIOVA_ASSERT(ri && sender_csn && rrm);
    // The caller *should* have already checked these
    NIOVA_ASSERT(!ctl_svc_node_compare_uuid(sender_csn, rrm->rrm_sender_id));

    NIOVA_ASSERT(rrm->rrm_type == RAFT_RPC_MSG_TYPE_PRE_VOTE_REPLY ||
                 rrm->rrm_type == RAFT_RPC_MSG_TYPE_VOTE_REPLY);

    const bool prevote = rrm->rrm_type == RAFT_RPC_MSG_TYPE_PRE_VOTE_REPLY ?
        true : false;

    if (prevote  != raft_instance_is_candidate_prevote(ri) &&
        !prevote != raft_instance_is_candidate(ri))
        return;  // the reply is no longer relevant to the instance's state

    const struct raft_vote_reply_msg *vreply = &rrm->rrm_vote_reply;

    const enum raft_vote_result result = vreply->rvrpm_voted_granted ?
        (prevote ? RAFT_PRE_VOTE_RESULT_YES : RAFT_VOTE_RESULT_YES) :
        (prevote ? RAFT_PRE_VOTE_RESULT_NO : RAFT_VOTE_RESULT_NO);

    int rc = raft_server_candidate_reg_vote_result(ri, sender_csn->csn_uuid,
                                                   result);
    if (rc)
    {
        DBG_RAFT_MSG(LL_ERROR, rrm,
                     "raft_server_candidate_reg_vote_result() %s",
                     strerror(-rc));
        DBG_RAFT_INSTANCE(LL_ERROR, ri, "");

        return;
    }

    switch (result)
    {
    case RAFT_PRE_VOTE_RESULT_YES:
        // Enough votes to enter full candidate mode?
        if (raft_server_prevote_candidate_can_become_candidate(ri))
            raft_server_become_candidate(ri, false);
        break;

    case RAFT_PRE_VOTE_RESULT_NO:
        // Peer reports a viable leader but we remain a skeptical candidate
        break;

    case RAFT_VOTE_RESULT_YES:
        // Enough votes in this term to become leader?
        if (raft_server_candidate_can_become_leader(ri))
            raft_server_candidate_becomes_leader(ri);
        break;

    case RAFT_VOTE_RESULT_NO:
        if (ri->ri_log_hdr.rlh_term < vreply->rvrpm_term)
            // The peer has replied that our term is stale
            raft_server_becomes_follower(
                ri, vreply->rvrpm_term, vreply->rvrpm_current_leader,
                RAFT_BFRSN_STALE_TERM_WHILE_CANDIDATE);
        break;

    default:
        NIOVA_ASSERT(0);
    }
}

/**
 * raft_server_refresh_follower_prev_log_term - called while in leader mode,
 *     this function performs the role of reading and storing the term value
 *     for a given log index.  The index is determined by the follower's
 *     'next-idx' value.  The prev_log_term value for the next-index - 1 is
 *     stored in the raft leader structure.  This is so that retries for the
 *     same append entry do not incur extra I/O.
 * @ri:  raft instance
 * @follower:  the numeric position of the follower peer
 */
static raft_server_leader_mode_int_t
raft_server_refresh_follower_prev_log_term(struct raft_instance *ri,
                                           const raft_peer_t follower)
{
    NIOVA_ASSERT(ri && ri->ri_csn_raft &&
                 raft_member_idx_is_valid(ri, follower));

    NIOVA_ASSERT(raft_instance_is_leader(ri));

    struct raft_follower_info *rfi =
        raft_server_get_follower_info(ri, follower);

    NIOVA_ASSERT(rfi->rfi_next_idx >= 0);

    const raft_entry_idx_t lowest_idx = niova_atomic_read(&ri->ri_lowest_idx);

    const raft_entry_idx_t my_raft_idx =
        raft_server_get_current_raft_entry_index(ri, RI_NEHDR_UNSYNC);

    // next_idx of '0' means no blocks have ever been written.
    if (rfi->rfi_next_idx == 0)
    {
        rfi->rfi_prev_idx_term = 0;
        rfi->rfi_current_idx_term = -1;
    }

    else if ((rfi->rfi_next_idx - 1) < lowest_idx) // Peer's next idx readable?
    {
        DBG_RAFT_INSTANCE(LL_WARN, ri,
                          "increasing peer=%hhx next_idx from %ld to %ld",
                          follower, rfi->rfi_next_idx,
                          MAX(0, my_raft_idx - 1));

        NIOVA_ASSERT(my_raft_idx > lowest_idx);
        rfi->rfi_next_idx = MAX(0, my_raft_idx - 1);
    }

    const bool refresh_prev = rfi->rfi_prev_idx_term < 0 ? true : false;
#if 0
    const bool refresh_current =
        (my_raft_idx >= rfi->rfi_next_idx &&
         (refresh_prev || rfi->rfi_current_idx_term < 0)) ? true : false;
#else
    const bool refresh_current = my_raft_idx >=
        rfi->rfi_next_idx ? true : false;
#endif

    struct raft_entry_header reh = {0};

    if (refresh_prev)
    {
        const int64_t follower_prev_entry_idx = rfi->rfi_next_idx - 1;

        NIOVA_ASSERT(follower_prev_entry_idx >= -1);

        // Test that the follower's prev-idx is not ahead of this leader's idx
        NIOVA_ASSERT(follower_prev_entry_idx <= my_raft_idx);

        int rc =
            raft_server_entry_header_read_by_store(ri, &reh,
                                                   follower_prev_entry_idx);
        if (rc < 0)
        {
            rfi->rfi_prev_idx_term = 0;
            rfi->rfi_prev_idx_crc = 0;
            return rc;
        }

        DBG_RAFT_ENTRY_FATAL_IF((reh.reh_term < 0), &reh,
                                "invalid reh.reh_term=%ld", reh.reh_term);

        rfi->rfi_prev_idx_term = reh.reh_term;
        rfi->rfi_prev_idx_crc = reh.reh_crc;
    }

    if (refresh_current)
    {
        NIOVA_ASSERT(my_raft_idx >= rfi->rfi_next_idx);

        int rc = raft_server_entry_header_read_by_store(ri, &reh,
                                                        rfi->rfi_next_idx);
        if (rc < 0)
        {
            rfi->rfi_current_idx_term = -1;
            rfi->rfi_current_idx_crc = 0;
            return rc;
        }
        else
        {
            rfi->rfi_current_idx_term = reh.reh_term;
            rfi->rfi_current_idx_crc = reh.reh_crc;
        }
    }

    DBG_RAFT_INSTANCE(
        ((refresh_prev || refresh_current) ? LL_DEBUG : LL_TRACE), ri,
        "peer=%hhx refresh=%d:%d pti=%ld:%ld si=%ld ct=%ld ccrc=%lu",
        follower, refresh_prev, refresh_current, rfi->rfi_prev_idx_term,
        rfi->rfi_next_idx, rfi->rfi_synced_idx, rfi->rfi_current_idx_term,
        rfi->rfi_current_idx_crc);

    return 0;
}

static raft_server_leader_mode_int64_t
raft_server_leader_get_current_term(const struct raft_instance *ri)
{
    NIOVA_ASSERT(ri && raft_instance_is_leader(ri));
    NIOVA_ASSERT(ri->ri_leader.rls_leader_term == ri->ri_log_hdr.rlh_term);

    return ri->ri_log_hdr.rlh_term;
}

static raft_server_leader_mode_int_t
raft_server_leader_init_append_entry_msg(struct raft_instance *ri,
                                         struct raft_rpc_msg *rrm,
                                         const raft_peer_t follower,
                                         bool heartbeat)
{
    NIOVA_ASSERT(ri && ri->ri_csn_raft && rrm &&
                 raft_member_idx_is_valid(ri, follower));

    const struct raft_follower_info *rfi =
        raft_server_get_follower_info(ri, follower);

    rrm->rrm_type = RAFT_RPC_MSG_TYPE_APPEND_ENTRIES_REQUEST;
    rrm->rrm_version = 0;

    raft_server_set_uuids_in_rpc_msg(ri, rrm);

    struct raft_append_entries_request_msg *raerq =
        &rrm->rrm_append_entries_request;

    int rc = raft_server_refresh_follower_prev_log_term(ri, follower);
    if (rc == -ERANGE)
    {
        // Convert this into heartbeat
        heartbeat = true;
    }
    else if (rc) // Accept only ERANGE
    {
        DBG_RAFT_INSTANCE(LL_FATAL, ri,
                          "raft_server_refresh_follower_prev_log_term(): %s",
                          strerror(-rc));
    }

    raerq->raerqm_heartbeat_msg = heartbeat ? 1 : 0;
    raerq->raerqm_entry_out_of_range = (rc == -ERANGE) ? 1 : 0;

    raerq->raerqm_leader_term = raft_server_leader_get_current_term(ri);
    raerq->raerqm_commit_index = ri->ri_commit_idx;
    raerq->raerqm_entries_sz = 0;
    raerq->raerqm_num_entries = 0;
    raerq->raerqm_leader_change_marker = 0;
    raerq->raerqm_lowest_index = niova_atomic_read(&ri->ri_lowest_idx);
    raerq->raerqm_chkpt_index = ri->ri_checkpoint_last_idx;
    memset(raerq->raerqm_size_arr, 0,
           (sizeof(uint32_t) * RAFT_ENTRY_NUM_ENTRIES));

    // There are only 2 possible error codes at this point
    NIOVA_ASSERT(!rc || rc == -ERANGE);

    if (!rc)
    {
        raerq->raerqm_log_term = rfi->rfi_current_idx_term;
        raerq->raerqm_this_idx_crc = rfi->rfi_current_idx_crc;
        raerq->raerqm_prev_idx_crc = rfi->rfi_prev_idx_crc;

        // Previous log index is the address of the follower's last write.
        raerq->raerqm_prev_log_index = rfi->rfi_next_idx - 1;
    }

    // Copy the rls_prev_idx_term[] if it was refreshed above.
    raerq->raerqm_prev_log_term = rc ? -1ULL : rfi->rfi_prev_idx_term;

    // If error, return -ESTALE to signify that the peer needs bulk recovery
    return rc ? -ESTALE : 0;
}

static raft_server_epoll_remote_sender_t
raft_server_append_entry_sender(struct raft_instance *ri, bool heartbeat);

static raft_net_timerfd_cb_ctx_t
raft_server_issue_heartbeat(struct raft_instance *ri)
{
    NIOVA_ASSERT(ri && ri->ri_csn_this_peer);
    NIOVA_ASSERT(raft_instance_is_leader(ri));

    raft_server_append_entry_sender(ri, true);
}

<<<<<<< HEAD
static raft_server_net_cb_ctx_bool_t
raft_leader_instance_is_fresh(const struct raft_instance *ri)
{
    if (!raft_instance_is_leader(ri) ||
        FAULT_INJECT(raft_leader_may_be_deposed))
        return false;

    struct timespec now;
    niova_realtime_coarse_clock(&now);

    size_t num_acked_within_window = 1; // count "self"

    const raft_peer_t num_raft_peers = raft_num_members_validate_and_get(ri);

    for (raft_peer_t i = 0; i < num_raft_peers; i++)
    {
        if (i == raft_server_instance_self_idx(ri))
            continue;

        const struct raft_follower_info *rfi =
            raft_server_get_follower_info((struct raft_instance *)ri, i);

        // Ignore if time has moved backwards
        if (timespeccmp(&now, &rfi->rfi_last_ack, <))
            continue;

        struct timespec diff;

        timespecsub(&now, &rfi->rfi_last_ack, &diff);

        if (timespec_2_msec(&diff) <= raft_election_timeout_lower_bound(ri))
            num_acked_within_window++;
    }

    SIMPLE_LOG_MSG(LL_DEBUG,
                   "num_acked_within_window: %lu required: %d (%d peers)",
                   num_acked_within_window, num_raft_peers / 2 + 1,
                   num_raft_peers);

    return (num_acked_within_window >= (num_raft_peers / 2 + 1)) ?
        true : false;
}

/**
 * raft_server_may_process_client_request - this function checks the state of
 *    this raft instance to determine if it's qualified to accept a client
 *    request.
 */
static raft_net_cb_ctx_int_t
raft_server_may_accept_client_request(struct raft_instance *ri)
{
    NIOVA_ASSERT(ri);

    /* Not the leader, then cause a redirect reply to be done.
     */
    if (raft_instance_is_booting(ri))
        return -EINPROGRESS;

    else if (raft_instance_is_candidate(ri))
        return -ENOENT;

    else if (!raft_instance_is_leader(ri)) // 1. am I the raft leader?
        return -ENOSYS;

    // 2. am I a fresh raft leader?
    else if (!raft_leader_instance_is_fresh(ri))
        return -EAGAIN;

    // 3. have I applied all of the lastApplied entries that I need -
    //    including a fake AE command (which is written to the logs)?
    else if (!raft_leader_has_applied_txn_in_my_term(ri))
        return -EBUSY;

    return 0;
}

/*
 * Write all the coalesced write entries.
 */
static void
raft_server_write_coalesced_entries(struct raft_instance *ri)
{
    if (!ri->ri_coalesced_wr->rcwi_nentries)
        return;

    SIMPLE_LOG_MSG(LL_DEBUG, "Write coalesced entries: %u",
                   ri->ri_coalesced_wr->rcwi_nentries);

    raft_server_leader_write_new_entry(
        ri, ri->ri_coalesced_wr->rcwi_buffer,
        ri->ri_coalesced_wr->rcwi_entry_sizes,
        ri->ri_coalesced_wr->rcwi_nentries, RAFT_WR_ENTRY_OPT_NONE,
        &ri->ri_coalesced_wr->rcwi_ws);

    raft_net_sm_write_supplement_destroy(&ri->ri_coalesced_wr->rcwi_ws);

    // Reinit the rec_co_wr_info after writing coalesced entried to backend
    size_t co_wr_info_size = sizeof(struct raft_instance_co_wr) +
                                    RAFT_ENTRY_MAX_DATA_SIZE(ri);

    memset(ri->ri_coalesced_wr, 0, co_wr_info_size);
}

/*
 * Write the coalesced writes if timer expired for it.
 */
static raft_net_timerfd_cb_ctx_t
raft_server_leader_co_wr_timer_expired(struct raft_instance *ri)
{
    // Only the valid leader holding pending entries should proceed.
    if (raft_server_may_accept_client_request(ri) &&
        ri->ri_coalesced_wr->rcwi_nentries && !FAULT_INJECT(coalesced_writes))
        raft_server_write_coalesced_entries(ri); // Issue the pending wr
}
=======
static raft_net_timerfd_cb_ctx_bool_t
raft_leader_check_quorum(struct raft_instance *ri);
>>>>>>> da79d44d

static raft_net_timerfd_cb_ctx_t
raft_server_timerfd_cb(struct raft_instance *ri)
{
    FUNC_ENTRY(LL_TRACE);

    switch (ri->ri_state)
    {
    case RAFT_STATE_FOLLOWER: // fall through
    case RAFT_STATE_CANDIDATE_PREVOTE: // fall through
    case RAFT_STATE_CANDIDATE:
        raft_server_become_candidate(ri, true);
        break;

    case RAFT_STATE_LEADER:
<<<<<<< HEAD
        raft_server_issue_heartbeat(ri);
        raft_server_leader_co_wr_timer_expired(ri);
=======
        raft_leader_check_quorum(ri) ?
            raft_server_issue_heartbeat(ri) :
            raft_server_become_candidate(ri, true);
>>>>>>> da79d44d
        break;
    default:
        break;
    }

//XXX if leader and followers still have sync ops pending, wake up at a higher
//    frequency
    raft_server_timerfd_settime(ri);
}

/**
 * raft_server_process_vote_request_decide - determine if this peer should
 *    vote for the candidate.
 */
static bool
raft_server_process_vote_request_decide(
    const struct raft_instance *ri, const struct raft_vote_request_msg *vreq,
    const struct raft_entry_header *cmp_hdr)
{
    NIOVA_ASSERT(ri && vreq && cmp_hdr);

    // "allow at most one winner per term"
    return (vreq->rvrqm_proposed_term <= ri->ri_log_hdr.rlh_term ||
            vreq->rvrqm_last_log_term < cmp_hdr->reh_term ||
            vreq->rvrqm_last_log_index < cmp_hdr->reh_index) ? false : true;
}

static bool
raft_server_process_pre_vote_request_decide(
    const struct raft_instance *ri, const struct raft_vote_request_msg *vreq,
    const struct raft_entry_header *cmp_hdr)
{
    NIOVA_ASSERT(ri && vreq && cmp_hdr);

    /* First, check the typical vote conditions - these are prerequisites for
     * continuing...
     * If the proposed term value is > (current-term + 1) then we must allow
     * the PreVote to proceed so that the cluster can negotiate a higher term
     * value, which the preVote candidate has already applied.  Otherwise,
     * leaders and followers always vote 'no'.  Leader's assume they are alive
     * (XXX CheckQuorum is needed, however) and followers will remain so until
     * their own AE timeouts expire.
     */
    if (raft_server_process_vote_request_decide(ri, vreq, cmp_hdr) &&
        (
            // 1. prevote candidate already persisted a higher term, vote yes
            (vreq->rvrqm_proposed_term > (ri->ri_log_hdr.rlh_term + 1)) ||

            // 2. cluster leadership is in question, indicated by our own state
            (!ri->ri_csn_leader ||
             raft_instance_is_candidate(ri) ||
             raft_instance_is_candidate_prevote(ri)))
        )
        return true;

    return false;
}

static raft_server_net_cb_ctx_t
raft_server_process_vote_request_common(struct raft_instance *ri,
                                        struct ctl_svc_node *sender_csn,
                                        const struct raft_rpc_msg *rrm)
{
    NIOVA_ASSERT(ri && sender_csn && rrm);
    NIOVA_ASSERT(rrm->rrm_type == RAFT_RPC_MSG_TYPE_PRE_VOTE_REQUEST ||
                 rrm->rrm_type == RAFT_RPC_MSG_TYPE_VOTE_REQUEST);

    // The caller *should* have already checked this.
    NIOVA_ASSERT(!ctl_svc_node_compare_uuid(sender_csn, rrm->rrm_sender_id));

    const struct raft_vote_request_msg *vreq = &rrm->rrm_vote_request;
    const bool prevote = rrm->rrm_type == RAFT_RPC_MSG_TYPE_PRE_VOTE_REQUEST ?
        true : false;

    struct raft_rpc_msg rreply_msg = {0};

    // Make a decision based on the synced status of the log
    raft_server_backend_sync_pending(ri, __func__);

    struct raft_entry_header sync_hdr = {0};
    raft_instance_get_newest_header(ri, &sync_hdr, RI_NEHDR_SYNC);

    // Do some initialization on the reply message.
    raft_server_set_uuids_in_rpc_msg(ri, &rreply_msg);

    rreply_msg.rrm_type = prevote ?
        RAFT_RPC_MSG_TYPE_PRE_VOTE_REPLY : RAFT_RPC_MSG_TYPE_VOTE_REPLY;

    rreply_msg.rrm_vote_reply.rvrpm_term = ri->ri_log_hdr.rlh_term;

    // Obtain the vote or prevote result
    const bool result = prevote ?
        raft_server_process_pre_vote_request_decide(ri, vreq, &sync_hdr) :
        raft_server_process_vote_request_decide(ri, vreq, &sync_hdr);

    // Set the vote result
    rreply_msg.rrm_vote_reply.rvrpm_voted_granted = !!result;

    // Tell the candidate of our current leader if voting 'no'
    if (!result && ri->ri_csn_leader)
        uuid_copy(rreply_msg.rrm_vote_reply.rvrpm_current_leader,
                  ri->ri_csn_leader->csn_uuid);

    enum log_level level = prevote ? LL_NOTIFY : LL_WARN;
    DBG_RAFT_MSG(level, rrm, "vote=%s my term=%ld last=%ld:%ld",
                 rreply_msg.rrm_vote_reply.rvrpm_voted_granted ? "yes" : "no",
                 ri->ri_log_hdr.rlh_term, sync_hdr.reh_term,
                 sync_hdr.reh_index);
    DBG_RAFT_INSTANCE(level, ri, "");

    // Sync our log header only if this is a real election and we vote 'yes'
    if (!prevote && result)
        raft_server_becomes_follower(ri, vreq->rvrqm_proposed_term,
                                     rrm->rrm_sender_id,
                                     RAFT_BFRSN_VOTED_FOR_PEER);

    // Reply to the candidate
    int rc = raft_server_send_msg(ri, RAFT_UDP_LISTEN_SERVER, sender_csn,
                                  &rreply_msg);
    if (rc)
        DBG_RAFT_INSTANCE(LL_NOTIFY, ri, "raft_server_send_msg(): %s",
                          strerror(-rc));
}

/**
 * raft_server_append_entry_check_already_stored - this function takes an
 *    AE request msg and reads the log to determine if the entry had been
 *    stored at an earlier time.  This function is called when the follower
 *    detects that its log index is > than the index value in the AE request.
 *    AFAICT, this situation can occur in two instances:  first, when the
 *    follower was either a deposed leader or follower of a deposed leader and
 *    it accepted entries which the new leader does not possess (rollback);
 *    or secondly, an old / retried / stale AE request arrives at this follower
 *    for an index which had already been written.
 */
static raft_server_net_cb_follower_ctx_bool_t
raft_server_append_entry_check_already_stored(
    struct raft_instance *ri,
    const struct raft_append_entries_request_msg *raerq)
{
    NIOVA_ASSERT(ri && raerq);
    NIOVA_ASSERT(raft_instance_is_follower(ri));

    if (raerq->raerqm_entry_out_of_range)
        return false;

    // raerqm_prev_log_index can be -1 if no writes have ever been done.
    NIOVA_ASSERT(raerq->raerqm_prev_log_index >= RAFT_MIN_APPEND_ENTRY_IDX);

    const raft_entry_idx_t raft_current_idx =
        raft_server_get_current_raft_entry_index(ri, RI_NEHDR_UNSYNC);

    const raft_entry_idx_t leaders_next_idx_for_me =
        raerq->raerqm_prev_log_index + 1;

    // The condition for entering this function should have been checked prior.
    NIOVA_ASSERT(raft_current_idx >= leaders_next_idx_for_me);

    struct raft_entry_header reh = {0};

    /* In a corner-case, the leader's msg may be stale and contain contents
     * from a period where this peer and the leader were caught up.  As a
     * result, the current log_term would not exist and we should not read
     * this block.
     */
    if (raerq->raerqm_log_term > 0)
    {
        int rc = raft_server_entry_header_read_by_store(
            ri, &reh, leaders_next_idx_for_me);

        FATAL_IF((rc), "raft_server_header_entry_read(): %s", strerror(-rc));

        if (reh.reh_term != raerq->raerqm_log_term)
            return false;

        FATAL_IF((!raerq->raerqm_entry_out_of_range &&
                  raerq->raerqm_this_idx_crc != reh.reh_crc),
                 "crc (%u) does not match leader (%u) for idx=%ld",
                 reh.reh_crc, raerq->raerqm_this_idx_crc,
                 leaders_next_idx_for_me);
    }
    else
    {
        DBG_RAFT_INSTANCE(
            LL_WARN, ri,
            "negative log-term %ld rci=%ld leader-prev-[idx:term]=%ld:%ld",
            raerq->raerqm_log_term, raft_current_idx,
            raerq->raerqm_prev_log_index, raerq->raerqm_prev_log_term);
    }
    /* Check raerq->raerqm_prev_log_term - this is more of a sanity check to
     * ensure that the verified idx, leaders_next_idx_for_me, proceeds a valid
     * term of the prev-idx.
     */
    if (raerq->raerqm_prev_log_index >= 0)
    {
        int rc = raft_server_entry_header_read_by_store(
            ri, &reh, raerq->raerqm_prev_log_index);

        FATAL_IF((rc), "raft_server_entry_read(): %s", strerror(-rc));
        FATAL_IF((reh.reh_term != raerq->raerqm_prev_log_term),
                 "raerq->raerqm_prev_log_term=%ld != reh.reh_term=%ld",
                 raerq->raerqm_prev_log_term, reh.reh_term);
        FATAL_IF((raerq->raerqm_prev_idx_crc != reh.reh_crc),
                 "crc (%u) does not match leader (%u) for idx=%ld",
                 reh.reh_crc, raerq->raerqm_this_idx_crc,
                 raerq->raerqm_prev_log_index);
    }

    DBG_RAFT_INSTANCE(
        LL_DEBUG, ri,
        "already-stored=yes rci=%ld leader-prev-[idx:term]=%ld:%ld",
        raft_current_idx, raerq->raerqm_prev_log_index,
        raerq->raerqm_prev_log_term);

    return true;
}

/**
 * raft_server_append_entry_log_prune_if_needed - the local raft instance's
 *    log may need to be pruned if it extends beyond the prev_log_index
 *    presented by our leader.  Follower-ctx is assert here.
 */
static raft_server_net_cb_follower_ctx_t
raft_server_append_entry_log_prune_if_needed(
    struct raft_instance *ri,
    const struct raft_append_entries_request_msg *raerq)
{
    NIOVA_ASSERT(ri && raerq);
    NIOVA_ASSERT(raft_instance_is_follower(ri));
    // This value must have already been checked by the caller.
    NIOVA_ASSERT(raerq->raerqm_prev_log_index >= RAFT_MIN_APPEND_ENTRY_IDX);

    const int64_t raft_entry_idx_prune = raerq->raerqm_prev_log_index + 1;

    /* Forcing a sync here will prevent the sync-thread from persisting new
     * log entries which may be beyond raerqm_prev_log_index (which is where
     * we're truncating to..).
     */
    int rc = raft_server_backend_sync(ri, __func__);
    DBG_RAFT_INSTANCE_FATAL_IF((rc), ri, "raft_server_backend_sync(): %s",
                               strerror(-rc));

    DBG_RAFT_INSTANCE(LL_WARN, ri,
                      "raerqm_prev_log_term=%ld raerqm_prev_log_index=%ld",
                      raerq->raerqm_prev_log_term,
                      raerq->raerqm_prev_log_index);

    // We must not prune already committed transactions.
    DBG_RAFT_INSTANCE_FATAL_IF(
        (ri->ri_commit_idx >= raft_entry_idx_prune ||
         ri->ri_last_applied_idx >= raft_entry_idx_prune),
        ri, "cannot prune committed entry raerq-nli=%ld",
        raft_entry_idx_prune);

    if (raerq->raerqm_prev_log_index >= 0)
    {
        struct raft_entry_header reh;

        /* Read the block at the leader's index and apply it to our header.
         * We don't call raft_server_entry_next_entry_is_valid() since the log
         * sequence had been verified already at startup.
         */
        int rc = raft_server_entry_header_read_by_store(
            ri, &reh, raerq->raerqm_prev_log_index);

        FATAL_IF((rc), "raft_server_entry_header_read_by_store(): %s",
                 strerror(-rc));

        raft_instance_update_newest_entry_hdr(ri, &reh, RI_NEHDR_ALL, true);
    }

    // truncate the log.
    raft_server_log_truncate(ri);
}

static raft_server_net_cb_follower_ctx_int_t
raft_server_follower_index_ahead_of_leader(
    struct raft_instance *ri,
    const struct raft_append_entries_request_msg *raerq,
    struct raft_entry_header *reh)
{
    NIOVA_ASSERT(ri && raerq && reh);

    int rc = 0;

    /* If this follower's index is ahead of the leader's then we must check
     * for a retried AE which has already been stored in our log.
     * Note that this AE may have been delayed in the network or may have
     * retried due to a dropped reply.  It's important that we try to ACK
     * this request and not proceed with modifying our log.
     */
    if (raft_server_append_entry_check_already_stored(ri, raerq))
    {
        rc = -EALREADY;
    }
    else // Otherwise, the log needs to be pruned.
    {
        raft_server_append_entry_log_prune_if_needed(ri, raerq);
        NIOVA_ASSERT(!raft_server_has_unsynced_entries(ri));
    }
    /* The log may have been synced and/or pruned - re-obtain the
     * current_idx.
     * Note:  if a sync occurred then the synced idx will be equivalent to
     *        the unsynced idx.
     */
    raft_instance_get_newest_header(ri, reh, RI_NEHDR_SYNC);

    return rc;
}

/**
 * raft_server_append_entry_request_bounds_check - helper function used to
 *    detect the case where a follower has undergone bulk recovery but the leader
 *    still contains prev-log-index info from the follower's pre-recovery
 *    state.  This function prevents the follower from executing log reads
 *    which will fail since the requested entry does not exist on the follower.
 */
static raft_server_net_cb_follower_ctx_int_t
raft_server_append_entry_request_bounds_check(
    struct raft_instance *ri,
    const struct raft_append_entries_request_msg *raerq)
{
    NIOVA_ASSERT(ri && raerq);

    const struct raft_rpc_msg *rrm =
        OFFSET_CAST(raft_rpc_msg, rrm_append_entries_request, raerq);

    /* Sanity check the leader's request.  If the leader's lowest index is
     * higher than the pli then don't proceed with this msg.
     */
    if (raerq->raerqm_prev_log_index != ID_ANY_64bit &&
        raerq->raerqm_prev_log_index < raerq->raerqm_lowest_index)
    {
        DBG_RAFT_MSG(LL_WARN, rrm, "pli < leader-lowest-idx");
        return -EBADR;
    }
    // Don't proceed if we will be unable to read the requested index
    else if (raerq->raerqm_prev_log_index <
             niova_atomic_read(&ri->ri_lowest_idx))
    {
        DBG_RAFT_MSG(LL_WARN, rrm, "pli < my-lowest-idx (%lld)",
                     niova_atomic_read(&ri->ri_lowest_idx));
        return -EBADR;
    }
    else if (raerq->raerqm_entry_out_of_range)
    {
        DBG_RAFT_MSG(LL_WARN, rrm, "leader read failed with -ERANGE");
        return -EBADR;
    }

    return 0;
}

/**
 * raft_server_append_entry_log_prepare_and_check - determine if the current
 *    append entry command can proceed to this follower's log.  This function
 *    returns two errors to the caller but in both cases the caller will
 *    reply to the leader with the "general" error 'non_matching_prev_term'.
 *    causing the leader to decrement its prev_log_index value for this
 *    follower and retry.  NOTE:  this function will truncate / prune the log
 *    according to the index value presented in the raerq.
 */
static raft_server_net_cb_follower_ctx_int_t
raft_server_append_entry_log_prepare_and_check(
    struct raft_instance *ri,
    const struct raft_append_entries_request_msg *raerq)
{
    NIOVA_ASSERT(ri && raerq);

    int rc = raft_server_append_entry_request_bounds_check(ri, raerq);
    if (rc)
        return rc;

    struct raft_entry_header reh = {0};
    raft_instance_get_newest_header(ri, &reh, RI_NEHDR_UNSYNC);

    // raft_server_follower_index_ahead_of_leader() may update reh
    rc = (reh.reh_index > raerq->raerqm_prev_log_index) ?
        raft_server_follower_index_ahead_of_leader(ri, raerq, &reh) : 0;

    if (rc)
        return rc;

    // At this point, current_idx should not exceed the one from the leader.
    NIOVA_ASSERT(reh.reh_index <= raerq->raerqm_prev_log_index);

    /* In this case, the leader's and follower's indexes have yet to converge
     * which implies a "non_matching_prev_term" since the term isn't testable
     * until the indexes match.
     */
    if (reh.reh_index < raerq->raerqm_prev_log_index)
        rc = -ERANGE;

    /* Equivalent log indexes but the terms do not match.  Note that this cond
     * will likely lead to more pruning as the leader continues to decrement
     * its raerqm_prev_log_index value for this follower.
     */
    else if (reh.reh_term != raerq->raerqm_prev_log_term)
        rc = -EEXIST;

    DBG_RAFT_INSTANCE((raerq->raerqm_heartbeat_msg ? LL_DEBUG : LL_NOTIFY), ri,
                      "rci=%ld leader-prev-[idx:term]=%ld:%ld rc=%d",
                      reh.reh_index, raerq->raerqm_prev_log_index,
                      raerq->raerqm_prev_log_term, rc);

    return rc;
}

/**
 * raft_server_process_append_entries_term_check_ops - this function handles
 *    important details for the AE request.  It will return -ESTALE if the
 *    sender is not a valid leader (per term check).  Once the term has been
 *    validated, this function will take care of self-demotion (if this
 *    instance is a candidate) and will sync the term number to the log header
 *    if the provided term had not yet been seen.  Lastly, it will apply the
 *    csn pointer to the raft-instance if the leader is newly minted.
 * @ri:  raft instance
 * @sender_csn:  the ctl-svc-node for sender of the AE request.
 * @raerq:  contents of the AE message.
 */
static raft_server_net_cb_ctx_int_t
raft_server_process_append_entries_term_check_ops(
    struct raft_instance *ri,
    struct ctl_svc_node *sender_csn,
    const struct raft_append_entries_request_msg *raerq)
{
    NIOVA_ASSERT(ri && sender_csn && raerq);

    // My term is newer which means this sender is a stale leader.
    if (ri->ri_log_hdr.rlh_term > raerq->raerqm_leader_term)
        return -ESTALE;

    const int64_t leader_term = raerq->raerqm_leader_term;

    // -- Sender's term is greater than or equal to my own --

    // Demote myself if candidate
    if (ri->ri_log_hdr.rlh_term <= leader_term &&
        (raft_instance_is_candidate(ri) ||
         raft_instance_is_candidate_prevote(ri)))
        raft_server_becomes_follower(ri, leader_term, sender_csn->csn_uuid,
                                     RAFT_BFRSN_STALE_TERM_WHILE_CANDIDATE);

    // Demote myself if stale leader
    else if (ri->ri_log_hdr.rlh_term < leader_term &&
             raft_instance_is_leader(ri))
        raft_server_becomes_follower(ri, leader_term, sender_csn->csn_uuid,
                                     RAFT_BFRSN_STALE_TERM_WHILE_LEADER);

    // Follower detects leader with a higher term
    else if (ri->ri_log_hdr.rlh_term < leader_term &&
             raft_instance_is_follower(ri))
        raft_server_try_update_log_header_null_voted_for_peer(ri, leader_term);

    // Apply leader csn pointer
    raft_server_set_leader_csn(ri, sender_csn);

    return 0;
}

/**
 * raft_server_write_new_entry_from_leader - the log write portion of the
 *    AE operation.  The log index is derived from the raft-instance which
 *    must match the index provided by the leader in raerq,
 */
static raft_server_net_cb_follower_ctx_t
raft_server_write_new_entry_from_leader(
    struct raft_instance *ri,
    const struct raft_append_entries_request_msg *raerq)
{
    NIOVA_ASSERT(ri && raerq);
    NIOVA_ASSERT(raft_instance_is_follower(ri));

    if (raerq->raerqm_heartbeat_msg) // heartbeats don't enter the log
        return;

    struct raft_entry_header unsync_hdr = {0};
    raft_instance_get_newest_header(ri, &unsync_hdr, RI_NEHDR_UNSYNC);

    NIOVA_ASSERT(raerq->raerqm_log_term > 0);
    NIOVA_ASSERT(raerq->raerqm_log_term >= raerq->raerqm_prev_log_term);
    NIOVA_ASSERT(raerq->raerqm_log_term >= unsync_hdr.reh_term);

    const size_t entry_size = raerq->raerqm_entries_sz;
    const uint8_t num_entries = raerq->raerqm_num_entries;

    // Msg size of '0' is OK.
    NIOVA_ASSERT(entry_size <= RAFT_ENTRY_MAX_DATA_SIZE(ri));

    // Sanity check on the 'next' idx to be written.
    NIOVA_ASSERT(unsync_hdr.reh_index == raerq->raerqm_prev_log_index);

    enum raft_write_entry_opts opts = raerq->raerqm_leader_change_marker ?
        RAFT_WR_ENTRY_OPT_LEADER_CHANGE_MARKER : RAFT_WR_ENTRY_OPT_NONE;

    if (opts & RAFT_WR_ENTRY_OPT_LEADER_CHANGE_MARKER)
        NIOVA_ASSERT(num_entries == 1);

    raft_server_write_next_entry(ri, raerq->raerqm_log_term,
                                 raerq->raerqm_entries, raerq->raerqm_size_arr,
                                 num_entries, opts, NULL);
}

/**
 * raft_server_process_append_entries_request_prep_reply - helper function for
 *    raft_server_process_append_entries_request() which does some general
 *    AE reply setup.
 */
static raft_server_net_cb_ctx_t
raft_server_process_append_entries_request_prep_reply(
    struct raft_instance *ri, struct raft_rpc_msg *reply,
    const struct raft_append_entries_request_msg *raerq,
    bool stale_term, bool non_matching_prev_term, const int rc)
{
    reply->rrm_type = RAFT_RPC_MSG_TYPE_APPEND_ENTRIES_REPLY;

    reply->rrm_append_entries_reply.raerpm_leader_term =
        ri->ri_log_hdr.rlh_term;

    reply->rrm_append_entries_reply.raerpm_prev_log_index =
        raerq->raerqm_prev_log_index;

    reply->rrm_append_entries_reply.raerpm_heartbeat_msg =
        raerq->raerqm_heartbeat_msg;

    const raft_entry_idx_t current_idx =
        raft_server_get_current_raft_entry_index(ri, RI_NEHDR_SYNC);

    struct raft_append_entries_reply_msg *rae_reply =
        &reply->rrm_append_entries_reply;

    /* Issue #27 - explicitly tell the leader if we're newly initialized
     * to remove any ambiguity about the use of the raerpm_synced_log_index
     * value.  `raerpm_newly_initialized_peer == 0` will allow the leader to
     * set our next-idx to '0'.
     */
    rae_reply->raerpm_newly_initialized_peer =
        current_idx == ID_ANY_64bit ? 1 : 0;

    // Issue #27 - send synced-log-index in non_matching_prev_term case too
    rae_reply->raerpm_synced_log_index =
        (!rc || non_matching_prev_term) ? current_idx : ID_ANY_64bit;

    raft_server_set_uuids_in_rpc_msg(ri, reply);

    rae_reply->raerpm_err_stale_term = stale_term;
    rae_reply->raerpm_err_non_matching_prev_term = non_matching_prev_term;
}

static raft_server_net_cb_ctx_int_t
raft_server_process_append_entries_request_validity_check(
    const struct raft_instance *ri,
    const struct raft_append_entries_request_msg *raerq)
{
    NIOVA_ASSERT(raerq);

    // Do some basic verification of the AE msg contents.
    if (raerq->raerqm_prev_log_index < RAFT_MIN_APPEND_ENTRY_IDX ||
        raerq->raerqm_entries_sz > RAFT_ENTRY_MAX_DATA_SIZE(ri))
        return -EINVAL;

    return 0;
}

static raft_server_net_cb_ctx_t
raft_server_advance_commit_idx(struct raft_instance *ri,
                               const int64_t new_commit_idx)
{
    NIOVA_ASSERT(ri);

    /* This peer may be behind, don't advance the commit index past our
     * current raft index.
     */
    if (ri->ri_commit_idx < new_commit_idx &&
        (raft_server_get_current_raft_entry_index(ri, RI_NEHDR_SYNC) >=
         new_commit_idx))
    {
        DBG_RAFT_INSTANCE(LL_NOTIFY, ri, "new_commit_idx=%ld", new_commit_idx);

        ri->ri_commit_idx = new_commit_idx;

        RAFT_NET_EVP_NOTIFY_NO_FAIL(ri, RAFT_EVP_SM_APPLY);
    }
}

static raft_server_net_cb_ctx_t
raft_server_append_entry_reply_send(
    struct raft_instance *ri,
    const struct raft_append_entries_request_msg *raerq,
    struct ctl_svc_node *sender_csn, bool stale_term,
    bool non_matching_prev_term, const int ae_rc)
{
    struct raft_rpc_msg rreply_msg = {0};

    raft_server_process_append_entries_request_prep_reply(
        ri, &rreply_msg, raerq, stale_term, non_matching_prev_term, ae_rc);

    int rc = raft_server_send_msg(ri, RAFT_UDP_LISTEN_SERVER, sender_csn,
                                  &rreply_msg);

    DBG_RAFT_INSTANCE_FATAL_IF((rc), ri, "raft_server_send_msg(): %s",
                               strerror(rc));
}

int
raft_server_init_recovery_handle_from_marker(struct raft_instance *ri,
                                             const char *db_uuid_str,
                                             const char *peer_uuid_str)
{
    if (!ri || !peer_uuid_str || !db_uuid_str)
        return -EINVAL;

    uuid_t peer_uuid, db_uuid;

    if (uuid_parse(peer_uuid_str, peer_uuid) ||
        uuid_parse(db_uuid_str, db_uuid) ||
        uuid_is_null(peer_uuid) || uuid_is_null(db_uuid))
        return -EINVAL;

    struct raft_recovery_handle *rrh = raft_instance_2_recovery_handle(ri);

    uuid_copy(rrh->rrh_peer_uuid, peer_uuid);
    uuid_copy(rrh->rrh_peer_db_uuid, db_uuid);

    rrh->rrh_peer_chkpt_idx = -1UL;
    rrh->rrh_chkpt_size = -1UL;
    rrh->rrh_remaining = -1UL;
    rrh->rrh_from_recovery_marker = true;

    niova_realtime_coarse_clock(&rrh->rrh_start);

    return 0;
}

static void
raft_server_init_recovery_handle(
    struct raft_instance *ri,
    const struct raft_append_entries_request_msg *raerq)
{
    NIOVA_ASSERT(ri && raerq);

    const struct raft_rpc_msg *rrm =
        OFFSET_CAST(raft_rpc_msg, rrm_append_entries_request, raerq);

    struct raft_recovery_handle *rrh = &ri->ri_recovery_handle;

    uuid_copy(rrh->rrh_peer_uuid, rrm->rrm_sender_id);
    uuid_copy(rrh->rrh_peer_db_uuid, rrm->rrm_db_id);

    rrh->rrh_peer_chkpt_idx = raerq->raerqm_chkpt_index;
    rrh->rrh_chkpt_size = -1UL;
    rrh->rrh_remaining = -1UL;
    rrh->rrh_from_recovery_marker = false;

    niova_realtime_coarse_clock(&rrh->rrh_start);
}

/**
 * raft_server_process_bulk_recovery_check - this function compares the
 *    current instance's newest entry idx with the leader's lowest available
 *    index.
 */
static raft_server_net_cb_ctx_int_t
raft_server_process_bulk_recovery_check(
    struct raft_instance *ri,
    const struct raft_append_entries_request_msg *raerq)
{
    NIOVA_ASSERT(ri && raerq);

    int rc = 0;

    const raft_entry_idx_t my_current_idx =
        raft_server_get_current_raft_entry_index(ri, RI_NEHDR_UNSYNC);

    if (raerq->raerqm_entry_out_of_range ||
        FAULT_INJECT(raft_force_bulk_recovery))
    {
        if (my_current_idx >= raerq->raerqm_lowest_index)
            DBG_RAFT_INSTANCE(
                LL_WARN, ri,
                "leader claims ERANGE but leader-lowest-idx=%ld < ei=%ld",
                raerq->raerqm_lowest_index, my_current_idx);

        ri->ri_needs_bulk_recovery = true;
        raft_server_init_recovery_handle(ri, raerq);

        DBG_RAFT_INSTANCE(LL_WARN, ri,
                          "needs bulk recovery (leader-lowest-idx=%ld)",
                          raerq->raerqm_lowest_index);

        rc = -ERANGE;
    }

    return rc;
}

static raft_server_net_cb_ctx_t
raft_server_process_append_entries_request(struct raft_instance *ri,
                                           struct ctl_svc_node *sender_csn,
                                           const struct raft_rpc_msg *rrm)
{
    NIOVA_ASSERT(ri && sender_csn && rrm);
    NIOVA_ASSERT(!ctl_svc_node_compare_uuid(sender_csn, rrm->rrm_sender_id));

    DBG_RAFT_MSG(LL_DEBUG, rrm, "");

    const struct raft_append_entries_request_msg *raerq =
        &rrm->rrm_append_entries_request;

    if (raft_server_process_append_entries_request_validity_check(ri, raerq))
    {
        DBG_RAFT_MSG(
            LL_WARN, rrm,
            "raft_server_process_append_entries_request_validity_check() err");
        return;
    }

    // Determine if bulk recovery is needed AFTER validating the AE request
    if (raft_server_process_bulk_recovery_check(ri, raerq))
        return;

    // Candidate timer - reset if this operation is valid.
    bool reset_timerfd = true;
    bool fault_inject_ignore_ae = false;
    bool stale_term = false;
    bool non_matching_prev_term = false;

    // Check if leader or candidate should step down OR sync new term value
    int rc = raft_server_process_append_entries_term_check_ops(ri, sender_csn,
                                                               raerq);
    if (rc)
    {
        NIOVA_ASSERT(rc == -ESTALE);
        reset_timerfd = false;
        stale_term = true;
    }
    else
    {
        bool advance_commit_idx = false;
        raft_entry_idx_t new_commit_idx = raerq->raerqm_commit_index;

        rc = raft_server_append_entry_log_prepare_and_check(ri, raerq);
        switch (rc)
        {
        case 0:
            advance_commit_idx = true;
            if (!raerq->raerqm_heartbeat_msg &&
                !(fault_inject_ignore_ae =
                      FAULT_INJECT(raft_follower_ignores_AE)))
                raft_server_write_new_entry_from_leader(ri, raerq);
            break;

        case -EBADR:
            break; // simply reply to the server with our current info

        case -EALREADY:
            // Issue #28 - advance the index of recently restarted server
            advance_commit_idx = true;

            //Limit the commit-idx range entries currently stored here.
            new_commit_idx =
                MIN(new_commit_idx,
                    raft_server_get_current_raft_entry_index(ri, RI_NEHDR_SYNC));
            break;

        default:
            // -EEXIST and -ERANGE cases do not advance advance commit-idx
            non_matching_prev_term = true;
            break;
        }

        /* Update our commit-idx based on the value sent from the leader.
         * NOTE:  if synchronous mode is set then this will account for the
         * the write performed above, otherwise, only the sync'd writes to
         * this point are considered.
         */
        if (advance_commit_idx)
            raft_server_advance_commit_idx(ri, new_commit_idx);
    }

    // Issue reply
    if (!fault_inject_ignore_ae)
        raft_server_append_entry_reply_send(ri, raerq, sender_csn, stale_term,
                                            non_matching_prev_term, rc);

    if (reset_timerfd)
        raft_server_timerfd_settime(ri);
}

static raft_server_net_cb_leader_ctx_t
raft_server_leader_setup_self_follower_info(struct raft_instance *ri)
{
    NIOVA_ASSERT(ri && ri->ri_csn_raft);
    NIOVA_ASSERT(raft_instance_is_leader(ri));

    raft_peer_t this_peer_num = raft_server_instance_self_idx(ri);
    NIOVA_ASSERT(raft_member_idx_is_valid(ri, this_peer_num));

    /* The leader doesn't update its own rfi_next_idx slot so do that here
     */
    struct raft_follower_info *self =
        raft_server_get_follower_info(ri, this_peer_num);

    struct raft_entry_header sync_hdr = {0};
    raft_instance_get_newest_header(ri, &sync_hdr, RI_NEHDR_SYNC);

    self->rfi_next_idx = sync_hdr.reh_index + 1;
    self->rfi_synced_idx = sync_hdr.reh_index;
    self->rfi_ackd_idx = sync_hdr.reh_index;
    self->rfi_prev_idx_term = sync_hdr.reh_term;
}

static raft_server_net_cb_leader_ctx_int64_t
raft_server_leader_calculate_committed_idx(struct raft_instance *ri,
                                           const bool sync_thread)
{
    NIOVA_ASSERT(ri && ri->ri_csn_raft);
    NIOVA_ASSERT(raft_instance_is_leader(ri));

    raft_server_leader_setup_self_follower_info(ri);

    const size_t num_raft_members =
        ctl_svc_node_raft_2_num_members(ri->ri_csn_raft);

    NIOVA_ASSERT(num_raft_members <= CTL_SVC_MAX_RAFT_PEERS);

    raft_entry_idx_t sync_indexes[CTL_SVC_MAX_RAFT_PEERS] =
        { RAFT_MIN_APPEND_ENTRY_IDX };

    for (size_t i = 0; i < num_raft_members; i++)
    {
        struct raft_follower_info *rfi = raft_server_get_follower_info(ri, i);

        // Don't consider a sync-idx which is > ackd-idx
        sync_indexes[i] = MIN(rfi->rfi_ackd_idx, rfi->rfi_synced_idx);
    }

    raft_entry_idx_t committed_raft_idx = -1;
    int rc = raft_server_get_majority_entry_idx(sync_indexes, num_raft_members,
                                                &committed_raft_idx);
    FATAL_IF(rc, "raft_server_get_majority_entry_idx(): %s", strerror(-rc));

    DBG_RAFT_INSTANCE(LL_NOTIFY, ri, "committed_raft_idx=%ld",
                      committed_raft_idx);

    /* The leader still has not obtained the sync_idx values from a majority
     * of its followers.  Also, ensure the ri_commit_idx is not moving
     * backwards but exempt the sync thread since it may have a stale view.
     */
    if (committed_raft_idx && !sync_thread &&
        (committed_raft_idx < ri->ri_commit_idx))
    {
        DBG_RAFT_INSTANCE(LL_WARN, ri,
                          "committed_raft_idx (%ld) < ri_commit_idx",
                          committed_raft_idx);
        for (raft_peer_t i = 0; i < num_raft_members; i++)
        {
            struct raft_follower_info *rfi =
                raft_server_get_follower_info(ri, i);
            LOG_MSG(LL_WARN, "idx=%hhu sorted-idx=%ld, peer-sync-idx=%ld",
                    i, sync_indexes[i], rfi->rfi_synced_idx);
        }
    }

    return committed_raft_idx;
}

static int64_t
raft_server_leader_can_advance_commit_idx(struct raft_instance *ri,
                                          const bool sync_thread)
{
    NIOVA_ASSERT(ri);
    if (!raft_instance_is_leader(ri))
        return ID_ANY_64bit;

    const struct raft_leader_state *rls = &ri->ri_leader;

    const int64_t committed_raft_idx =
        raft_server_leader_calculate_committed_idx(ri, sync_thread);

    DBG_RAFT_INSTANCE_FATAL_IF( // Note:  sync_thread view may be stale
        (!sync_thread && committed_raft_idx < ri->ri_commit_idx &&
         committed_raft_idx >= rls->rls_initial_term_idx), ri,
        "commit_calc_idx (%ld) < ri_commit_idx after initial term idx (%ld)",
        committed_raft_idx, rls->rls_initial_term_idx);

    /* Only increase the commit index if the majority has ACKd this leader's
     * "leader_change_marker" AE.
     */
    return (committed_raft_idx >= rls->rls_initial_term_idx &&
            committed_raft_idx > ri->ri_commit_idx) ?
        committed_raft_idx : ID_ANY_64bit;
}

/**
 * raft_server_leader_try_advance_commit_idx -
 *     After receiving a successful AE reply,
 *     one where the follower was able to append the entry to its log, the
 *     leader now checks to see if can commit any older entries.  The
 *     determination for 'committed' relies on a majority of peers ACK'ing the
 *     AE in this leader's term - the leader may only tally ACKs for AEs sent
 *     in its term!
 *     raft_leader_has_applied_txn_in_my_term() cannot be used here since the
 *     data used by it must first be updated through a commit + apply
 *     operation.
 */
static raft_server_net_cb_leader_ctx_t // or raft_server_epoll_t
raft_server_leader_try_advance_commit_idx(struct raft_instance *ri)
{
    NIOVA_ASSERT(ri);
    NIOVA_ASSERT(raft_instance_is_leader(ri));

    const int64_t committed_raft_idx =
        raft_server_leader_can_advance_commit_idx(ri, false);

    if (committed_raft_idx != ID_ANY_64bit)
        raft_server_advance_commit_idx(ri, committed_raft_idx);
}

static raft_server_sync_thread_ctx_t
raft_server_leader_try_advance_commit_idx_from_sync_thread(
    struct raft_instance *ri)
{
    if (ri && (raft_server_leader_can_advance_commit_idx(ri, true) !=
               ID_ANY_64bit))
        RAFT_NET_EVP_NOTIFY_NO_FAIL(ri, RAFT_EVP_ASYNC_COMMIT_IDX_ADV);
}

static raft_server_net_cb_leader_ctx_t
raft_server_try_update_follower_sync_idx(
    struct raft_instance *ri, struct raft_follower_info *rfi,
    const struct raft_append_entries_reply_msg *raerp)
{
    NIOVA_ASSERT(ri && rfi && raerp);

    const struct raft_rpc_msg *rrm =
	OFFSET_CAST(raft_rpc_msg, rrm_append_entries_reply, raerp);

    if (rfi->rfi_synced_idx > rfi->rfi_next_idx)
    {
        DBG_RAFT_MSG(LL_DEBUG, rrm,
                     "next-idx=%ld > syncd-idx=%ld (ackd-idx=%ld)",
                     rfi->rfi_next_idx, rfi->rfi_synced_idx,
                     rfi->rfi_ackd_idx);
    }
    else
    {
        bool ackd_or_syncd_advanced = false;
        /* Adjust the ack'd index - we now know that the follower's log
         * contains this entry and at the proper term.
         */
        if (rfi->rfi_ackd_idx < (rfi->rfi_next_idx - 1))
        {
            rfi->rfi_ackd_idx = rfi->rfi_next_idx - 1;
            ackd_or_syncd_advanced = true;
        }

        if (rfi->rfi_synced_idx < raerp->raerpm_synced_log_index)
        {
            rfi->rfi_synced_idx = raerp->raerpm_synced_log_index;

            DBG_RAFT_MSG(LL_DEBUG, rrm, "new-sync-idx=%ld",
                         rfi->rfi_synced_idx);

            // if this request increases the remote's rfi_synced_idx..
            ackd_or_syncd_advanced = true;
        }

        if (ackd_or_syncd_advanced)
            raft_server_leader_try_advance_commit_idx(ri);
    }
}

static raft_server_net_cb_leader_ctx_t
raft_server_apply_append_entries_reply_result(
    struct raft_instance *ri,
    const uuid_t follower_uuid,
    const struct raft_append_entries_reply_msg *raerp)
{
    NIOVA_ASSERT(ri && raerp);
    NIOVA_ASSERT(raft_instance_is_leader(ri));
    NIOVA_ASSERT(!raerp->raerpm_err_stale_term);

    const raft_peer_t follower_idx = raft_peer_2_idx(ri, follower_uuid);
    NIOVA_ASSERT(follower_idx != RAFT_PEER_ANY);

    struct raft_follower_info *rfi =
        raft_server_get_follower_info(ri, follower_idx);

    struct timespec la = rfi->rfi_last_ack;

    // Update the last ack value for this follower.
    raft_server_update_follower_last_ack(rfi);

    DBG_RAFT_INSTANCE(
        (raerp->raerpm_heartbeat_msg ? LL_DEBUG : LL_NOTIFY), ri,
        "flwr=%x next-idx=%ld si=%ld err=%hhx rp-pli=%ld rp-si=%ld la-ms=%lld",
        follower_idx, rfi->rfi_next_idx, rfi->rfi_synced_idx,
        raerp->raerpm_err_non_matching_prev_term,
        raerp->raerpm_prev_log_index, raerp->raerpm_synced_log_index,
        (timespec_2_msec(&rfi->rfi_last_ack) - timespec_2_msec(&la)));

    /* Do not modify the rls->rls_next_idx[follower_idx] value unless the
     * reply corresponds to it.  This is to handle cases where replies get
     * delayed by the network.  If the follower still needs to have its
     * rls_next_idx decreased, it's ok, subsequent AE requests will eventually
     * cause it happen.  Note, this situation is common due to heartbeat msgs
     * running concurrently with pending AE's.  Heartbeat replies may meet the
     * criteria for advancing next-idx which will cause the non-hb AE reply
     * to appear stale.
     */
    if (raerp->raerpm_prev_log_index + 1 != rfi->rfi_next_idx)
    {
        DBG_RAFT_INSTANCE(
            LL_DEBUG, ri,
            "follower=%x hb=%d reply-ni=%ld my-ni-for-follower=%ld",
            follower_idx, raerp->raerpm_heartbeat_msg,
            raerp->raerpm_prev_log_index, rfi->rfi_next_idx);

        return;
    }

    if (raerp->raerpm_err_non_matching_prev_term)
    {
        if (rfi->rfi_next_idx > 0)
        {
            if (raerp->raerpm_newly_initialized_peer)
            {
                rfi->rfi_next_idx = 0;
            }
            else
            {
                /* Fast-forwarding rfi_next_idx to raerpm_synced_log_index
                 * prevents the leader from iterating over index values which
                 * the follower has disclosed that it does hold.
                 */
                rfi->rfi_next_idx =
                    (raerp->raerpm_synced_log_index >= 0 &&
                     raerp->raerpm_synced_log_index < rfi->rfi_next_idx)
                    ? raerp->raerpm_synced_log_index
                    : rfi->rfi_next_idx - 1;
            }

            rfi->rfi_prev_idx_term = -1; //Xxx this needs to go into a function
        }
    }
    else
    {
        // Heartbeats don't advance the follower index
        if (!raerp->raerpm_heartbeat_msg)
        {
            rfi->rfi_prev_idx_term = -1;
            rfi->rfi_next_idx++;

            DBG_RAFT_INSTANCE(LL_NOTIFY, ri, "follower=%x new-next-idx=%ld",
                              follower_idx, rfi->rfi_next_idx);
        }

        raft_server_try_update_follower_sync_idx(ri, rfi, raerp);
    }

    if ((rfi->rfi_next_idx - 1) <
        raft_server_get_current_raft_entry_index(ri, RI_NEHDR_UNSYNC))
    {
        DBG_RAFT_INSTANCE(LL_NOTIFY, ri, "follower=%x still lags next-idx=%ld",
                          follower_idx, rfi->rfi_next_idx);

        RAFT_NET_EVP_NOTIFY_NO_FAIL(ri, RAFT_EVP_REMOTE_SEND);
    }
}

static raft_server_net_cb_ctx_t
raft_server_process_append_entries_reply(struct raft_instance *ri,
                                         struct ctl_svc_node *sender_csn,
                                         const struct raft_rpc_msg *rrm)
{
    NIOVA_ASSERT(ri && sender_csn && rrm);
    NIOVA_ASSERT(!ctl_svc_node_compare_uuid(sender_csn, rrm->rrm_sender_id));

    const struct raft_append_entries_reply_msg *raerp =
        &rrm->rrm_append_entries_reply;

    DBG_RAFT_MSG((raerp->raerpm_heartbeat_msg ? LL_DEBUG : LL_NOTIFY),
                 rrm, "");

    if (!raft_instance_is_leader(ri))
        return;

    if (raerp->raerpm_err_stale_term)
    {
        /* raerpm_err_stale_term should only be considered if it's more recent
         * than our own term, otherwise it's stale.
         */
        if (raerp->raerpm_leader_term > ri->ri_log_hdr.rlh_term)
            raft_server_becomes_follower(ri, raerp->raerpm_leader_term,
                                         sender_csn->csn_uuid,
                                         RAFT_BFRSN_STALE_TERM_WHILE_LEADER);
    }
    else
    {
        raft_server_apply_append_entries_reply_result(ri, sender_csn->csn_uuid,
                                                      raerp);
    }
}

/**
 * raft_server_process_received_server_msg - called following the arrival of
 *    a udp message on the server <-> server socket.  After verifying
 *    that the sender's UUID and its raft UUID are known, this function will
 *    call the appropriate function handler based on the msg type.
 */
static raft_net_cb_ctx_t
raft_server_process_received_server_msg(struct raft_instance *ri,
                                        const struct raft_rpc_msg *rrm,
                                        struct ctl_svc_node *sender_csn)
{
    NIOVA_ASSERT(ri && rrm && sender_csn);

    /* General timestamp acquisition.  Note that this does not record AE
     * [n]ack statuses of the leader's followers.  Those are updated in
     * raft_server_process_append_entries_reply().
     */
    raft_net_update_last_comm_time(ri, sender_csn->csn_uuid, false);

    switch (rrm->rrm_type)
    {
    case RAFT_RPC_MSG_TYPE_PRE_VOTE_REQUEST: // fall through
    case RAFT_RPC_MSG_TYPE_VOTE_REQUEST:
        return raft_server_process_vote_request_common(ri, sender_csn, rrm);

    case RAFT_RPC_MSG_TYPE_PRE_VOTE_REPLY: // fall through
    case RAFT_RPC_MSG_TYPE_VOTE_REPLY:
        return raft_server_process_vote_reply_common(ri, sender_csn, rrm);

    case RAFT_RPC_MSG_TYPE_APPEND_ENTRIES_REQUEST:
        return raft_server_process_append_entries_request(ri, sender_csn, rrm);

    case RAFT_RPC_MSG_TYPE_APPEND_ENTRIES_REPLY:
        return raft_server_process_append_entries_reply(ri, sender_csn, rrm);

    default:
        DBG_RAFT_MSG(LL_NOTIFY, rrm, "unhandled msg type %d", rrm->rrm_type);
        break;
    }
}

static raft_net_cb_ctx_t
raft_server_peer_recv_handler(struct raft_instance *ri,
                              const char *recv_buffer,
                              ssize_t recv_bytes,
                              const struct sockaddr_in *from)
{
    SIMPLE_FUNC_ENTRY(LL_TRACE);
    NIOVA_ASSERT(ri && from);

    if (!recv_buffer || !recv_bytes)
        return;

    const struct raft_rpc_msg *rrm = (const struct raft_rpc_msg *)recv_buffer;

    size_t expected_msg_size = sizeof(struct raft_rpc_msg);

    if (rrm->rrm_type == RAFT_RPC_MSG_TYPE_APPEND_ENTRIES_REQUEST)
        expected_msg_size += rrm->rrm_append_entries_request.raerqm_entries_sz;

    DBG_RAFT_MSG(LL_DEBUG, rrm, "expected_msg_size: %lu", expected_msg_size);
    /* Server <-> server messages do not have additional payloads.
     */
    if (recv_bytes != expected_msg_size)
    {
        DBG_RAFT_INSTANCE(
            LL_NOTIFY, ri,
            "Invalid msg size %zd (expected %zu) from peer %s:%d",
            recv_bytes, expected_msg_size, inet_ntoa(from->sin_addr),
            ntohs(from->sin_port));

        return;
    }

    DBG_RAFT_MSG(LL_DEBUG, rrm, "msg-size=(%zd) peer %s:%d",
                 recv_bytes, inet_ntoa(from->sin_addr),
                 ntohs(from->sin_port));

    /* Verify the sender's id before proceeding.
     */
    struct ctl_svc_node *sender_csn =
        raft_net_verify_sender_server_msg(ri, rrm->rrm_sender_id,
                                          rrm->rrm_raft_id, from);
    if (!sender_csn)
        return;

    raft_server_process_received_server_msg(ri, rrm, sender_csn);
}

<<<<<<< HEAD
=======
static bool
raft_leader_majority_followers_comm_window(const struct raft_instance *ri,
                                           const unsigned int comm_window_ms)
{
    if (!raft_instance_is_leader(ri) ||
        FAULT_INJECT(raft_leader_may_be_deposed))
        return false;

    struct timespec now;
    niova_realtime_coarse_clock(&now);

    size_t num_acked_within_window = 1; // count "self"

    const raft_peer_t num_raft_peers = raft_num_members_validate_and_get(ri);

    for (raft_peer_t i = 0; i < num_raft_peers; i++)
    {
        if (i == raft_server_instance_self_idx(ri))
            continue;

        const struct raft_follower_info *rfi =
            raft_server_get_follower_info((struct raft_instance *)ri, i);

        // Ignore if time has moved backwards
        if (timespeccmp(&now, &rfi->rfi_last_ack, <))
            continue;

        struct timespec diff;

        timespecsub(&now, &rfi->rfi_last_ack, &diff);

        if (timespec_2_msec(&diff) <= comm_window_ms)
            num_acked_within_window++;
    }

    SIMPLE_LOG_MSG(LL_DEBUG,
                   "num_acked_within_window: %lu required: %d (%d peers)",
                   num_acked_within_window, num_raft_peers / 2 + 1,
                   num_raft_peers);

    return (num_acked_within_window >= (num_raft_peers / 2 + 1)) ?
        true : false;
}

static raft_server_net_cb_ctx_bool_t
raft_leader_instance_is_fresh(const struct raft_instance *ri)
{
    return raft_leader_majority_followers_comm_window(
        ri, raft_election_timeout_lower_bound(ri));
}

static raft_net_timerfd_cb_ctx_bool_t
raft_leader_check_quorum(struct raft_instance *ri)
{
    bool quorum_intact =
        raft_leader_majority_followers_comm_window(
            ri, (raft_election_timeout_lower_bound(ri) *
                 ri->ri_check_quorum_timeout_factor));

    if (!quorum_intact)
        DBG_RAFT_INSTANCE(LL_WARN, ri, "quorum loss detected");

    return quorum_intact;
}

/**
 * raft_server_may_process_client_request - this function checks the state of
 *    this raft instance to determine if it's qualified to accept a client
 *    request.
 */
static raft_net_cb_ctx_int_t
raft_server_may_accept_client_request(struct raft_instance *ri)
{
    NIOVA_ASSERT(ri);

    /* Not the leader, then cause a redirect reply to be done.
     */
    if (raft_instance_is_booting(ri))
        return -EINPROGRESS;

    else if (raft_instance_is_candidate(ri) ||
             raft_instance_is_candidate_prevote(ri))
        return -ENOENT;

    // 1. am I the raft leader?
    else if (!raft_instance_is_leader(ri))
        return -ENOSYS;

    // 2. am I a fresh raft leader?
    else if (!raft_leader_instance_is_fresh(ri))
        return -EAGAIN;

    // 3. have I applied all of the lastApplied entries that I need -
    //    including a fake AE command (which is written to the logs)?
    else if (!raft_leader_has_applied_txn_in_my_term(ri))
        return -EBUSY;

    return 0;
}

>>>>>>> da79d44d
static const char *
raft_server_may_accept_client_request_reason(struct raft_instance *ri)
{
    int rc = raft_server_may_accept_client_request(ri);

    return raft_net_client_rpc_sys_error_2_string(rc);
}

static raft_net_cb_ctx_t
raft_server_reply_to_client(struct raft_instance *ri,
                            struct raft_net_client_request_handle *rncr,
                            struct ctl_svc_node *csn)
{
    if (!ri || !ri->ri_csn_this_peer || !ri->ri_csn_raft || !rncr ||
        !raft_net_client_request_handle_has_reply_info(rncr))
        return;

    /* Copy the reply info from the provided rncr pointer.  This reply info
     * fields have been written by the state_machine callback.
     */
    const struct raft_client_rpc_msg *reply = rncr->rncr_reply;

    if (rncr->rncr_request)
        DBG_RAFT_CLIENT_RPC(LL_DEBUG, rncr->rncr_request, "original request");
    DBG_RAFT_CLIENT_RPC(LL_DEBUG, reply, "reply");

    int rc = raft_server_send_msg_to_client(ri, rncr, csn);
    if (rc)
        DBG_RAFT_CLIENT_RPC(LL_ERROR, reply,
                            "raft_server_send_msg(): %s", strerror(rc));
}

static raft_net_cb_ctx_t
raft_server_udp_client_deny_request(struct raft_instance *ri,
                                    struct raft_net_client_request_handle *rncr,
                                    struct ctl_svc_node *csn,
                                    const int rc)
{
    NIOVA_ASSERT(ri && rncr && rncr->rncr_request && rncr->rncr_reply);

    struct raft_client_rpc_msg *reply = rncr->rncr_reply;

    reply->rcrm_sys_error = rc;

    if (rc == -ENOSYS && ri->ri_csn_leader)
    {
        reply->rcrm_type = RAFT_CLIENT_RPC_MSG_TYPE_REDIRECT;
        uuid_copy(reply->rcrm_redirect_id, ri->ri_csn_leader->csn_uuid);
    }

    return raft_server_reply_to_client(ri, rncr, csn);
}

/**
 * raft_server_client_reply_init - prepares a reply RPC by copying the
 *    relevant items from the original request.
 */
static raft_net_cb_ctx_t
raft_server_client_reply_init(const struct raft_instance *ri,
                              struct raft_net_client_request_handle *rncr,
                              enum raft_client_rpc_msg_type msg_type)
{
    NIOVA_ASSERT(ri && rncr && rncr->rncr_reply &&
                 (msg_type == RAFT_CLIENT_RPC_MSG_TYPE_PING_REPLY ||
                  msg_type == RAFT_CLIENT_RPC_MSG_TYPE_REPLY) &&
                 raft_net_client_request_handle_has_reply_info(rncr) &&
                 rncr->rncr_reply_data_size < rncr->rncr_reply_data_max_size);

    struct raft_client_rpc_msg *reply = rncr->rncr_reply;
    memset(reply, 0, sizeof(struct raft_client_rpc_msg));

    uuid_copy(reply->rcrm_raft_id, ri->ri_csn_raft->csn_uuid);
    uuid_copy(reply->rcrm_sender_id, ri->ri_csn_this_peer->csn_uuid);
    uuid_copy(reply->rcrm_dest_id, rncr->rncr_client_uuid);

    reply->rcrm_type = msg_type;
    reply->rcrm_msg_id = rncr->rncr_msg_id;
    reply->rcrm_data_size = rncr->rncr_reply_data_size;
}

static raft_net_cb_ctx_bool_t
raft_server_client_recv_ignore_request(
    struct raft_instance *ri, const struct raft_client_rpc_msg *rcm,
    const struct sockaddr_in *from, struct ctl_svc_node **csn_out)
{
    NIOVA_ASSERT(rcm && from);

    bool ignore_request = false;
    const char *cause = NULL;

    // Ensure this client's raft instance is consistent with ours.
    int rc = raft_net_verify_sender_client_msg(ri, rcm->rcrm_raft_id);
    if (rc)
    {
        cause = "raft_net_verify_sender_client_msg()";
        ignore_request = true;
    }
    else
    {
        /* Lookup the client in the ctl-svc-node tree - existence is not
         * mandatory.
         */
        struct ctl_svc_node *client_csn = NULL;
        rc = ctl_svc_node_lookup(rcm->rcrm_sender_id, &client_csn);
        if (rc)
        {
            DECLARE_AND_INIT_UUID_STR(sender_uuid,
                                      rcm->rcrm_sender_id);
            SIMPLE_LOG_MSG(LL_WARN, "ctl_svc_node_lookup(): %d uuid %s",
                           rc, sender_uuid);
            return false;
        }

        if (client_csn)
        {
            if (client_csn->csn_type == CTL_SVC_NODE_TYPE_RAFT_CLIENT)
            {
                if (!net_ctl_can_recv(&client_csn->csn_peer.csnp_net_ctl))
                {
                    cause = "recv from this UUID is disabled";
                    ignore_request = true;
                }
            }
            else
            {
                cause = "UUID does not belong to a client";
                ignore_request = true;

                DBG_CTL_SVC_NODE(
                    LL_NOTIFY, client_csn,
                    "recv'd RPC request from this non-client UUID");
            }

            if (ignore_request)
                ctl_svc_node_put(client_csn);
            else
                *csn_out = client_csn;
        }
        else
        {
            cause = "CSN required";
            ignore_request = true;
        }
    }

    if (ignore_request)
        DBG_RAFT_CLIENT_RPC_SOCK(LL_NOTIFY, rcm, from, "%s (rc=%d)", cause, rc);

    return ignore_request;
}

static void // raft_net_cb_ctx_t or raft_server_epoll_sm_apply_bool_t
raft_server_net_client_request_init(
    const struct raft_instance *ri,
    struct raft_net_client_request_handle *rncr,
    struct raft_net_sm_write_supplements *ws,
    enum raft_net_client_request_type type,
    const struct raft_client_rpc_msg *rpc_request,  const char *commit_data,
    const size_t commit_data_size, const struct sockaddr_in *from,
    char *reply_buf, const size_t reply_buf_size)
{
    NIOVA_ASSERT(ri && rncr && reply_buf &&
                 reply_buf_size >= sizeof(struct raft_client_rpc_msg));

    if (type == RAFT_NET_CLIENT_REQ_TYPE_NONE)
        FATAL_IF((!rpc_request || commit_data),
                 "invalid argument:  rpc_request may only be specified");
    else if (type == RAFT_NET_CLIENT_REQ_TYPE_COMMIT)
        FATAL_IF((rpc_request || !commit_data),
                 "invalid argument:  commit_data may only be specified");
    else
        FATAL_MSG("invalid request type (%d)", type);

    memset(rncr, 0, sizeof(struct raft_net_client_request_handle));

    rncr->rncr_write_raft_entry = false;
    rncr->rncr_type = type;

    rncr->rncr_is_leader = raft_instance_is_leader(ri) ? true : false;
    rncr->rncr_entry_term = ri->ri_log_hdr.rlh_term;
    rncr->rncr_current_term = ri->ri_log_hdr.rlh_term;

    //memset the reply_buf to make sure garbage values are not used from it.
    memset(reply_buf, 0, sizeof(struct raft_client_rpc_msg));

    rncr->rncr_reply = (struct raft_client_rpc_msg *)reply_buf;

    CONST_OVERRIDE(size_t, rncr->rncr_reply_data_max_size,
                   (reply_buf_size - sizeof(struct raft_client_rpc_msg)));

    rncr->rncr_sm_write_supp = ws;

    if (rpc_request)
    {
        rncr->rncr_request = rpc_request;
        rncr->rncr_request_or_commit_data = rpc_request->rcrm_data;

        CONST_OVERRIDE(size_t, rncr->rncr_request_or_commit_data_size,
                       rpc_request->rcrm_data_size);

        /* These are reply specific items which are only provided when this
         * function is called from raft_net_udp_cb_ctx_t context.
         */
        raft_net_client_request_handle_set_reply_info(
            rncr, rpc_request->rcrm_sender_id, rpc_request->rcrm_msg_id);

        NIOVA_ASSERT(raft_net_client_request_handle_has_reply_info(rncr));
    }
    else
    {
        /* raft_net_client_request_handle_set_reply_info() must be called from
         * SM context if a post-commit reply is to be made.
         */
        rncr->rncr_request_or_commit_data = commit_data;

        CONST_OVERRIDE(size_t, rncr->rncr_request_or_commit_data_size,
                       commit_data_size);

        // Sanity check of raft_net_client_request_handle_has_reply_info()
        NIOVA_ASSERT(!raft_net_client_request_handle_has_reply_info(rncr));
    }
}

static raft_net_cb_ctx_t
raft_server_net_client_request_init_client_rpc(
    struct raft_instance *ri, struct raft_net_client_request_handle *rncr,
    struct raft_net_sm_write_supplements *ws,
    const struct raft_client_rpc_msg *rpc_request,
    const struct sockaddr_in *from, char *reply_buf,
    const size_t reply_buf_size)
{
    NIOVA_ASSERT(ri && rncr && rpc_request);

    raft_server_net_client_request_init(ri, rncr, ws,
                                        RAFT_NET_CLIENT_REQ_TYPE_NONE,
                                        rpc_request, NULL, 0, from, reply_buf,
                                        reply_buf_size);

    raft_server_client_reply_init(
        ri, rncr, (rpc_request->rcrm_type == RAFT_CLIENT_RPC_MSG_TYPE_PING ?
                   RAFT_CLIENT_RPC_MSG_TYPE_PING_REPLY :
                   RAFT_CLIENT_RPC_MSG_TYPE_REPLY));
}

/**
 * raft_server_write_coalesce_entry -
 * Keep collecting the incoming writes in re_coalesce_write raft_entry.
 */
static void
raft_server_write_coalesce_entry(struct raft_instance *ri, const char *data,
                                 const size_t len,
                                 enum raft_write_entry_opts opts)
{
    NIOVA_ASSERT(
        ri && data && ri->ri_coalesced_wr &&
        ri->ri_coalesced_wr->rcwi_nentries < RAFT_ENTRY_NUM_ENTRIES &&
        ri->ri_coalesced_wr->rcwi_total_size < RAFT_ENTRY_MAX_DATA_SIZE(ri));

    // Push out the current coalesce buffer immediately in these conditions
    if ((len + ri->ri_coalesced_wr->rcwi_total_size) >
         RAFT_ENTRY_MAX_DATA_SIZE(ri))
        raft_server_write_coalesced_entries(ri);

    /* Store the new write entry at the free slot at ri->ri_coalesced_wr.
     * NOTE: that raft_server_write_coalesced_entries() will have reset
     *    nentries so be sure to take the tmp variable AFTER calling it.
     */
    uint32_t nentries = ri->ri_coalesced_wr->rcwi_nentries;

    ri->ri_coalesced_wr->rcwi_entry_sizes[nentries] = len;

    memcpy((ri->ri_coalesced_wr->rcwi_buffer +
            ri->ri_coalesced_wr->rcwi_total_size), data, len);

    ri->ri_coalesced_wr->rcwi_nentries++;
    ri->ri_coalesced_wr->rcwi_total_size += len;

    // Retest and push if the limits have been met.
    if (!ri->ri_coalesced_writes ||
        ri->ri_coalesced_wr->rcwi_nentries == RAFT_ENTRY_NUM_ENTRIES ||
        ri->ri_coalesced_wr->rcwi_total_size == RAFT_ENTRY_MAX_DATA_SIZE(ri))
        raft_server_write_coalesced_entries(ri);
}

// warning: buffers are statically allocated, so code is not multi-thread safe
static raft_net_cb_ctx_t
raft_server_client_recv_handler(struct raft_instance *ri,
                                const char *recv_buffer, ssize_t recv_bytes,
                                const struct sockaddr_in *from)
{
    SIMPLE_FUNC_ENTRY(LL_TRACE);

    NIOVA_ASSERT(ri && from);

    if (!recv_buffer || !recv_bytes || !ri->ri_server_sm_request_cb ||
        recv_bytes < sizeof(struct raft_client_rpc_msg))
    {
        LOG_MSG(LL_NOTIFY, "sanity check fail, buf %p bytes %ld cb %p",
                recv_buffer, recv_bytes, ri->ri_server_sm_request_cb);
        return;
    }

    const struct raft_client_rpc_msg *rcm =
        (const struct raft_client_rpc_msg *)recv_buffer;

    struct ctl_svc_node *csn = NULL;

    /* First set of request checks which are configuration based.
     */
    if (raft_server_client_recv_ignore_request(ri, rcm, from, &csn))
    {
        SIMPLE_LOG_MSG(LL_NOTIFY, "cannot verify client message");
        return;
    }

    size_t reply_size = raft_net_max_rpc_size(ri->ri_store_type);

    struct buffer_item *bi =
        buffer_set_allocate_item(&ri->ri_buf_set[RAFT_BUF_SET_LARGE]);
    NIOVA_ASSERT(bi);

    char *reply_buf = (char *)bi->bi_iov.iov_base;
    NIOVA_ASSERT(reply_buf);

    struct raft_net_client_request_handle rncr;

    raft_server_net_client_request_init_client_rpc(
        ri, &rncr, &ri->ri_coalesced_wr->rcwi_ws, rcm, from, reply_buf,
        reply_size);

    /* Second set of checks which determine if this server is capable of
     * handling the request at this time.
     */
    int rc = raft_server_may_accept_client_request(ri);
    if (rc)
    {
        SIMPLE_LOG_MSG(LL_NOTIFY,
                       "cannot accept client message, rc=%d: msg-type=%u",
                       rc, rcm->rcrm_type);
        raft_server_udp_client_deny_request(ri, &rncr, csn, rc);
        goto out;
    }

    if (rcm->rcrm_type == RAFT_CLIENT_RPC_MSG_TYPE_PING)
    {
        SIMPLE_LOG_MSG(LL_NOTIFY, "ping reply");
        raft_server_reply_to_client(ri, &rncr, csn);
        goto out;
    }

    // rncr.rncr_type was set by the callback!
    bool write_op = rncr.rncr_type == RAFT_NET_CLIENT_REQ_TYPE_WRITE ?
        true : false;

    /* Call into the application state machine logic.  There are several
     * outcomes here:
     * 1. SM detects a new write, here it may store sender info for reply
     *    post-commit.
     * 2. SM detects a write which had already been committed, here we reply
     *    to the client notifying it of the completion.
     * 3. SM detects a write which is still in progress, here no reply is sent.
     * 4. SM processes a read request, returning the requested application
     *    data.
     */
    int cb_rc = ri->ri_server_sm_request_cb(&rncr);

    enum log_level log_level = cb_rc ? LL_WARN : LL_DEBUG;

    DBG_RAFT_CLIENT_RPC(log_level, rcm,
                        "wr_op=%d write-2-raft=%s op_error=%s, cb_rc=%s",
                        write_op, rncr.rncr_write_raft_entry ? "yes" : "no",
                        strerror(-rncr.rncr_op_error), strerror(-cb_rc));

    /* Callback's with error are only logged.  There are no client replies
     * or raft operations which will occur.
     */
    if (cb_rc) // Other than logging this issue, nothing can be done here
    {
        /* ri_server_sm_request_cb will return EXIST only when wr is retried.
         * Don't destroy the write supplment from rncr as it coalesced wr supp.
         */
        goto out;
    }

    /* cb's may run for a long time and the server may have been deposed
     * Xxx note that SM write requests left in this state may require
     *   cleanup.
     */
    rc = raft_server_may_accept_client_request(ri);
    if (rc)
    {
        raft_server_udp_client_deny_request(ri, &rncr, csn, rc);
        goto out;
    }

    if (rncr.rncr_write_raft_entry)
    {
        /* Store the request as an entry in the Raft log.  Do not reply to
         * the client until the write is committed and applied!
         *
         * NOTE: that raft_server_write_coalesce_entry() is called regardless
         *       of whether coalescing is enabling.  If disabled,
         *       raft_server_write_coalesce_entry() will go directly to
         *       raft_server_leader_write_new_entry()
         */
        raft_server_write_coalesce_entry(ri, rcm->rcrm_data,
                                         rcm->rcrm_data_size,
                                         RAFT_WR_ENTRY_OPT_NONE);
    }
    else
    {
        // Read operation or an already committed + applied write operation.
        raft_server_reply_to_client(ri, &rncr, csn);
    }

out:
    if (csn)
        ctl_svc_node_put(csn);

    buffer_set_release_item(bi);
}

/**
 * raft_server_append_entry_should_send_to_follower - helper function which
 *    manages the rfi_ae_sends_wait_until value for the given peer_idx.
 *    It returns a true when either the peer is not detected as unresponsive
 *    or after the waiting period has passed.
 */
static bool
raft_server_append_entry_should_send_to_follower(
    struct raft_instance *ri,
    const raft_peer_t raft_peer_idx)
{
    NIOVA_ASSERT(ri && ri->ri_csn_raft &&
                 raft_member_idx_is_valid(ri, raft_peer_idx));

    struct raft_follower_info *rfi =
        raft_server_get_follower_info(ri, raft_peer_idx);

    unsigned long long now_msec = niova_unstable_coarse_clock_get_msec();
    unsigned long long since_last_unacked = 0;

    int rc = raft_net_comm_recency(ri, raft_peer_idx,
                                   RAFT_COMM_RECENCY_UNACKED_SEND,
                                   &since_last_unacked);
    if (rc == -EALREADY)
        return false;
    NIOVA_ASSERT(!rc);

    bool send_msg = true;

    if (since_last_unacked > 0) // No recv'd msgs since last send.
    {
        if (now_msec > rfi->rfi_ae_sends_wait_until)
            rfi->rfi_ae_sends_wait_until =
                (now_msec +
                 MIN(RAFT_NET_MAX_RETRY_MS,
                     (rfi->rfi_ae_sends_wait_until * 2 + 1)));
        else
            send_msg = false;
    }
    else
    {
        rfi->rfi_ae_sends_wait_until = 0;
    }

    const raft_entry_idx_t unsync_idx =
        raft_server_get_current_raft_entry_index(ri, RI_NEHDR_UNSYNC);

    // This is not a recency check and should be in a separate function Xxx
    if (rfi->rfi_next_idx > unsync_idx)
    {
        // May only be ahead by '1'
        NIOVA_ASSERT(rfi->rfi_next_idx == unsync_idx + 1);
        send_msg = false;
    }

    return send_msg;
}

static raft_server_epoll_remote_sender_t
raft_server_append_entry_sender(struct raft_instance *ri, bool heartbeat)
{
    NIOVA_ASSERT(ri);

    const int64_t my_raft_idx =
        raft_server_get_current_raft_entry_index(ri, RI_NEHDR_UNSYNC);

    if (!raft_instance_is_leader(ri) || my_raft_idx < 0)
        return;

    const size_t src_buf_sz = raft_net_max_rpc_size(ri->ri_store_type);
    const size_t sink_buf_sz = ri->ri_max_entry_size;

    struct buffer_item *src_bi, *sink_bi;
    // Xxx this function appears to only require a single buffer..
    src_bi = buffer_set_allocate_item(&ri->ri_buf_set[RAFT_BUF_SET_LARGE]);
    sink_bi = buffer_set_allocate_item(&ri->ri_buf_set[RAFT_BUF_SET_LARGE]);
    NIOVA_ASSERT(src_bi && sink_bi);

    char *src_buf = (char *)src_bi->bi_iov.iov_base;
    char *sink_buf = (char *)sink_bi->bi_iov.iov_base;

    struct raft_rpc_msg *rrm = (struct raft_rpc_msg *)src_buf;
    const raft_peer_t num_raft_members = raft_num_members_validate_and_get(ri);

    ///Xxx this is a big mess of code which needs to be made into some
    //     subroutines.
    for (raft_peer_t i = 0; i < num_raft_members; i++)
    {
        struct ctl_svc_node *rp = ri->ri_csn_raft_peers[i];

        if (rp == ri->ri_csn_this_peer ||
            (!raft_server_append_entry_should_send_to_follower(ri, i) &&
             !heartbeat))
            continue;

        memset(src_buf, 0, src_buf_sz);
        memset(sink_buf, 0, sink_buf_sz);

        struct raft_append_entries_request_msg *raerq =
            &rrm->rrm_append_entries_request;

        int rc = raft_server_leader_init_append_entry_msg(ri, rrm, i,
                                                          heartbeat);
        NIOVA_ASSERT(!rc || rc == -ESTALE); // sanity check
        if (rc == -ESTALE)
        {
            /* raft_server_leader_init_append_entry_msg() detected that the
             * entry needed by the follower has been compacted.  Still send
             * a msg so that the follower knows to enter bulk recovery.
             */
            heartbeat = true; // force this to be a heartbeat msg
            NIOVA_ASSERT(raerq->raerqm_heartbeat_msg);
        }

        const int64_t peer_next_raft_idx = raerq->raerqm_prev_log_index + 1;

        DBG_RAFT_INSTANCE_FATAL_IF((peer_next_raft_idx - 1 > my_raft_idx), ri,
                                   "follower's idx > leader's (%ld > %ld)",
                                   peer_next_raft_idx, my_raft_idx);

        if (!heartbeat && peer_next_raft_idx <= my_raft_idx)
        {
            struct raft_entry_header *reh =
                (struct raft_entry_header *)sink_buf;

            int rc = raft_server_entry_header_read_by_store(
                ri, reh, peer_next_raft_idx);

            if (rc == -ERANGE) // allow -ERANGE
                continue;

            DBG_RAFT_INSTANCE_FATAL_IF(
                (rc), ri, "raft_server_entry_header_read_by_store(%ld): %s",
                peer_next_raft_idx, strerror(-rc));

            raerq->raerqm_entries_sz = reh->reh_data_size;

            raerq->raerqm_leader_change_marker = reh->reh_leader_change_marker;
            raerq->raerqm_num_entries = reh->reh_num_entries;
            memcpy(&raerq->raerqm_size_arr, &reh->reh_entry_sz,
                   sizeof(uint32_t) * RAFT_ENTRY_NUM_ENTRIES);

            NIOVA_ASSERT(reh->reh_index == peer_next_raft_idx);

            if (raerq->raerqm_entries_sz)
            {
                rc = raft_server_entry_read(ri, peer_next_raft_idx,
                                            raerq->raerqm_entries,
                                            raerq->raerqm_entries_sz, NULL);
                if (rc == -ERANGE)
                    continue;

                DBG_RAFT_INSTANCE_FATAL_IF((rc), ri,
                                           "raft_server_entry_read(): %s",
                                           strerror(-rc));
            }
        }
        else
        {
            raerq->raerqm_entries_sz = 0;
            raerq->raerqm_num_entries = 0;
            memset(&raerq->raerqm_size_arr, 0,
                   sizeof(uint32_t) * RAFT_ENTRY_NUM_ENTRIES);
            raerq->raerqm_leader_change_marker = 0;
            raerq->raerqm_heartbeat_msg = 1;
        }

        DBG_SIMPLE_CTL_SVC_NODE(
            (heartbeat ? LL_DEBUG : LL_NOTIFY), rp,
            "idx=%hhx pli=%ld lt=%ld", i,
            rrm->rrm_append_entries_request.raerqm_prev_log_index,
            rrm->rrm_append_entries_request.raerqm_log_term);

        rc = raft_server_send_msg(ri, RAFT_UDP_LISTEN_SERVER, rp, rrm);

        // log errors, but raft will retry if needed
        DBG_RAFT_INSTANCE((rc ? LL_NOTIFY : LL_TRACE), ri,
                          "raft_server_send_msg(): %d", rc);
    }

    // release buffers
    buffer_set_release_item(src_bi);
    buffer_set_release_item(sink_bi);
}

static raft_server_epoll_sm_apply_t
raft_server_sm_apply_opt(struct raft_instance *ri,
                         struct raft_net_sm_write_supplements *ws)
{
    NIOVA_ASSERT(ri && ws);

    if (ri->ri_backend->rib_sm_apply_opt)
        ri->ri_backend->rib_sm_apply_opt(ri, ws);
}

static raft_server_epoll_sm_apply_bool_t
raft_server_net_client_request_init_sm_apply(
    struct raft_instance *ri, struct raft_net_client_request_handle *rncr,
    struct raft_net_sm_write_supplements *ws,
    char *commit_data, const size_t commit_data_size, char *reply_buf,
    const size_t reply_buf_size)
{
    NIOVA_ASSERT(ri && rncr && commit_data);

    raft_server_net_client_request_init(ri, rncr, ws,
                                        RAFT_NET_CLIENT_REQ_TYPE_COMMIT,
                                        NULL, commit_data, commit_data_size,
                                        NULL, reply_buf, reply_buf_size);
}

/**
 * raft_server_backend_setup_last_applied - called in setup context to provide
 *    the last-applied info from a stateful backend, such as RocksDB.
 */
void
raft_server_backend_setup_last_applied(struct raft_instance *ri,
                                       raft_entry_idx_t last_applied_idx,
                                       crc32_t last_applied_cumulative_crc)
{
    NIOVA_ASSERT(ri && (raft_instance_is_booting(ri) ||
                        raft_instance_is_recovering(ri)));

    ri->ri_last_applied_idx = last_applied_idx;
    ri->ri_last_applied_synced_idx = last_applied_idx;
    ri->ri_last_applied_cumulative_crc = last_applied_cumulative_crc;

    DBG_RAFT_INSTANCE(LL_TRACE, ri, "");
}

static raft_server_epoll_sm_apply_t
raft_server_last_applied_increment(struct raft_instance *ri,
                                   const struct raft_entry_header *reh)
{
    NIOVA_ASSERT(ri && reh &&
                 (reh->reh_index == (ri->ri_last_applied_idx + 1)));

    ri->ri_last_applied_idx++;
    ri->ri_last_applied_cumulative_crc ^= reh->reh_crc;

    DBG_RAFT_INSTANCE(LL_NOTIFY, ri, "idx=%ld crc=%x",
                      ri->ri_last_applied_idx, reh->reh_crc);
}

static raft_server_epoll_sm_apply_bool_t
raft_server_state_machine_apply(struct raft_instance *ri)
{
    NIOVA_ASSERT(ri);
    NIOVA_ASSERT(ri->ri_last_applied_idx <= ri->ri_commit_idx);

    DBG_RAFT_INSTANCE(LL_NOTIFY, ri, "");

    if (FAULT_INJECT(raft_server_bypass_sm_apply) ||
        ri->ri_last_applied_idx == ri->ri_commit_idx)
        return;

    //reply size for write should be small
    const size_t reply_buf_sz = RAFT_BS_SMALL_SZ;

    const raft_entry_idx_t apply_idx = ri->ri_last_applied_idx + 1;

    struct raft_entry_header reh;

    int rc = raft_server_entry_header_read_by_store(ri, &reh, apply_idx);
    DBG_RAFT_INSTANCE_FATAL_IF((rc), ri,
                               "raft_server_entry_header_read_by_store(): %s",
                               strerror(-rc));

    struct buffer_item *reply_bi[reh.reh_num_entries];
    int rc_arr[reh.reh_num_entries];
    struct raft_net_client_request_handle rncr[reh.reh_num_entries];

    // Allocate reply buffer for each request.
    for (uint32_t i = 0; i < reh.reh_num_entries; i++)
    {
         reply_bi[i] = buffer_set_allocate_item(&ri->ri_buf_set[RAFT_BUF_SET_SMALL]);

         NIOVA_ASSERT(reply_bi[i]);
    }

    struct buffer_item *sink_bi;
    sink_bi = buffer_set_allocate_item(&ri->ri_buf_set[RAFT_BUF_SET_LARGE]);
    NIOVA_ASSERT(sink_bi);
    /* Signify that the entry will be applied.  Prepare the last-applied values
     * prior to entering raft_server_sm_apply_opt().
     */
    raft_server_last_applied_increment(ri, &reh);

    //Read the raft entry
    if (!reh.reh_leader_change_marker && reh.reh_data_size)
    {
        int rc = raft_server_entry_read(ri, apply_idx,
                                        (char *)sink_bi->bi_iov.iov_base,
                                        reh.reh_data_size, NULL);
        DBG_RAFT_INSTANCE_FATAL_IF((rc), ri, "raft_server_entry_read(): %s",
                                   strerror(-rc));
    }

    /*
     * Use single entry of write suppliement for each rncr objects to
     * make sure all coalesced write entries are part of same write supplement
     * structure.
     */
    struct raft_net_sm_write_supplements coalesced_ws = {0, NULL};
    bool failed = false;

    uint32_t offset = 0;
    char *sink_buf = (char *)sink_bi->bi_iov.iov_base;
    char *reply_buf;

    for (uint32_t i = 0; i < reh.reh_num_entries; i++)
    {
        reply_buf = (char *)reply_bi[i]->bi_iov.iov_base;
        raft_server_net_client_request_init_sm_apply(ri, &rncr[i],
                                                     &coalesced_ws,
                                                     sink_buf + offset,
                                                     reh.reh_entry_sz[i],
                                                     reply_buf,
                                                     reply_buf_sz);

        rc_arr[i] = ri->ri_server_sm_request_cb(&rncr[i]);
        if (rc_arr[i])
            failed = true;

        offset += reh.reh_entry_sz[i];
    }

    if (!reh.reh_leader_change_marker && reh.reh_data_size)
    {
        // Called regardless of ri_server_sm_request_cb() error
        raft_server_sm_apply_opt(ri, &coalesced_ws);
    }

    if (!failed && raft_instance_is_leader(ri))
    {
        if (reh.reh_term == ri->ri_log_hdr.rlh_term)
        {
            struct timespec ts;
            niova_realtime_coarse_clock(&ts);

            timespecsub(&ts, &reh.reh_store_time, &ts);

            struct binary_hist *bh =
                    raft_server_type_2_hist(
                        ri, RAFT_INSTANCE_HIST_COMMIT_LAT_MSEC);

            if (timespec_2_msec(&ts) > 0)
                binary_hist_incorporate_val(bh, timespec_2_msec(&ts));
        }
        binary_hist_incorporate_val(
            raft_server_type_2_hist(ri, RAFT_INSTANCE_HIST_COALESCED_WR_CNT),
            reh.reh_num_entries);
    }
    // init reply for each request.
    for (uint32_t i = 0; i < reh.reh_num_entries; i++)
    {
         /* Perform basic initialization on the reply buffer if the SM has
          * provided the necessary info for completing the reply.  The SM
          * would have called
          * raft_net_client_request_handle_set_reply_info() if the necessary
          * info was provided.  Note that the SM may not check for leader
          * status, so the reply info may be provided even when this node
          * is a follower.  Therefore, udp init should be bypassed if this
          * node is not the leader.
          */
         if (!rc_arr[i] &&
             raft_net_client_request_handle_has_reply_info(&rncr[i]))
            raft_server_client_reply_init(
                ri, &rncr[i], RAFT_CLIENT_RPC_MSG_TYPE_REPLY);
    }

    // All rncr entries were using single ws structure.
    // The destructor may issue a callback into the SM.
    raft_net_sm_write_supplement_destroy(&coalesced_ws);

    if (!reh.reh_leader_change_marker && !reh.reh_data_size)
        DBG_RAFT_ENTRY(LL_WARN, &reh, "application entry contains no data!");

    DBG_RAFT_INSTANCE(LL_NOTIFY, ri, "ri_last_applied_idx was incremented");
    DBG_RAFT_ENTRY(LL_NOTIFY, &reh, "");

    if (ri->ri_last_applied_idx < ri->ri_commit_idx)
        RAFT_NET_EVP_NOTIFY_NO_FAIL(ri, RAFT_EVP_SM_APPLY);

    // Reply to client for each request.
    for (uint32_t i = 0; i < reh.reh_num_entries; i++)
    {
        if (raft_instance_is_leader(ri) && // Only issue if we're the leader!
            raft_net_client_request_handle_has_reply_info(&rncr[i]))
            raft_server_reply_to_client(ri, &rncr[i], NULL);

        //Release the reply buffer
        buffer_set_release_item(reply_bi[i]);
    }

    // release buffers
    buffer_set_release_item(sink_bi);
}

static raft_server_epoll_remote_sender_t
raft_server_remote_send_evp_cb(const struct epoll_handle *eph, uint32_t events)
{
    NIOVA_ASSERT(eph);

    FUNC_ENTRY(LL_DEBUG);

    struct raft_instance *ri = eph->eph_arg;
    struct ev_pipe *evp = raft_net_evp_get(ri, RAFT_EVP_REMOTE_SEND);

    NIOVA_ASSERT(eph && eph->eph_fd == evp_read_fd_get(evp));

    EV_PIPE_RESET(evp); // reset prior to dequeuing work

    if (raft_instance_is_leader(ri))
        raft_server_append_entry_sender(ri, false);
}

static raft_server_epoll_sm_apply_t
raft_server_sm_apply_evp_cb(const struct epoll_handle *eph, uint32_t events)
{
    NIOVA_ASSERT(eph);

    FUNC_ENTRY(LL_DEBUG);

    struct raft_instance *ri = eph->eph_arg;
    struct ev_pipe *evp = raft_net_evp_get(ri, RAFT_EVP_SM_APPLY);

    NIOVA_ASSERT(eph && eph->eph_fd == evp_read_fd_get(evp));

    EV_PIPE_RESET(evp);

    raft_server_state_machine_apply(ri);
}

static raft_server_epoll_t
raft_server_commit_idx_adv_evp_cb(const struct epoll_handle *eph,
                                  uint32_t events)
{
    NIOVA_ASSERT(eph);
    FUNC_ENTRY(LL_DEBUG);

    struct raft_instance *ri = eph->eph_arg;
    struct ev_pipe *evp = raft_net_evp_get(ri, RAFT_EVP_ASYNC_COMMIT_IDX_ADV);

    NIOVA_ASSERT(eph->eph_fd == evp_read_fd_get(evp));

    EV_PIPE_RESET(evp);

    if (raft_instance_is_leader(ri))
        raft_server_leader_try_advance_commit_idx(ri);
}

static epoll_mgr_cb_t
raft_server_evp_2_cb_fn(enum raft_event_pipe_types evps)
{
    switch (evps)
    {
    case RAFT_EVP_REMOTE_SEND:
        return raft_server_remote_send_evp_cb;
    case RAFT_EVP_SM_APPLY:
        return raft_server_sm_apply_evp_cb;
    case RAFT_EVP_ASYNC_COMMIT_IDX_ADV:
        return raft_server_commit_idx_adv_evp_cb;
    default:
        break;
    }
    return NULL;
}

static int
raft_server_evp_setup(struct raft_instance *ri)
{
    if (!ri || raft_instance_is_client(ri))
        return -EINVAL;

    for (enum raft_event_pipe_types i = RAFT_EVP_SERVER__START;
         i <= RAFT_EVP_SERVER__END; i++)
    {
        int rc = raft_net_evp_add(ri, raft_server_evp_2_cb_fn(i), i);
        if (rc)
        {
            SIMPLE_LOG_MSG(LL_ERROR, "raft_net_evp_add(%d): %s",
                           i, strerror(-rc));
            return rc;
        }
    }

    return 0;
}

static int
raft_server_evp_cleanup(struct raft_instance *ri)
{
    if (!ri || raft_instance_is_client(ri))
        return -EINVAL;

    int rc = 0;

    for (enum raft_event_pipe_types i = RAFT_EVP_SERVER__START;
         i <= RAFT_EVP_SERVER__END; i++)
    {
        int tmp_rc = raft_net_evp_remove(ri, i);
        if (tmp_rc && !rc)
            rc = tmp_rc;
    }

    return rc;
}

static int
raft_server_instance_startup(struct raft_instance *ri);

static int
raft_server_instance_shutdown(struct raft_instance *ri);

static void
raft_server_set_max_scan_entries(struct raft_instance *ri,
                                 ssize_t max_scan_entries)
{
    NIOVA_ASSERT(ri);

    if (max_scan_entries < 0)
        ri->ri_max_scan_entries = (ssize_t)-1;

    else
        ri->ri_max_scan_entries =
            MAX(max_scan_entries,
                RAFT_INSTANCE_PERSISTENT_APP_MIN_SCAN_ENTRIES);

    SIMPLE_LOG_MSG(LL_WARN, "max_scan_entries=%zd", ri->ri_max_scan_entries);
}

static void
raft_server_set_log_reap_factor(struct raft_instance *ri,
                                size_t log_reap_factor)
{
    NIOVA_ASSERT(ri);

    ri->ri_log_reap_factor = MIN(log_reap_factor,
                                 RAFT_INSTANCE_PERSISTENT_APP_REAP_FACTOR_MAX);

    SIMPLE_LOG_MSG(LL_WARN, "log_reap_factor=%zu", ri->ri_log_reap_factor);
}

static void
raft_server_set_num_checkpoints(struct raft_instance *ri, size_t num_ckpts)
{
    NIOVA_ASSERT(ri);

    num_ckpts = MAX(RAFT_INSTANCE_PERSISTENT_APP_CHKPT_MIN, num_ckpts);

    ri->ri_num_checkpoints = MIN(num_ckpts,
                                 RAFT_INSTANCE_PERSISTENT_APP_CHKPT_MAX);

    SIMPLE_LOG_MSG(LL_WARN, "num_checkpoints=%zu", ri->ri_num_checkpoints);
}

static void
raft_server_instance_init_rocksdb_persistent_app(struct raft_instance *ri)
{
    NIOVA_ASSERT(ri && raft_instance_is_booting(ri));

    if (ri->ri_store_type == RAFT_INSTANCE_STORE_ROCKSDB_PERSISTENT_APP)
    {
        if (!ri->ri_max_scan_entries)
            raft_server_set_max_scan_entries(
                ri, RAFT_INSTANCE_PERSISTENT_APP_SCAN_ENTRIES);

        if (!ri->ri_log_reap_factor)
            raft_server_set_log_reap_factor(
                ri, RAFT_INSTANCE_PERSISTENT_APP_REAP_FACTOR);

        if (!ri->ri_num_checkpoints)
            raft_server_set_num_checkpoints(
                ri, RAFT_INSTANCE_PERSISTENT_APP_CHKPT);
    }
}

static void
raft_server_instance_init_tunables(struct raft_instance *ri)
{
    NIOVA_ASSERT(ri && raft_instance_is_booting(ri));

    if (ri->ri_store_type == RAFT_INSTANCE_STORE_ROCKSDB_PERSISTENT_APP)
        raft_server_instance_init_rocksdb_persistent_app(ri);
}

static void
raft_server_instance_restore_init_values(struct raft_instance *ri,
                                         const struct raft_instance *save)
{
    if (!ri || !save)
        return;

    // Restore the recovery handle if this instance was bulk-recovered
    ri->ri_successful_recovery = save->ri_successful_recovery;

    // ignore_timerfd may have been set at startup
    ri->ri_ignore_timerfd = save->ri_ignore_timerfd;
}

static void
raft_server_instance_init(struct raft_instance *ri,
                          enum raft_instance_store_type type,
                          const char *raft_uuid_str,
                          const char *this_peer_uuid_str,
                          raft_sm_request_handler_t sm_request_handler,
                          enum raft_instance_options opts, void *arg)
{
    NIOVA_ASSERT(ri && raft_instance_is_booting(ri));

    /* Sanity check for the recovery to ensure that the lreg node had been
     * uninstalled from the registry before reusing the object.
     */
    NIOVA_ASSERT(!lreg_node_is_installed(&ri->ri_lreg) &&
                 !ri->ri_lreg_registered);

    const struct raft_instance ri_save = *ri;

    // Wipe the instance and restore 'booting' state
    memset(ri, 0, sizeof(*ri));
    ri->ri_proc_state = RAFT_PROC_STATE_BOOTING;

    raft_server_instance_restore_init_values(ri, &ri_save);

    raft_instance_backend_type_specify(ri, type);

    // Conditionally initialized values may have been by raft_net.c
    if (!ri->ri_election_timeout_max_ms)
        ri->ri_election_timeout_max_ms = RAFT_ELECTION_UPPER_TIME_MS;

    if (!ri->ri_heartbeat_freq_per_election_min)
        ri->ri_heartbeat_freq_per_election_min =
            RAFT_HEARTBEAT_FREQ_PER_ELECTION;

    ri->ri_check_quorum_timeout_factor = RAFT_ELECTION_CHECK_QUORUM_FACTOR;
    ri->ri_raft_uuid_str = raft_uuid_str;
    ri->ri_this_peer_uuid_str = this_peer_uuid_str;
    ri->ri_server_sm_request_cb = sm_request_handler;
    ri->ri_backend_init_arg = arg;
    ri->ri_synchronous_writes =
        opts & RAFT_INSTANCE_OPTIONS_SYNC_WRITES ? true : false;
    ri->ri_coalesced_writes =
        opts & RAFT_INSTANCE_OPTIONS_COALESCED_WRITES ? true : false;

    ri->ri_auto_checkpoints_enabled =
        opts & RAFT_INSTANCE_OPTIONS_AUTO_CHECKPOINT ? true : false;

    ri->ri_commit_idx = -1;
    ri->ri_last_applied_idx = -1;
    ri->ri_last_applied_synced_idx = -1;
    ri->ri_checkpoint_last_idx = -1;
    ri->ri_pending_read_idx = -1;
    niova_atomic_init(&ri->ri_lowest_idx, -1);

    raft_server_instance_init_tunables(ri);

    ri->ri_startup_pre_net_bind_cb = raft_server_instance_startup;
    ri->ri_shutdown_cb = raft_server_instance_shutdown;

    /* Assign the timer_fd and udp_recv callbacks.
     */
    raft_net_instance_apply_callbacks(ri, raft_server_timerfd_cb,
                                      raft_server_client_recv_handler,
                                      raft_server_peer_recv_handler);
}

static util_thread_ctx_reg_t
raft_server_instance_hist_lreg_multi_facet_handler(
    enum lreg_node_cb_ops op,
    struct raft_instance_hist_stats *rihs,
    struct lreg_value *lv)
{
    if (!lv ||
        lv->lrv_value_idx_in >= binary_hist_size(&rihs->rihs_bh) ||
        op != LREG_NODE_CB_OP_READ_VAL)
        return;

    snprintf(lv->lrv_key_string, LREG_VALUE_STRING_MAX, "%lld",
             binary_hist_lower_bucket_range(&rihs->rihs_bh,
                                            lv->lrv_value_idx_in));

    LREG_VALUE_TO_OUT_SIGNED_INT(lv) =
        binary_hist_get_cnt(&rihs->rihs_bh, lv->lrv_value_idx_in);

    lv->get.lrv_value_type_out = LREG_VAL_TYPE_UNSIGNED_VAL;
}

static util_thread_ctx_reg_int_t
raft_server_instance_hist_lreg_cb(enum lreg_node_cb_ops op,
                                  struct lreg_node *lrn,
                                  struct lreg_value *lv)
{
    struct raft_instance_hist_stats *rihs = lrn->lrn_cb_arg;

    if (lv)
        lv->get.lrv_num_keys_out = binary_hist_size(&rihs->rihs_bh);

    switch (op)
    {
    case LREG_NODE_CB_OP_GET_NAME:
        if (!lv)
            return -EINVAL;

        lreg_value_fill_key_and_type(
            lv, raft_instance_hist_stat_2_name(rihs->rihs_type),
            LREG_VAL_TYPE_OBJECT);
        break;

    case LREG_NODE_CB_OP_READ_VAL:
    case LREG_NODE_CB_OP_WRITE_VAL: //fall through
        if (!lv)
            return -EINVAL;

        raft_server_instance_hist_lreg_multi_facet_handler(op, rihs, lv);
        break;

    case LREG_NODE_CB_OP_INSTALL_NODE:
    case LREG_NODE_CB_OP_DESTROY_NODE:
        break;

    default:
        return -ENOENT;
    }

    return 0;
}

static int
raft_server_instance_lreg_init(struct raft_instance *ri)
{
    // Root entry may already be install but the ri_lreg must not be
    LREG_ROOT_ENTRY_INSTALL_ALREADY_OK(raft_root_entry);

    // Check for a correctly resumed raft process
    NIOVA_ASSERT(!lreg_node_is_installed(&ri->ri_lreg));

    // First, init the parent
    lreg_node_init(&ri->ri_lreg, LREG_USER_TYPE_RAFT, raft_instance_lreg_cb,
                   ri, LREG_INIT_OPT_INLINED_CHILDREN);

    // Install the inlined objects into the parent
    for (enum raft_instance_hist_types i = RAFT_INSTANCE_HIST_MIN;
         i < RAFT_INSTANCE_HIST_MAX; i++)
    {
        lreg_node_init(&ri->ri_rihs[i].rihs_lrn, i,
                       raft_server_instance_hist_lreg_cb,
                       (void *)&ri->ri_rihs[i],
                       (LREG_INIT_OPT_IGNORE_NUM_VAL_ZERO |
                        LREG_INIT_OPT_INLINED_MEMBER));

        int rc =
            lreg_node_install(&ri->ri_rihs[i].rihs_lrn, &ri->ri_lreg);

        if (rc)
            return rc;
    }

    // Last, install the parent w/ it's child objects already in place
    return lreg_node_install(&ri->ri_lreg,
                             LREG_ROOT_ENTRY_PTR(raft_root_entry));
}

#if 0
static int
raft_server_instance_lreg_remove(struct raft_instance *ri)
{
    if (!ri)
        return -EINVAL;

    else if (!lreg_node_is_installed(&ri->ri_lreg))
        return -EALREADY;


    return 0;
}
#endif

static raft_server_sync_thread_t
raft_server_sync_thread(void *arg)
{
    struct thread_ctl *tc = arg;
    struct raft_instance *ri = (struct raft_instance *)thread_ctl_get_arg(tc);

    if (!ri->ri_sync_freq_us)
        ri->ri_sync_freq_us = RAFT_SERVER_SYNC_FREQ_US;

//    thread_ctl_set_user_pause_usec(tc, ri->ri_sync_freq_us);

    NIOVA_ASSERT(ri);

    THREAD_LOOP_WITH_CTL(tc)
    {
        usleep(ri->ri_sync_freq_us);
        DBG_THREAD_CTL(LL_TRACE, tc, "here");
        const bool has_unsynced_entries =
            raft_server_has_unsynced_entries(ri);

        DBG_RAFT_INSTANCE((has_unsynced_entries ? LL_DEBUG : LL_TRACE), ri,
                          "raft_server_has_unsynced_entries(): %d",
                          has_unsynced_entries);

        if (has_unsynced_entries)
        {
            raft_server_backend_sync_pending(ri, __func__);
            ri->ri_sync_cnt++;

            raft_server_leader_try_advance_commit_idx_from_sync_thread(ri);
        }
    }

    return (void *)0;
}

static int
raft_server_sync_thread_start(struct raft_instance *ri)
{
    NIOVA_ASSERT(ri && raft_instance_is_booting(ri));

    if (raft_server_does_synchronous_writes(ri))
        return 0;

    int rc = thread_create_watched(raft_server_sync_thread,
                                   &ri->ri_sync_thread_ctl,
                                   "sync_thread", (void *)ri, NULL);
     if (rc)
	return rc;

    thread_ctl_run(&ri->ri_sync_thread_ctl);

    return 0;
}

static int
raft_server_sync_thread_join(struct raft_instance *ri)
{
    NIOVA_ASSERT(ri && raft_instance_is_shutdown(ri));

    if (raft_server_does_synchronous_writes(ri))
        return 0;

    int rc = thread_halt_and_destroy(&ri->ri_sync_thread_ctl);

    LOG_MSG(((rc && !ri->ri_startup_error) ? LL_WARN : LL_NOTIFY),
            "thread_halt_and_destroy(): %s", strerror(-rc));

    return rc;
}

/**
 * raft_server_set_checkpoint_last_idx - helper function for setting the
 *    raft instance checkpoint index.
 * @ri: raft instance
 * @chkpt_ret_idx:  the index value returned by rib_backend_checkpoint()
 */
static raft_server_chkpt_thread_ctx_t
raft_server_set_checkpoint_last_idx(struct raft_instance *ri,
                                    int64_t chkpt_ret_idx)
{
    FATAL_IF(!ri || chkpt_ret_idx < 0 ||
             chkpt_ret_idx < niova_atomic_read(&ri->ri_checkpoint_last_idx),
             "invalid checkpoint-idx=%ld (chkpt_last_idx=%lld)",
             chkpt_ret_idx, ri->ri_checkpoint_last_idx);

    // Atomic here since this runs in a separate thread context.
    niova_atomic_init(&ri->ri_checkpoint_last_idx, chkpt_ret_idx);
}

static int
raft_server_chkpt_prior_to_recovery(struct raft_instance *ri)
{
    if (!ri || !ri->ri_backend->rib_backend_checkpoint ||
        !thread_ctl_thread_is_running(&ri->ri_chkpt_thread_ctl))
        return -EINVAL;

    if (!raftServerDoesChkptBeforeRecovery)
    {
        LOG_MSG(LL_WARN,
                "bypassing checkpoint operation due to configuration");
        return 0;
    }
    else if (raft_server_get_current_raft_entry_index(ri, RI_NEHDR_SYNC) < 0)
    {
        return 0;
    }


    raft_entry_idx_t last_idx = ri->ri_checkpoint_last_idx;

    // Reset error
    ri->ri_last_chkpt_err = 0;

    // Schedule the checkpoint
    ri->ri_user_requested_checkpoint = true;

    int rc =
        thread_issue_sig_alarm_to_thread(ri->ri_chkpt_thread_ctl.tc_thread_id);

    if (rc)
        return rc;

    bool done = false;
    int sleep_secs = raftServerChkptTimeoutSec;
    while (sleep_secs--)
    {
        if ((niova_atomic_read(&ri->ri_checkpoint_last_idx) > last_idx) ||
            ri->ri_last_chkpt_err)
        {
            done = true;
            break;
        }
        sleep(1); // Wait for the recovery thread to finish up
    }

    if (!done && !ri->ri_last_chkpt_err) // Set ETIMEDOUT here
        ri->ri_last_chkpt_err = -ETIMEDOUT;

    rc = ri->ri_last_chkpt_err;
    DBG_RAFT_INSTANCE(LL_WARN, ri, "ri->ri_last_chkpt_err=%d", rc);

    return ((rc == -ENODATA) ? 0 :
            (rc == -EALREADY) ? 0 : rc);
}

static raft_server_chkpt_thread_ctx_t
raft_server_take_chkpt(struct raft_instance *ri)
{
    if (raft_server_instance_chkpt_compact_max_idx(ri) < 0)
    {
        ri->ri_last_chkpt_err = -ENODATA;
        return;
    }

    NIOVA_TIMER_START(x);

    /* rib_backend_checkpoint() returns the idx used for the checkpoint which
     * must be >= to the one read here.
     */
    raft_entry_idx_t rc = ri->ri_backend->rib_backend_checkpoint(ri);

    NIOVA_TIMER_STOP_and_HIST_ADD(
        x, raft_server_type_2_hist(ri, RAFT_INSTANCE_HIST_CHKPT_LAT_USEC));

    if (rc >= 0)
        raft_server_set_checkpoint_last_idx(ri, rc);

    if (rc <= 0)
        ri->ri_last_chkpt_err = rc;

    DBG_RAFT_INSTANCE((rc < 0 ? LL_ERROR : LL_NOTIFY), ri,
                      "rib_backend_checkpoint(%zd): %s",
                      rc, rc < 0 ? strerror(-rc) : "Success");
}

static raft_server_chkpt_thread_ctx_t
raft_server_reap_log(struct raft_instance *ri, ssize_t num_keep_entries)
{
    if (!ri || // Maintain a min number of entries
        num_keep_entries < RAFT_INSTANCE_PERSISTENT_APP_MIN_SCAN_ENTRIES)
        return;

    const raft_entry_idx_t max_idx =
        raft_server_instance_chkpt_compact_max_idx(ri);

    if (max_idx < 0)
        return;

    const raft_entry_idx_t lowest_idx =
        MAX(0, niova_atomic_read(&ri->ri_lowest_idx));

    NIOVA_ASSERT(max_idx >= lowest_idx);

    const raft_entry_idx_t new_lowest_idx = max_idx - num_keep_entries;

    bool reaped = false;

    if (new_lowest_idx > (lowest_idx + num_keep_entries) &&
        !raft_server_compaction_try_increase_lowest_idx(ri, new_lowest_idx))
    {
        ri->ri_backend->rib_log_reap(ri, new_lowest_idx);
        reaped = true;
    }

    DBG_RAFT_INSTANCE((reaped ? LL_NOTIFY : LL_DEBUG), ri,
                      "num-keep-entries=%zd reap-idx=%ld reap=%s",
                      num_keep_entries,
                      new_lowest_idx > lowest_idx ? new_lowest_idx : -1UL,
                      reaped ? "true" : "false");
}

static raft_server_chkpt_thread_t
raft_server_chkpt_thread(void *arg)
{
    struct thread_ctl *tc = arg;
    struct raft_instance *ri = (struct raft_instance *)thread_ctl_get_arg(tc);

//    thread_ctl_set_user_pause_usec(tc, ri->ri_sync_freq_us);

    NIOVA_ASSERT(ri);

    THREAD_LOOP_WITH_CTL(tc)
    {
        sleep(1);
        DBG_THREAD_CTL(LL_TRACE, tc, "here");
        if (raft_instance_is_shutdown(ri))
            break;

        const bool user_requested_chkpt = ri->ri_user_requested_checkpoint;
        if (user_requested_chkpt)
            ri->ri_user_requested_checkpoint = false;

        const bool user_requested_reap = ri->ri_user_requested_reap;
        if (user_requested_reap)
            ri->ri_user_requested_reap = false;

        const raft_entry_idx_t max_idx =
            raft_server_instance_chkpt_compact_max_idx(ri);

        if (max_idx < 0)
            continue;

        const raft_entry_idx_t num_entries_since_last_chkpt =
            max_idx - ri->ri_checkpoint_last_idx;

        NIOVA_ASSERT(num_entries_since_last_chkpt >= 0);

        DBG_RAFT_INSTANCE((num_entries_since_last_chkpt ? LL_DEBUG : LL_TRACE),
                          ri, "entries_since_last_chkpt=%zd user-req=%s",
                          num_entries_since_last_chkpt,
                          user_requested_chkpt ? "yes" : "no");

        if (user_requested_chkpt ||
            (ri->ri_auto_checkpoints_enabled &&
             (num_entries_since_last_chkpt >= ri->ri_max_scan_entries)))
            raft_server_take_chkpt(ri);

        // Test for reaping
        if (user_requested_reap ||
            (ri->ri_auto_checkpoints_enabled && ri->ri_log_reap_factor))
        {
            NIOVA_ASSERT(ri->ri_log_reap_factor > 0); // sanity

            ssize_t num_keep_entries =
                ri->ri_log_reap_factor *
                ((ri->ri_max_scan_entries >
                  RAFT_INSTANCE_PERSISTENT_APP_MIN_SCAN_ENTRIES)
                 ? ri->ri_max_scan_entries
                 : RAFT_INSTANCE_PERSISTENT_APP_SCAN_ENTRIES);

            raft_server_reap_log(ri, num_keep_entries);
        }
    }

    return (void *)0;
}

static int
raft_server_chkpt_thread_start(struct raft_instance *ri)
{
    NIOVA_ASSERT(ri && raft_instance_is_booting(ri));
    if (!ri->ri_backend->rib_backend_checkpoint)
        return 0;

    int rc = thread_create_watched(raft_server_chkpt_thread,
                                   &ri->ri_chkpt_thread_ctl,
                                   "chkpt_thread", (void *)ri, NULL);
     if (rc)
	return rc;

    thread_ctl_run(&ri->ri_chkpt_thread_ctl);

    return 0;
}

static int
raft_server_chkpt_thread_join(struct raft_instance *ri)
{
    NIOVA_ASSERT(ri && raft_instance_is_shutdown(ri));

    if (!ri->ri_backend->rib_backend_checkpoint)
        return 0;

    int rc = thread_halt_and_destroy(&ri->ri_chkpt_thread_ctl);

    LOG_MSG(((rc && !ri->ri_startup_error) ? LL_WARN : LL_NOTIFY),
             "thread_halt_and_destroy(): %s",
             strerror(-rc));

    return rc;
}

static int
raft_server_instance_buffer_set_setup(struct raft_instance *ri)
{
    if (!ri->ri_max_entry_size)
        return -EINVAL;

    int rc;
    size_t buff_set_sizes[RAFT_BUF_SET_MAX] = {RAFT_BS_SMALL_SZ,
                                               RAFT_BS_LARGE_SZ};

    size_t nbuff[RAFT_BUF_SET_MAX] = {RAFT_BS_SMALL_NBUF, RAFT_BS_LARGE_NBUF};

    for (int p = 0; p < RAFT_BUF_SET_MAX; p++)
    {
        rc = buffer_set_init(&ri->ri_buf_set[p], nbuff[p],
                             buff_set_sizes[p], true);
        NIOVA_ASSERT(rc == 0);
    }

    return 0;
}

static void
raft_server_instance_buffer_set_destroy(struct raft_instance *ri)
{
    if (!ri)
        return;

    int rc;
    for (int p = 0; p < RAFT_BUF_SET_MAX; p++)
    {
        rc = buffer_set_destroy(&ri->ri_buf_set[p]);
        NIOVA_ASSERT(rc == 0);
    }
}

static int
raft_server_instance_startup(struct raft_instance *ri)
{
    NIOVA_ASSERT(ri && raft_instance_is_booting(ri));

    FATAL_IF((pthread_mutex_init(&ri->ri_newest_entry_mutex, NULL)),
             "pthread_mutex_init(): %s", strerror(errno));

    FATAL_IF((pthread_mutex_init(&ri->ri_compaction_mutex, NULL)),
             "pthread_mutex_init(): %s", strerror(errno));

    // raft_server_instance_init() should have been run
    if (!ri->ri_timer_fd_cb)
        return -EINVAL;

    // Init the in-memory sync/unsync entry headers
    raft_instance_initialize_newest_entry_hdr(ri);

    int rc = raft_server_backend_setup(ri);
    if (rc)
    {
        DBG_RAFT_INSTANCE(LL_ERROR, ri, "raft_server_backend_setup(): %s",
                          strerror(-rc));
        return rc;
    }

    rc = raft_server_instance_buffer_set_setup(ri);
    if (rc)
    {
        DBG_RAFT_INSTANCE(LL_ERROR, ri,
                          "raft_server_instance_buffer_set_setup(): %s",
                          strerror(-rc));
        goto out;
    }

    rc = raft_server_instance_lreg_init(ri);
    if (rc)
    {
        DBG_RAFT_INSTANCE(LL_ERROR, ri, "raft_server_instance_lreg_init(): %s",
                          strerror(-rc));
        goto out;
    }

    rc = raft_server_log_load(ri);
    if (rc)
    {
        DBG_RAFT_INSTANCE(LL_ERROR, ri, "raft_server_log_load(): %s",
                          strerror(-rc));
        goto out;
    }

    rc = raft_server_evp_setup(ri);
    if (rc)
    {
        DBG_RAFT_INSTANCE(LL_ERROR, ri, "raft_server_evp_setup(): %s",
                          strerror(-rc));
        goto out;
    }

    if (!raft_server_does_synchronous_writes(ri))
    {
        rc = raft_server_sync_thread_start(ri);
        if (rc)
            goto out;
    }

    if (ri->ri_backend->rib_backend_checkpoint)
    {
        rc = raft_server_chkpt_thread_start(ri);
        if (rc)
            goto out;
    }

out:
    if (rc)
    {
        ri->ri_startup_error = rc;
        raft_net_instance_shutdown(ri);
    }

    return rc;
}

static int
raft_server_backend_close(struct raft_instance *ri)
{
    if (!ri || !raft_instance_is_shutdown(ri))
        return -EINVAL;

    return ri->ri_backend->rib_backend_shutdown(ri);
}

static int
raft_server_lreg_node_removal_wait(const struct raft_instance *ri)
{
    for (int i = 0; ri->ri_lreg_registered && i < 1000; i++)
        usleep(10);

    return ri->ri_lreg_registered ? -ETIMEDOUT : 0;
}

static int
raft_server_instance_shutdown(struct raft_instance *ri)
{
    ri->ri_proc_state = RAFT_PROC_STATE_SHUTDOWN;

    int rc = 0;

    int rc_chkpt = raft_server_chkpt_thread_join(ri);
    int rc_sync = raft_server_sync_thread_join(ri);
    int rc_backend_close = raft_server_backend_close(ri);
    int rc_evp_cleanup = raft_server_evp_cleanup(ri);
    int mutex_rc = pthread_mutex_destroy(&ri->ri_newest_entry_mutex);
    int mutex_rc2 = pthread_mutex_destroy(&ri->ri_compaction_mutex);

    int lreg_remove_rc =
        lreg_node_remove(&ri->ri_lreg, LREG_ROOT_ENTRY_PTR(raft_root_entry));

    int lreg_removal_wait_rc = raft_server_lreg_node_removal_wait(ri);

    enum log_level ll = ri->ri_startup_error ? LL_NOTIFY : LL_ERROR;

    if (rc_chkpt)
    {
        SIMPLE_LOG_MSG(ll, "raft_server_chkpt_thread_join(): %s",
                       strerror(-rc_chkpt));
        if (!rc)
            rc = rc_chkpt;
    }

    if (rc_sync)
    {
        SIMPLE_LOG_MSG(ll, "raft_server_sync_thread_join(): %s",
                       strerror(-rc_sync));
        if (!rc)
            rc = rc_sync;
    }

    if (rc_backend_close)
    {
        SIMPLE_LOG_MSG(ll, "raft_server_backend_close(): %s",
                       strerror(-rc_backend_close));
        if (!rc)
            rc = rc_backend_close;
    }

    if (rc_evp_cleanup)
    {
        SIMPLE_LOG_MSG(ll, "raft_server_evp_cleanup(): %s",
                       strerror(-rc_evp_cleanup));
        if (!rc)
            rc = rc_evp_cleanup;
    }

    if (mutex_rc)
    {
        SIMPLE_LOG_MSG(ll, "pthread_mutex_destroy(): %s",
                       strerror(mutex_rc));
        if (!rc)
            rc = -mutex_rc;
    }

    if (mutex_rc2)
    {
        SIMPLE_LOG_MSG(ll, "pthread_mutex_destroy(): %s",
                       strerror(mutex_rc2));
        if (!rc)
            rc = -mutex_rc2;
    }

    if (lreg_remove_rc)
    {
        SIMPLE_LOG_MSG(ll, "lreg_node_remove(): %s",
                       strerror(-lreg_remove_rc));
	if (!rc)
            rc = lreg_remove_rc;
    }

    if (lreg_removal_wait_rc)
    {
        SIMPLE_LOG_MSG(ll, "raft_server_lreg_node_removal_wait(): %s",
                       strerror(-lreg_removal_wait_rc));
	if (!rc)
            rc = lreg_removal_wait_rc;
    }

    raft_server_instance_buffer_set_destroy(ri);

    // Release coalesce buffer
    if (ri->ri_coalesced_wr)
    {
        niova_free(ri->ri_coalesced_wr);
        ri->ri_coalesced_wr = NULL;
    }

    return rc;
}

static bool
raft_server_main_loop_exit_conditions(const struct raft_instance *ri)
{
    return (FAULT_INJECT(raft_server_main_loop_break) ||
            ri->ri_needs_bulk_recovery)
        ? true : false;
}

static int
raft_server_main_loop(struct raft_instance *ri)
{
    NIOVA_ASSERT(raft_instance_is_running(ri));
    ri->ri_state = RAFT_STATE_FOLLOWER;
    ri->ri_follower_reason = RAFT_BFRSN_LEADER_ALREADY_PRESENT;

    raft_server_timerfd_settime(ri);

    int rc = 0;

    do
    {
        rc = epoll_mgr_wait_and_process_events(&ri->ri_epoll_mgr, -1);
        if (rc == -EINTR)
            rc = 0;

    } while (rc >= 0 && !raft_server_main_loop_exit_conditions(ri));

    SIMPLE_LOG_MSG(LL_WARN, "epoll_mgr_wait_and_process_events(): %s",
                   rc < 0 ? strerror(-rc) : "Success");

    // positive rc from epoll_mgr_wait_and_process_events() is not an error
    return rc > 0 ? 0 : rc;
}

/**
 * raft_server_recovery_handle_is_viable - test the handle contents for
 *    relevance and freshness.
 */
static bool
raft_server_recovery_handle_is_viable(struct raft_instance *ri)
{
    NIOVA_ASSERT(ri && ri->ri_csn_leader);

    const struct raft_recovery_handle *rrh = &ri->ri_recovery_handle;

    const unsigned long long msec_since_handle_generated =
        niova_realtime_coarse_clock_get_msec() -
        timespec_2_msec(&rrh->rrh_start);

    if (uuid_compare(ri->ri_csn_leader->csn_uuid, rrh->rrh_peer_uuid))
    {
        return false;
    }
    else if (msec_since_handle_generated > raftServerMaxRecoveryLeaderCommMsec)
    {
        SIMPLE_LOG_MSG(LL_WARN, "recovery handle is stale (%lld ms old)",
                       msec_since_handle_generated);
        return false;
    }
    else if (rrh->rrh_peer_chkpt_idx < 0)
    {
        SIMPLE_LOG_MSG(
            LL_WARN,
            "leader-checkpoint-idx=%ld:  Does leader hold a valid checkpoint?",
            rrh->rrh_peer_chkpt_idx);
        return false;
    }

    return true;
}

/**
 * raft_server_bulk_recovery_can_proceed - tests performed prior to entering
 *   recovery which determine if recovery should proceed.
 */
static bool
raft_server_bulk_recovery_can_proceed(struct raft_instance *ri)
{
    NIOVA_ASSERT(ri);
    return true; // XXX some checks should be reinstated

    if (!ri->ri_csn_leader || !raft_server_recovery_handle_is_viable(ri))
        return false;

    unsigned long long recency_ms = 0;

    // Ensure the leader has recently sent us a msg.
    int rc = raft_net_comm_recency(
        ri, raft_peer_2_idx(ri, ri->ri_csn_leader->csn_uuid),
        RAFT_COMM_RECENCY_RECV, &recency_ms);

    return (rc || recency_ms > raftServerMaxRecoveryLeaderCommMsec) ?
        false : true;
}

static int
raft_server_bulk_recovery(struct raft_instance *ri, void *arg)
{
    if (!ri)
        return -EINVAL;

    else if (!raft_server_bulk_recovery_can_proceed(ri))
        return -EAGAIN;

    enum raft_process_state proc_state = ri->ri_proc_state;

    ri->ri_proc_state = RAFT_PROC_STATE_RECOVERING;
    ri->ri_backend_init_arg = arg;

    int rc = ri->ri_backend->rib_backend_recover
        ? ri->ri_backend->rib_backend_recover(ri)
        : -EOPNOTSUPP;

    // restore proc state
    ri->ri_proc_state = proc_state;

    return rc;
}

int
raft_server_instance_run(const char *raft_uuid_str,
                         const char *this_peer_uuid_str,
                         raft_sm_request_handler_t sm_request_handler,
                         enum raft_instance_store_type type,
                         enum raft_instance_options opts, void *arg)
{
    FUNC_ENTRY(LL_NOTIFY);

    if (!raft_uuid_str || !this_peer_uuid_str || !sm_request_handler)
        return -EINVAL;

    struct raft_instance *ri = NULL;
    int remaining_recovery_tries = RAFT_SERVER_RECOVERY_ATTEMPTS;
    bool restart_post_recovery;
    int rc = 0;

    do
    {
        restart_post_recovery = false;

        ri = raft_net_get_instance();
        if (!ri)
            return -ENOENT;

        /* Bulk recovery does not require the raft or db subsystems to be
         * running.
         */
        bool enter_bulk_recovery = ri->ri_needs_bulk_recovery;
        if (enter_bulk_recovery)
        {
            rc = raft_server_bulk_recovery(ri, arg); // arg contains cf list
            SIMPLE_LOG_MSG(LL_ERROR, "raft_server_bulk_recovery(): %s",
                           strerror(-rc));

            if (!rc) // Success - restart in the normal (non-recovery) mode
            {
                ri->ri_successful_recovery = true;
                ri->ri_needs_bulk_recovery = false;
                restart_post_recovery = true;


                // Reset the recovery attempt counter
                remaining_recovery_tries = RAFT_SERVER_RECOVERY_ATTEMPTS;
                continue;
            }
        }

        // Initialization - this resets the raft instance's contents
        raft_server_instance_init(ri, type, raft_uuid_str, this_peer_uuid_str,
                                  sm_request_handler,
                                  opts, arg);

        // Raft net startup
        int raft_net_startup_rc = raft_net_instance_startup(ri, false);
        if (raft_net_startup_rc)
        {
            rc = raft_net_startup_rc;
            if (rc == -EUCLEAN) // Special error code for incomplete recovery
            {
                /* NOTE:  this current error handling path assumes that the
                 *  raft-net components are properly shutdown through
                 *  raft_server_instance_startup()'s call to
                 *  raft_net_instance_shutdown().
                 */
                rc = 0;
                ri->ri_needs_bulk_recovery = true;
            }
            else
            {
                SIMPLE_LOG_MSG(LL_ERROR, "raft_net_instance_startup(): %s",
                               strerror(-rc));
            }
        }
        else
        {
            int recovery_chkpt_rc = 0;

            size_t co_wr_info_size = sizeof(struct raft_instance_co_wr) +
                                     RAFT_ENTRY_MAX_DATA_SIZE(ri);

            // Allocate memory for coalesced write structure
            ri->ri_coalesced_wr = niova_malloc(co_wr_info_size);
            NIOVA_ASSERT(ri->ri_coalesced_wr);

            memset(ri->ri_coalesced_wr, 0, co_wr_info_size);

            // Execute the main loop
            int main_loop_rc = raft_server_main_loop(ri);
            if (main_loop_rc)
            {
                rc = rc ? rc : main_loop_rc;

                SIMPLE_LOG_MSG(LL_ERROR, "raft_server_main_loop(): %s",
                               strerror(-rc));
            }
            else if (ri->ri_needs_bulk_recovery)
            {
                // Checkpoint the current contents while the db is open
                recovery_chkpt_rc = raft_server_chkpt_prior_to_recovery(ri);
                if (recovery_chkpt_rc)
                {
                    rc = rc ? rc : recovery_chkpt_rc;

                    LOG_MSG(LL_ERROR,
                            "raft_server_chkpt_prior_to_recovery(): %s",
                            strerror(-rc));
                }
            }

            int shutdown_rc = raft_net_instance_shutdown(ri);
            if (shutdown_rc)
            {
                if (!rc)
                    rc = shutdown_rc;

                SIMPLE_LOG_MSG(LL_ERROR, "raft_net_instance_shutdown(): %s",
                               strerror(-rc));
            }

            // Check if bulk recovery was detected
            if (!rc && ri->ri_needs_bulk_recovery) // reset to booting state
            {
                ri->ri_proc_state = RAFT_PROC_STATE_BOOTING;

                if (remaining_recovery_tries < RAFT_SERVER_RECOVERY_ATTEMPTS)
                    LOG_MSG(LL_WARN, "recovery attempts remaining %d",
                            remaining_recovery_tries - 1);
            }
        }
    }  while (!rc && (restart_post_recovery ||
                      (ri->ri_needs_bulk_recovery &&
                       --remaining_recovery_tries >= 0)));

    FUNC_EXIT(LL_NOTIFY);

    return rc;
}<|MERGE_RESOLUTION|>--- conflicted
+++ resolved
@@ -61,6 +61,9 @@
 
 static const char *
 raft_server_may_accept_client_request_reason(struct raft_instance *ri);
+
+static raft_net_timerfd_cb_ctx_t
+raft_server_leader_co_wr_timer_expired(struct raft_instance *ri);
 
 static raft_peer_t
 raft_server_instance_self_idx(const struct raft_instance *ri)
@@ -2526,83 +2529,6 @@
     raft_server_append_entry_sender(ri, true);
 }
 
-<<<<<<< HEAD
-static raft_server_net_cb_ctx_bool_t
-raft_leader_instance_is_fresh(const struct raft_instance *ri)
-{
-    if (!raft_instance_is_leader(ri) ||
-        FAULT_INJECT(raft_leader_may_be_deposed))
-        return false;
-
-    struct timespec now;
-    niova_realtime_coarse_clock(&now);
-
-    size_t num_acked_within_window = 1; // count "self"
-
-    const raft_peer_t num_raft_peers = raft_num_members_validate_and_get(ri);
-
-    for (raft_peer_t i = 0; i < num_raft_peers; i++)
-    {
-        if (i == raft_server_instance_self_idx(ri))
-            continue;
-
-        const struct raft_follower_info *rfi =
-            raft_server_get_follower_info((struct raft_instance *)ri, i);
-
-        // Ignore if time has moved backwards
-        if (timespeccmp(&now, &rfi->rfi_last_ack, <))
-            continue;
-
-        struct timespec diff;
-
-        timespecsub(&now, &rfi->rfi_last_ack, &diff);
-
-        if (timespec_2_msec(&diff) <= raft_election_timeout_lower_bound(ri))
-            num_acked_within_window++;
-    }
-
-    SIMPLE_LOG_MSG(LL_DEBUG,
-                   "num_acked_within_window: %lu required: %d (%d peers)",
-                   num_acked_within_window, num_raft_peers / 2 + 1,
-                   num_raft_peers);
-
-    return (num_acked_within_window >= (num_raft_peers / 2 + 1)) ?
-        true : false;
-}
-
-/**
- * raft_server_may_process_client_request - this function checks the state of
- *    this raft instance to determine if it's qualified to accept a client
- *    request.
- */
-static raft_net_cb_ctx_int_t
-raft_server_may_accept_client_request(struct raft_instance *ri)
-{
-    NIOVA_ASSERT(ri);
-
-    /* Not the leader, then cause a redirect reply to be done.
-     */
-    if (raft_instance_is_booting(ri))
-        return -EINPROGRESS;
-
-    else if (raft_instance_is_candidate(ri))
-        return -ENOENT;
-
-    else if (!raft_instance_is_leader(ri)) // 1. am I the raft leader?
-        return -ENOSYS;
-
-    // 2. am I a fresh raft leader?
-    else if (!raft_leader_instance_is_fresh(ri))
-        return -EAGAIN;
-
-    // 3. have I applied all of the lastApplied entries that I need -
-    //    including a fake AE command (which is written to the logs)?
-    else if (!raft_leader_has_applied_txn_in_my_term(ri))
-        return -EBUSY;
-
-    return 0;
-}
-
 /*
  * Write all the coalesced write entries.
  */
@@ -2630,21 +2556,8 @@
     memset(ri->ri_coalesced_wr, 0, co_wr_info_size);
 }
 
-/*
- * Write the coalesced writes if timer expired for it.
- */
-static raft_net_timerfd_cb_ctx_t
-raft_server_leader_co_wr_timer_expired(struct raft_instance *ri)
-{
-    // Only the valid leader holding pending entries should proceed.
-    if (raft_server_may_accept_client_request(ri) &&
-        ri->ri_coalesced_wr->rcwi_nentries && !FAULT_INJECT(coalesced_writes))
-        raft_server_write_coalesced_entries(ri); // Issue the pending wr
-}
-=======
 static raft_net_timerfd_cb_ctx_bool_t
 raft_leader_check_quorum(struct raft_instance *ri);
->>>>>>> da79d44d
 
 static raft_net_timerfd_cb_ctx_t
 raft_server_timerfd_cb(struct raft_instance *ri)
@@ -2660,14 +2573,10 @@
         break;
 
     case RAFT_STATE_LEADER:
-<<<<<<< HEAD
-        raft_server_issue_heartbeat(ri);
-        raft_server_leader_co_wr_timer_expired(ri);
-=======
         raft_leader_check_quorum(ri) ?
             raft_server_issue_heartbeat(ri) :
             raft_server_become_candidate(ri, true);
->>>>>>> da79d44d
+        raft_server_leader_co_wr_timer_expired(ri);
         break;
     default:
         break;
@@ -3862,8 +3771,6 @@
     raft_server_process_received_server_msg(ri, rrm, sender_csn);
 }
 
-<<<<<<< HEAD
-=======
 static bool
 raft_leader_majority_followers_comm_window(const struct raft_instance *ri,
                                            const unsigned int comm_window_ms)
@@ -3964,7 +3871,19 @@
     return 0;
 }
 
->>>>>>> da79d44d
+/*
+ * Write the coalesced writes if timer expired for it.
+ */
+static raft_net_timerfd_cb_ctx_t
+raft_server_leader_co_wr_timer_expired(struct raft_instance *ri)
+{
+    // Only the valid leader holding pending entries should proceed.
+    if (raft_server_may_accept_client_request(ri) &&
+        ri->ri_coalesced_wr->rcwi_nentries && !FAULT_INJECT(coalesced_writes))
+        raft_server_write_coalesced_entries(ri); // Issue the pending wr
+}
+
+
 static const char *
 raft_server_may_accept_client_request_reason(struct raft_instance *ri)
 {
