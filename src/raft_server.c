/* Copyright (C) NIOVA Systems, Inc - All Rights Reserved
 * Unauthorized copying of this file, via any medium is strictly prohibited
 * Proprietary and confidential
 * Written by Paul Nowoczynski <pauln@niova.io> 2020
 */

#include <sys/types.h>
#include <sys/stat.h>
#include <unistd.h>
#include <fcntl.h>
#include <sys/timerfd.h>
#include <linux/limits.h>

#include "alloc.h"
#include "crc32.h"
#include "ctl_svc.h"
#include "epoll_mgr.h"
#include "fault_inject.h"
#include "io.h"
#include "log.h"
#include "net_ctl.h"
#include "raft.h"
#include "raft_net.h"
#include "random.h"
#include "registry.h"
#include "thread.h"
#include "util_thread.h"

#define RAFT_SERVER_RECOVERY_ATTEMPTS 100
LREG_ROOT_ENTRY_GENERATE(raft_root_entry, LREG_USER_TYPE_RAFT);

enum raft_write_entry_opts
{
    RAFT_WR_ENTRY_OPT_NONE                 = 0,
    RAFT_WR_ENTRY_OPT_LEADER_CHANGE_MARKER = 1,
    RAFT_WR_ENTRY_OPT_LOG_HEADER           = 2,
    RAFT_WR_ENTRY_OPT_FOLLOWER_WRITE       = 3,
    RAFT_WR_ENTRY_OPT_ANY                  = 255,
};

REGISTRY_ENTRY_FILE_GENERATE;

#define RAFT_SERVER_SYNC_MIN_FREQ_US 100
#define RAFT_SERVER_SYNC_MAX_FREQ_US 100000000
#define RAFT_SERVER_SYNC_FREQ_US 4000

// This timeout is used for the chkpt which occurs prior to recovery
#define RAFT_SERVER_DEF_CHKPT_TIMEOUT 300
static int raftServerChkptTimeoutSec = RAFT_SERVER_DEF_CHKPT_TIMEOUT;
static bool raftServerDoesChkptBeforeRecovery = true;

typedef void * raft_server_sync_thread_t;
typedef void raft_server_sync_thread_ctx_t;

<<<<<<< HEAD
static struct raft_co_wr_info re_co_wr_info = {0}; //coalesce write data information.

static int rs_co_wr_timerfd = -1;

// A value of '0' means that all will be read
static size_t raftPersistentAppMaxScanEntries =
    RAFT_INSTANCE_PERSISTENT_APP_MAX_SCAN_ENTRIES;
=======
typedef void * raft_server_chkpt_thread_t;
typedef void raft_server_chkpt_thread_ctx_t;
typedef int raft_server_chkpt_thread_ctx_int_t;

static unsigned long long raftServerMaxRecoveryLeaderCommMsec = 10000;
>>>>>>> 51ea29b2

static const char *
raft_server_may_accept_client_request_reason(struct raft_instance *ri);

static raft_peer_t
raft_server_instance_self_idx(const struct raft_instance *ri)
{
    NIOVA_ASSERT(ri && ri->ri_csn_this_peer);

    return raft_peer_2_idx(ri, ri->ri_csn_this_peer->csn_uuid);
}

static const char *
raft_follower_reason_2_str(enum raft_follower_reasons reason)
{
    switch (reason)
    {
    case RAFT_BFRSN_NONE:
        return "none";
    case RAFT_BFRSN_VOTED_FOR_PEER:
        return "voted-for-peer";
    case RAFT_BFRSN_STALE_TERM_WHILE_CANDIDATE:
        return "candidacy-stale-term";
    case RAFT_BFRSN_STALE_TERM_WHILE_LEADER:
        return "stale-leader";
    case RAFT_BFRSN_LEADER_ALREADY_PRESENT:
        return "leader-already-present";
    default:
        break;
    }

    return NULL;
}

enum raft_instance_lreg_entry_values
{
    RAFT_LREG_RAFT_UUID,          // string
    RAFT_LREG_PEER_UUID,          // string
    RAFT_LREG_VOTED_FOR_UUID,     // string
    RAFT_LREG_LEADER_UUID,        // string
    RAFT_LREG_DB_UUID,            // string
    RAFT_LREG_PEER_STATE,         // string
    RAFT_LREG_PROCESS_STATE,      // string
    RAFT_LREG_FOLLOWER_REASON,    // string
    RAFT_LREG_CLIENT_REQUESTS,    // string
    RAFT_LREG_TERM,               // int64
    RAFT_LREG_COMMIT_IDX,         // int64
    RAFT_LREG_LAST_APPLIED,       // int64
    RAFT_LREG_LAST_APPLIED_CCRC,  // int64
    RAFT_LREG_SYNC_FREQ_US,       // uint64
    RAFT_LREG_SYNC_CNT,           // uint64
    RAFT_LREG_NEWEST_ENTRY_IDX,   // int64
    RAFT_LREG_NEWEST_ENTRY_TERM,  // int64
    RAFT_LREG_NEWEST_ENTRY_SIZE,  // uint32
    RAFT_LREG_NEWEST_ENTRY_CRC,   // uint32
    RAFT_LREG_NEWEST_UNSYNC_ENTRY_IDX,   // int64
    RAFT_LREG_NEWEST_UNSYNC_ENTRY_TERM,  // int64
    RAFT_LREG_NEWEST_UNSYNC_ENTRY_SIZE,  // uint32
    RAFT_LREG_NEWEST_UNSYNC_ENTRY_CRC,   // uint32
    RAFT_LREG_LOWEST_IDX,         // int64
    RAFT_LREG_CHKPT_IDX,          // int64
    RAFT_LREG_HIST_DEV_READ_LAT,  // hist object
    RAFT_LREG_HIST_DEV_WRITE_LAT, // hist object
    RAFT_LREG_HIST_DEV_SYNC_LAT,  // hist object
    RAFT_LREG_HIST_NENTRIES_SYNC, // hist object
    RAFT_LREG_HIST_CHKPT_LAT,     // hist object
    RAFT_LREG_FOLLOWER_VSTATS,    // varray - last follower node
    RAFT_LREG_HIST_COMMIT_LAT,    // hist object
    RAFT_LREG_HIST_READ_LAT,      // hist object
    RAFT_LREG_MAX,
    RAFT_LREG_MAX_FOLLOWER = RAFT_LREG_FOLLOWER_VSTATS,
};

static util_thread_ctx_reg_int_t
raft_instance_lreg_peer_vstats_cb(enum lreg_node_cb_ops op,
                                  struct lreg_node *lrn,
                                  struct lreg_value *lv);

static void
raft_server_set_sync_freq(struct raft_instance *ri,
                          const struct lreg_value *lv)
{
    if (!ri || !lv || LREG_VALUE_TO_REQ_TYPE_IN(lv) != LREG_VAL_TYPE_STRING)
        return;

    unsigned int sync_freq = RAFT_SERVER_SYNC_FREQ_US;
    if (strncmp(LREG_VALUE_TO_IN_STR(lv), "default", 7))
    {
        int rc = niova_string_to_unsigned_int(LREG_VALUE_TO_IN_STR(lv),
                                              &sync_freq);
        if (rc)
            return;
    }

    // Keep the sync freq in range
    if (sync_freq < RAFT_SERVER_SYNC_MIN_FREQ_US)
        sync_freq = RAFT_SERVER_SYNC_MIN_FREQ_US;

    else if (sync_freq > RAFT_SERVER_SYNC_MAX_FREQ_US)
        sync_freq = RAFT_SERVER_SYNC_MAX_FREQ_US;

    if (sync_freq != ri->ri_sync_freq_us)
        ri->ri_sync_freq_us = sync_freq;
}

static util_thread_ctx_reg_int_t
raft_instance_lreg_multi_facet_cb(enum lreg_node_cb_ops op,
                                  struct raft_instance *ri,
                                  struct lreg_value *lv)
{
    if (!lv || !ri)
        return -EINVAL;

    else if (lv->lrv_value_idx_in >= RAFT_LREG_MAX)
        return -ERANGE;

    int rc = 0;

    switch (op)
    {
    case LREG_NODE_CB_OP_GET_NODE_INFO: // fall through
    case LREG_NODE_CB_OP_INSTALL_NODE:  // fall through
    case LREG_NODE_CB_OP_DESTROY_NODE:  // fall through
    case LREG_NODE_CB_OP_INSTALL_QUEUED_NODE:
        rc = -EOPNOTSUPP;
        break;

    case LREG_NODE_CB_OP_READ_VAL:
        switch (lv->lrv_value_idx_in)
        {
        case RAFT_LREG_LOWEST_IDX:
            lreg_value_fill_signed(lv, "lowest-idx", ri->ri_lowest_idx);
            break;
        case RAFT_LREG_CHKPT_IDX:
            lreg_value_fill_signed(lv, "checkpoint-idx",
                                   ri->ri_checkpoint_last_idx);
            break;
        case RAFT_LREG_RAFT_UUID:
            lreg_value_fill_string(lv, "raft-uuid", ri->ri_raft_uuid_str);
            break;
        case RAFT_LREG_PEER_UUID:
            lreg_value_fill_string(lv, "peer-uuid", ri->ri_this_peer_uuid_str);
            break;
        case RAFT_LREG_VOTED_FOR_UUID:
            lreg_value_fill_string_uuid(lv, "voted-for-uuid",
                                        ri->ri_log_hdr.rlh_voted_for);
            break;
        case RAFT_LREG_LEADER_UUID:
            if (ri->ri_csn_leader)
                lreg_value_fill_string_uuid(lv, "leader-uuid",
                                            ri->ri_csn_leader->csn_uuid);
            else
                lreg_value_fill_string(lv, "leader-uuid", "");
            break;
        case RAFT_LREG_DB_UUID:
            lreg_value_fill_string_uuid(lv, "db-uuid", ri->ri_db_uuid);
            break;
        case RAFT_LREG_PEER_STATE:
            lreg_value_fill_string(lv, "state",
                                   raft_server_state_to_string(ri->ri_state));
            break;
        case RAFT_LREG_PROCESS_STATE:
            lreg_value_fill_string(
                lv, "process-state",
                raft_server_process_state_to_string(ri->ri_proc_state));
            break;
        case RAFT_LREG_FOLLOWER_REASON:
            lreg_value_fill_string(
                lv, "follower-reason",
                (raft_instance_is_candidate(ri) ||
                 raft_instance_is_leader(ri)) ? "none" :
                raft_follower_reason_2_str(ri->ri_follower_reason));
            break;
        case RAFT_LREG_CLIENT_REQUESTS:
            lreg_value_fill_string(
                lv, "client-requests",
                raft_server_may_accept_client_request_reason(ri));
            break;
        case RAFT_LREG_TERM:
            lreg_value_fill_signed(lv, "term", ri->ri_log_hdr.rlh_term);
            break;
        case RAFT_LREG_COMMIT_IDX:
            lreg_value_fill_signed(lv, "commit-idx", ri->ri_commit_idx);
            break;
        case RAFT_LREG_LAST_APPLIED:
            lreg_value_fill_signed(lv, "last-applied",
                                   ri->ri_last_applied_idx);
            break;
        case RAFT_LREG_LAST_APPLIED_CCRC:
            lreg_value_fill_signed(lv, "last-applied-cumulative-crc",
                                   ri->ri_last_applied_cumulative_crc);
            break;
        case RAFT_LREG_NEWEST_ENTRY_IDX:
            lreg_value_fill_signed(
                lv, "sync-entry-idx",
                raft_server_get_current_raft_entry_index(ri, RI_NEHDR_SYNC));
            break;
        case RAFT_LREG_NEWEST_ENTRY_TERM:
            lreg_value_fill_signed(
                lv, "sync-entry-term",
                raft_server_get_current_raft_entry_term(ri, RI_NEHDR_SYNC));
            break;
        case RAFT_LREG_NEWEST_ENTRY_SIZE:
            lreg_value_fill_unsigned(
                lv, "sync-entry-data-size",
                raft_server_get_current_raft_entry_data_size(ri,
                                                             RI_NEHDR_SYNC));
            break;
        case RAFT_LREG_NEWEST_ENTRY_CRC:
            lreg_value_fill_unsigned(
                lv, "sync-entry-crc",
                raft_server_get_current_raft_entry_crc(ri, RI_NEHDR_SYNC));
            break;
        case RAFT_LREG_NEWEST_UNSYNC_ENTRY_IDX:
            lreg_value_fill_signed(
                lv, "unsync-entry-idx",
                raft_server_get_current_raft_entry_index(ri, RI_NEHDR_UNSYNC));
            break;
        case RAFT_LREG_NEWEST_UNSYNC_ENTRY_TERM:
            lreg_value_fill_signed(
                lv, "unsync-entry-term",
                raft_server_get_current_raft_entry_term(ri, RI_NEHDR_UNSYNC));
            break;
        case RAFT_LREG_NEWEST_UNSYNC_ENTRY_SIZE:
            lreg_value_fill_unsigned(
                lv, "unsync-entry-data-size",
                raft_server_get_current_raft_entry_data_size(ri,
                                                             RI_NEHDR_UNSYNC));
            break;
        case RAFT_LREG_NEWEST_UNSYNC_ENTRY_CRC:
            lreg_value_fill_unsigned(
                lv, "unsync-entry-crc",
                raft_server_get_current_raft_entry_crc(ri, RI_NEHDR_UNSYNC));
            break;
        case RAFT_LREG_SYNC_FREQ_US:
            lreg_value_fill_unsigned(lv, "sync-freq-us", ri->ri_sync_freq_us);
            break;
        case RAFT_LREG_SYNC_CNT:
            lreg_value_fill_unsigned(lv, "sync-cnt", ri->ri_sync_cnt);
            break;
        case RAFT_LREG_HIST_COMMIT_LAT:
            lreg_value_fill_histogram(
                lv, raft_instance_hist_stat_2_name(
                    RAFT_INSTANCE_HIST_COMMIT_LAT_MSEC),
                RAFT_INSTANCE_HIST_COMMIT_LAT_MSEC);
            break;
        case RAFT_LREG_HIST_READ_LAT:
            lreg_value_fill_histogram(
                lv,
                raft_instance_hist_stat_2_name(
                    RAFT_INSTANCE_HIST_READ_LAT_MSEC),
                RAFT_INSTANCE_HIST_READ_LAT_MSEC);
            break;
        case RAFT_LREG_HIST_DEV_READ_LAT:
            lreg_value_fill_histogram(
                lv,
                raft_instance_hist_stat_2_name(
                    RAFT_INSTANCE_HIST_DEV_READ_LAT_USEC),
                RAFT_INSTANCE_HIST_DEV_READ_LAT_USEC);
            break;
        case RAFT_LREG_HIST_DEV_WRITE_LAT:
            lreg_value_fill_histogram(
                lv,
                raft_instance_hist_stat_2_name(
                    RAFT_INSTANCE_HIST_DEV_WRITE_LAT_USEC),
                RAFT_INSTANCE_HIST_DEV_WRITE_LAT_USEC);
            break;
        case RAFT_LREG_HIST_DEV_SYNC_LAT:
            lreg_value_fill_histogram(
                lv,
                raft_instance_hist_stat_2_name(
                    RAFT_INSTANCE_HIST_DEV_SYNC_LAT_USEC),
                RAFT_INSTANCE_HIST_DEV_SYNC_LAT_USEC);
            break;
        case RAFT_LREG_HIST_NENTRIES_SYNC:
            lreg_value_fill_histogram(
                lv,
                raft_instance_hist_stat_2_name(
                    RAFT_INSTANCE_HIST_NENTRIES_SYNC),
                RAFT_INSTANCE_HIST_NENTRIES_SYNC);
            break;
        case RAFT_LREG_HIST_CHKPT_LAT:
            lreg_value_fill_histogram(
                lv,
                raft_instance_hist_stat_2_name(
                    RAFT_INSTANCE_HIST_CHKPT_LAT_USEC),
                RAFT_INSTANCE_HIST_CHKPT_LAT_USEC);
            break;
        case RAFT_LREG_FOLLOWER_VSTATS:
            lreg_value_fill_varray(lv, "follower-stats",
                                   LREG_USER_TYPE_RAFT_PEER_STATS,
                                   raft_num_members_validate_and_get(ri) - 1,
                                   raft_instance_lreg_peer_vstats_cb);
            break;
        default:
            break;
        }
        break;

// Write VAL
    case LREG_NODE_CB_OP_WRITE_VAL:
        switch (lv->lrv_value_idx_in)
        {
        case RAFT_LREG_SYNC_FREQ_US:
            raft_server_set_sync_freq(ri, lv);
            break;
        case RAFT_LREG_CHKPT_IDX:
            ri->ri_user_requested_checkpoint = true;
            break;
        case RAFT_LREG_LOWEST_IDX:
            ri->ri_user_requested_reap = true;
            break;
        default:
            rc = -EPERM;
            break;
        }

    default:
        rc = -EOPNOTSUPP;
        break;
    }

    return rc;
}

enum raft_peer_stats_items
{
    RAFT_PEER_STATS_ITEM_UUID,
//    RAFT_PEER_STATS_LAST_SEND,
    RAFT_PEER_STATS_LAST_ACK,
    RAFT_PEER_STATS_MS_SINCE_LAST_ACK,
#if 0
//    RAFT_PEER_STATS_BYTES_SENT,
//    RAFT_PEER_STATS_BYTES_RECV,
#endif
    RAFT_PEER_STATS_SYNCED_LOG_IDX,
    RAFT_PEER_STATS_ACKD_LOG_IDX,
    RAFT_PEER_STATS_PREV_LOG_IDX,
    RAFT_PEER_STATS_PREV_LOG_TERM,
    RAFT_PEER_STATS_MAX,
};

static util_thread_ctx_reg_t
raft_instance_lreg_peer_stats_multi_facet_handler(
    enum lreg_node_cb_ops op,
    const struct raft_instance *ri,
    const raft_peer_t peer,
    struct lreg_value *lv)
{
    if (!lv ||
        lv->lrv_value_idx_in >= RAFT_PEER_STATS_MAX ||
        op != LREG_NODE_CB_OP_READ_VAL)
        return;

    const struct raft_follower_info *rfi =
        raft_server_get_follower_info((struct raft_instance *)ri, peer);

    NIOVA_ASSERT(raft_member_idx_is_valid(ri, peer) &&
                 ri->ri_csn_raft_peers[peer]);

    switch (lv->lrv_value_idx_in)
    {
    case RAFT_PEER_STATS_ITEM_UUID:
        lreg_value_fill_string_uuid(lv, "peer-uuid",
                                    ri->ri_csn_raft_peers[peer]->csn_uuid);
        break;
#if 0
    case RAFT_PEER_STATS_LAST_SEND:
        lreg_value_fill_unsigned(lv, "last-send",
                                 ri->ri_last_send[peer].tv_sec);
        break;
#endif
    case RAFT_PEER_STATS_LAST_ACK:
        lreg_value_fill_string_time(lv, "last-ack", rfi->rfi_last_ack.tv_sec);
        break;
    case RAFT_PEER_STATS_MS_SINCE_LAST_ACK:
        lreg_value_fill_signed(lv, "ms-since-last-ack",
                               timespec_2_msec(&rfi->rfi_last_ack) ?
                               (niova_realtime_coarse_clock_get_msec() -
                                timespec_2_msec(&rfi->rfi_last_ack)) : -1ULL);
        break;
#if 0
    case RAFT_PEER_STATS_BYTES_SENT:
        break;
    case RAFT_PEER_STATS_BYTES_RECV:
        break;
#endif
    case RAFT_PEER_STATS_PREV_LOG_IDX:
        lreg_value_fill_unsigned(lv, "next-idx", rfi->rfi_next_idx);
        break;
    case RAFT_PEER_STATS_PREV_LOG_TERM:
        lreg_value_fill_signed(lv, "prev-idx-term", rfi->rfi_prev_idx_term);
        break;
    case RAFT_PEER_STATS_SYNCED_LOG_IDX:
        lreg_value_fill_signed(lv, "sync-idx", rfi->rfi_synced_idx);
        break;
    case RAFT_PEER_STATS_ACKD_LOG_IDX:
        lreg_value_fill_signed(lv, "ackd-idx", rfi->rfi_ackd_idx);
        break;
    default:
        break;
    }
}

static util_thread_ctx_reg_int_t
raft_instance_lreg_peer_vstats_cb(enum lreg_node_cb_ops op,
                                  struct lreg_node *lrn,
                                  struct lreg_value *lv)
{
    const struct raft_instance *ri = lrn->lrn_cb_arg;
    if (!ri || !ri->ri_csn_raft)
        return -EINVAL;

    NIOVA_ASSERT(lrn->lrn_vnode_child);

    if (lv)
        lv->get.lrv_num_keys_out =
            raft_instance_is_leader(ri) ? RAFT_PEER_STATS_MAX : 0;

    raft_peer_t peer;

    switch (op)
    {
    case LREG_NODE_CB_OP_GET_NAME:
        if (!lv)
            return -EINVAL;
        strncpy(lv->lrv_key_string, "follower-stats",
                LREG_VALUE_STRING_MAX);
        strncpy(LREG_VALUE_TO_OUT_STR(lv), ri->ri_raft_uuid_str,
                LREG_VALUE_STRING_MAX);
        break;

    case LREG_NODE_CB_OP_READ_VAL:
    case LREG_NODE_CB_OP_WRITE_VAL: //fall through
        if (!lv)
            return -EINVAL;

        // This peer is not listed in the follower output.
        peer = lrn->lrn_lvd.lvd_index +
            (lrn->lrn_lvd.lvd_index >= raft_server_instance_self_idx(ri) ?
             1 : 0);

        NIOVA_ASSERT(raft_member_idx_is_valid(ri, peer));

        raft_instance_lreg_peer_stats_multi_facet_handler(op, ri, peer, lv);
        break;

    case LREG_NODE_CB_OP_INSTALL_NODE: // fall through
    case LREG_NODE_CB_OP_DESTROY_NODE: // fall through
    case LREG_NODE_CB_OP_INSTALL_QUEUED_NODE:
        break;

    default:
        return -ENOENT;
    }

    return 0;
}

static util_thread_ctx_reg_int_t
raft_instance_lreg_cb(enum lreg_node_cb_ops op, struct lreg_node *lrn,
                      struct lreg_value *lv)
{
    struct raft_instance *ri = lrn->lrn_cb_arg;
    if (!ri)
        return -EINVAL;

    int rc = 0;

    switch (op)
    {
    case LREG_NODE_CB_OP_GET_NAME:
        if (!lv)
            return -EINVAL;

        lv->get.lrv_num_keys_out = (raft_instance_is_leader(ri) ?
                                    RAFT_LREG_MAX : RAFT_LREG_MAX_FOLLOWER);

        strncpy(lv->lrv_key_string, "raft_instance", LREG_VALUE_STRING_MAX);
        strncpy(LREG_VALUE_TO_OUT_STR(lv), ri->ri_raft_uuid_str,
                LREG_VALUE_STRING_MAX);
        break;

    case LREG_NODE_CB_OP_READ_VAL:
    case LREG_NODE_CB_OP_WRITE_VAL: //fall through
        rc = lv ? raft_instance_lreg_multi_facet_cb(op, ri, lv) : -EINVAL;
        break;

    case LREG_NODE_CB_OP_INSTALL_QUEUED_NODE:
        break;

    case LREG_NODE_CB_OP_INSTALL_NODE:
        if (ri->ri_lreg_registered)
            return -EALREADY;
        ri->ri_lreg_registered = true;
        break;

    case LREG_NODE_CB_OP_DESTROY_NODE:
        if (!ri->ri_lreg_registered)
            return -EALREADY;
        ri->ri_lreg_registered = false;
	break;

    default:
        rc = -ENOENT;
        break;
    }

    return rc;
}

/**
 * raft_server_entry_calc_crc - calculate the provided entry's crc and return
 *    the result without storing the crc in the entry.
 */
static crc32_t
raft_server_entry_calc_crc(const struct raft_entry *re)
{
    NIOVA_ASSERT(re);

    const struct raft_entry_header *rh = &re->re_header;
    const size_t offset =
        offsetof(struct raft_entry_header, reh_data_size);
    const unsigned char *buf = (const unsigned char *)re + offset;
    const int crc_len = sizeof(struct raft_entry) + rh->reh_data_size - offset;
    NIOVA_ASSERT(crc_len >= 0);

    crc32_t crc = crc_pcl(buf, crc_len, 0);

    DBG_RAFT_ENTRY(((rh->reh_crc && crc != rh->reh_crc) ? LL_WARN : LL_DEBUG),
                   &re->re_header, "calculated crc=%u", crc);

    return crc;
}

/**
 * raft_server_entry_check_crc - call raft_server_entry_calc_crc() and compare
 *    the result with that in the provided raft_entry.
 */
int
raft_server_entry_check_crc(const struct raft_entry *re)
{
    NIOVA_ASSERT(re);

    const struct raft_entry_header *reh = &re->re_header;

    return raft_server_entry_calc_crc(re) == reh->reh_crc ? 0 : -EBADMSG;
}

/**
 * raft_server_entry_init - initialize a raft_entry in preparation for writing
 *    it into the raft log file.
 * @re:  raft_entry to be intialized
 * @re_idx:  the raft-entry index at which the block will be stored
 * @current_term:  the term to which this pending write operation belongs
 * @self_uuid:  UUID is this node instance, written into the entry for safety
 * @raft_uuid:  UUID of the raft instance, also written for safety
 * @data:  application data which is being stored in the block.
 * @len:  length of the application data
 */
void
raft_server_entry_init(const struct raft_instance *ri,
                       struct raft_entry *re, const raft_entry_idx_t re_idx,
                       const uint64_t current_term,
                       struct iovec *wr_entries,
                       const uint32_t total_data_size,
                       const uint32_t nentries,
                       enum raft_write_entry_opts opts)
{
    NIOVA_ASSERT(re);
    NIOVA_ASSERT(opts == RAFT_WR_ENTRY_OPT_LEADER_CHANGE_MARKER ||
                 (wr_entries && total_data_size));

    if (opts == RAFT_WR_ENTRY_OPT_LOG_HEADER)
        NIOVA_ASSERT(re_idx < 0);
    else
        NIOVA_ASSERT(re_idx >= 0);

    // Should have been checked already
    NIOVA_ASSERT(total_data_size <= RAFT_ENTRY_MAX_DATA_SIZE);

    struct raft_entry_header *reh = &re->re_header;

    reh->reh_magic = RAFT_ENTRY_MAGIC;
    reh->reh_data_size = total_data_size;
    reh->reh_index = re_idx;
    reh->reh_term = current_term;
    reh->reh_leader_change_marker =
        (opts == RAFT_WR_ENTRY_OPT_LEADER_CHANGE_MARKER) ? 1 : 0;
    reh->reh_ndata_entries = nentries;
    reh->reh_crc = 0;

    size_t total_len = 0;
    for (uint32_t n = 0; n < nentries; n++)
    {
        reh->reh_data_len_arr[n] = wr_entries[n].iov_len;
        memcpy(re->re_data + total_len, wr_entries[n].iov_base,
                                          wr_entries[n].iov_len);
        total_len += wr_entries[n].iov_len;
        SIMPLE_LOG_MSG(LL_WARN, "Copying data of len: %u", reh->reh_data_len_arr[n]);
    }
    NIOVA_ASSERT(total_len == total_data_size);

    uuid_copy(reh->reh_self_uuid, RAFT_INSTANCE_2_SELF_UUID(ri));
    uuid_copy(reh->reh_raft_uuid, RAFT_INSTANCE_2_RAFT_UUID(ri));

    // Capture the approx time this entry will be stored
    niova_realtime_coarse_clock(&reh->reh_store_time);

    // Checksum the entire entry - including the 'data' section
    reh->reh_crc = raft_server_entry_calc_crc(re);
}

static bool
raft_server_entry_next_entry_is_valid(struct raft_instance *ri,
                                      const struct raft_entry_header *reh);

/**
 * raft_instance_update_newest_entry_hdr - the raft instance stores a copy of
 *    newest entry's header.  This function updates the raft instance with the
 *    contents of the provided entry_header.
 */
static void
raft_instance_update_newest_entry_hdr(
    struct raft_instance *ri,
    const struct raft_entry_header *reh,
    enum raft_instance_newest_entry_hdr_types type, const bool force)
{
    NIOVA_ASSERT(ri && reh);
    if (reh->reh_index < 0)
        return;  // ignore log blocks

    pthread_mutex_lock(&ri->ri_newest_entry_mutex);

    for (enum raft_instance_newest_entry_hdr_types i = RI_NEHDR__START;
         i < RI_NEHDR__END; i++)
    {
        if (type != RI_NEHDR_ALL && i != type)
            continue;

        struct raft_entry_header *tgt = &ri->ri_newest_entry_hdr[i];
        bool updated = false;

        if (force || reh->reh_index > tgt->reh_index)
        {
            updated = true;
            *tgt = *reh;
        }

        DBG_RAFT_ENTRY(LL_DEBUG, tgt, "dst (who=%s)", thread_name_get());
        DBG_RAFT_ENTRY(LL_DEBUG, reh, "src (updated=%s)",
                       updated ? "true" : "false");

        if (raft_server_does_synchronous_writes(ri))
            NIOVA_ASSERT(updated);
    }

    pthread_mutex_unlock(&ri->ri_newest_entry_mutex);

    // DBG_RAFT_INSTANCE() takes the mutex, don't deadlock
    DBG_RAFT_INSTANCE(LL_DEBUG, ri, "");
}

static bool
raft_server_has_unsynced_entries(struct raft_instance *ri)
{
    NIOVA_ASSERT(ri);
    bool valid = true;

    pthread_mutex_lock(&ri->ri_newest_entry_mutex);

    const bool diff = memcmp(&ri->ri_newest_entry_hdr[RI_NEHDR_SYNC],
                             &ri->ri_newest_entry_hdr[RI_NEHDR_UNSYNC],
                             sizeof(struct raft_entry_header)) ? true : false;
    // Sanity check on the hdr state
    if (diff && ((ri->ri_newest_entry_hdr[RI_NEHDR_SYNC].reh_index >
                  ri->ri_newest_entry_hdr[RI_NEHDR_UNSYNC].reh_index) ||
                 (ri->ri_newest_entry_hdr[RI_NEHDR_SYNC].reh_term >
                  ri->ri_newest_entry_hdr[RI_NEHDR_UNSYNC].reh_term) ||
                 raft_server_does_synchronous_writes(ri)))
        valid = false;

    pthread_mutex_unlock(&ri->ri_newest_entry_mutex);

    DBG_RAFT_INSTANCE_FATAL_IF((!valid), ri, "invalid ri newest entries");

    return diff;
}

static struct binary_hist *
raft_server_type_2_hist(struct raft_instance *ri,
                        enum raft_instance_hist_types ht)
{
    return &ri->ri_rihs[ht].rihs_bh;
}

static void
raft_server_entry_write_by_store(
    struct raft_instance *ri, const struct raft_entry *re,
    const struct raft_net_sm_write_supplements *ws)
{
    NIOVA_TIMER_START(x);

    ri->ri_backend->rib_entry_write(ri, re, ws);

    NIOVA_TIMER_STOP_and_HIST_ADD(
        x, raft_server_type_2_hist(ri, RAFT_INSTANCE_HIST_DEV_WRITE_LAT_USEC));
}

/**
 * raft_server_entry_write - safely store an entry into the raft log at the
 *    specified index.  This function writes and syncs the data to the
 *    underlying device and handles partial writes.  NOTE:  it's critical that
 *    the ri_log_hdr is up-to-date with the correct term prior to calling
 *    this function.
 * @ri:  raft instance
 * @re_idx:  the raft_entry index at which the block will be written
 * @data:  the application data buffer
 * @len:  length of the application data buffer.
 */
static int
raft_server_entry_write(struct raft_instance *ri,
                        const raft_entry_idx_t re_idx,
                        const int64_t term, struct iovec *wr_entries,
                        const uint32_t total_data_len,
                        const uint32_t nentries,
                        enum raft_write_entry_opts opts,
                        const struct raft_net_sm_write_supplements *ws)
{
    if (!ri || !ri->ri_csn_this_peer || !ri->ri_csn_raft ||
        (opts != RAFT_WR_ENTRY_OPT_LEADER_CHANGE_MARKER && (!wr_entries)))
        return -EINVAL;

    else if (total_data_len > RAFT_ENTRY_MAX_DATA_SIZE)
        return -E2BIG;

    struct raft_entry *re = NULL;
    const size_t total_entry_size = sizeof(struct raft_entry) + total_data_len;
    re = niova_malloc(total_entry_size);
    if (!re)
        return -ENOMEM;

    raft_server_entry_init(ri, re, re_idx, term, wr_entries, total_data_len, 

                           nentries,
                           opts);

    DBG_RAFT_ENTRY(LL_NOTIFY, &re->re_header, "");

    /* Failues of the next set of operations will be fatal:
     * - Ensuring that the index increases by one and term is not decreasing
     * - The entire block was written without error
     * - The block log fd was sync'd without error.
     */
    DBG_RAFT_INSTANCE_FATAL_IF(
        (!raft_server_entry_next_entry_is_valid(ri, &re->re_header)), ri,
        "raft_server_entry_next_entry_is_valid() failed");

    raft_server_entry_write_by_store(ri, re, ws);

    /* Following the successful writing and sync of the entry, copy the
     * header contents into the raft instance.   Note, this is a noop if the
     * entry is for a log header.
     */
    enum raft_instance_newest_entry_hdr_types type =
        raft_server_does_synchronous_writes(ri) ?
        RI_NEHDR_ALL : RI_NEHDR_UNSYNC;

    raft_instance_update_newest_entry_hdr(ri, &re->re_header, type, false);

    niova_free(re);

    if (raft_server_does_synchronous_writes(ri))
        DBG_RAFT_INSTANCE_FATAL_IF((raft_server_has_unsynced_entries(ri)), ri,
                                   "raft_server_has_unsynced_entries() fails");

    return 0;
}

// May be used by backends to prepare a header block
void
raft_server_entry_init_for_log_header(const struct raft_instance *ri,
                                      struct raft_entry *re,
                                      const raft_entry_idx_t re_idx,
                                      const uint64_t current_term,
                                      const char *data, const size_t len)
{
    NIOVA_ASSERT(re_idx < 0);

    struct iovec log_header_iovec;

    log_header_iovec.iov_len = len;
    log_header_iovec.iov_base = (char *)data;
    return raft_server_entry_init(ri, re, re_idx, current_term,
                                  &log_header_iovec, len, 1,
                                  RAFT_WR_ENTRY_OPT_LOG_HEADER);
}

/**
 * read_server_entry_validate - checks the entry header contents against
 *    expected values.  This check preceeds the entry's CRC check and is meant
 *    to catch blocks which match their CRC but were not intended for this
 *    particular log instance.
 */
static int
read_server_entry_validate(const struct raft_instance *ri,
                           const struct raft_entry_header *rh,
                           const raft_entry_idx_t expected_reh_idx)
{
    NIOVA_ASSERT(ri && rh && ri->ri_csn_this_peer && ri->ri_csn_raft);

    // Validate magic and data size.
    if (rh->reh_magic != RAFT_ENTRY_MAGIC ||
        rh->reh_data_size > RAFT_ENTRY_MAX_DATA_SIZE)
        return -EINVAL;

    // reh_index should be the same as the expected index.
    if (rh->reh_index != expected_reh_idx)
        return -EBADSLT;

    // Verify that header UUIDs match those of this raft instance.
    if (uuid_compare(rh->reh_self_uuid, RAFT_INSTANCE_2_SELF_UUID(ri)) ||
        uuid_compare(rh->reh_raft_uuid, RAFT_INSTANCE_2_RAFT_UUID(ri)))
        return -EKEYREJECTED;

    return 0;
}

static bool
raft_server_entry_has_been_compacted(struct raft_instance *ri,
                                     const raft_entry_idx_t idx,
                                     raft_entry_idx_t *ret_lowest_idx)
{
    NIOVA_ASSERT(ri);

    const raft_entry_idx_t lowest_idx = niova_atomic_read(&ri->ri_lowest_idx);

    if (ret_lowest_idx)
        *ret_lowest_idx = lowest_idx;

    return idx < lowest_idx ? true : false;
}

/**
 * raft_server_entry_range_check - Verify the request is in range before
 *    calling into the backend.  Note that unsynced entries are available for
 *    reading.
 */
static int
raft_server_entry_range_check(struct raft_instance *ri,
                              const raft_entry_idx_t idx,
                              raft_entry_idx_t *ret_lowest_idx)
{
    NIOVA_ASSERT(ri);

    const raft_entry_idx_t current_unsync_idx =
        raft_server_get_current_raft_entry_index(ri, RI_NEHDR_UNSYNC);

    if (idx > current_unsync_idx && !raft_instance_is_booting(ri))
        return -EDOM; // Requested index is out of bounds

    else if (raft_server_entry_has_been_compacted(ri, idx, ret_lowest_idx))
        return -ERANGE;

    return 0;
}

static int
raft_server_read_entry_register_idx(struct raft_instance *ri,
                                    const raft_entry_idx_t entry_idx)
{
    NIOVA_ASSERT(ri && entry_idx >= 0);

    int rc = raft_server_entry_range_check(ri, entry_idx, NULL);
    if (rc)
        return rc;

    pthread_mutex_lock(&ri->ri_compaction_mutex);
    // only one read at a time
    NIOVA_ASSERT(ri->ri_pending_read_idx == ID_ANY_64bit);

    rc = raft_server_entry_has_been_compacted(ri, entry_idx, NULL);
    if (!rc)
        ri->ri_pending_read_idx = entry_idx;

    pthread_mutex_unlock(&ri->ri_compaction_mutex);

    if (rc)
        DBG_RAFT_INSTANCE(
            LL_WARN, ri,
            "raft_server_entry_has_been_compacted(entry=%ld): %s",
            entry_idx, strerror(-rc));

    return rc;
}

static void
raft_server_read_entry_unregister_idx(struct raft_instance *ri,
                                      const raft_entry_idx_t entry_idx)
{
    NIOVA_ASSERT(ri);

    pthread_mutex_lock(&ri->ri_compaction_mutex);

    NIOVA_ASSERT(ri->ri_pending_read_idx == entry_idx);
    ri->ri_pending_read_idx = ID_ANY_64bit;

    pthread_mutex_unlock(&ri->ri_compaction_mutex);
}

static raft_server_chkpt_thread_ctx_int_t
raft_server_compaction_try_increase_lowest_idx(
    struct raft_instance *ri, const raft_entry_idx_t new_lowest_idx)
{
    NIOVA_ASSERT(ri && new_lowest_idx >= 0);

    int rc = 0;

    pthread_mutex_lock(&ri->ri_compaction_mutex);
    NIOVA_ASSERT(new_lowest_idx > niova_atomic_read(&ri->ri_lowest_idx));

    // A read is currently operating in the compaction region
    if (ri->ri_pending_read_idx != ID_ANY_64bit &&
        ri->ri_pending_read_idx < new_lowest_idx)
        rc = -EAGAIN;
    else
        niova_atomic_init(&ri->ri_lowest_idx, new_lowest_idx);

    pthread_mutex_unlock(&ri->ri_compaction_mutex);

    return rc;
}

/**
 * raft_server_entry_read_by_store_common - provides a shared function for
 *     entry and entry-header reads which unifies the range check and timing
 *     info handling.
 */
static int
raft_server_entry_read_by_store_common(struct raft_instance *ri,
                                       struct raft_entry *re,
                                       const bool header_only)
{
    NIOVA_ASSERT(ri && re && re->re_header.reh_index >= 0);

    // Access only this pointer if 'header_only'
    struct raft_entry_header *reh = &re->re_header;
    const raft_entry_idx_t idx = reh->reh_index;

    // Test that the idx is within range and prevent compaction removing it
    int rc = raft_server_read_entry_register_idx(ri, idx);
    if (rc)
    {
        NIOVA_ASSERT(rc == -ERANGE);
        return rc;
    }

    NIOVA_TIMER_START(x);

    ssize_t rrc = header_only
        ? ri->ri_backend->rib_entry_header_read(ri, reh)
        : ri->ri_backend->rib_entry_read(ri, re);

    // unregister after the read operation
    raft_server_read_entry_unregister_idx(ri, idx);

    NIOVA_TIMER_STOP_and_HIST_ADD(
        x, raft_server_type_2_hist(ri, RAFT_INSTANCE_HIST_DEV_READ_LAT_USEC));

    if (rrc)
    {
        if (header_only)
        {
            DBG_RAFT_ENTRY(LL_FATAL, reh, "rib_entry_header_read(): %s",
                           strerror((int)-rrc));
        }
        else
        {
            // entry read errors are fatal
            DBG_RAFT_ENTRY_FATAL_IF(
                (rrc != raft_server_entry_to_total_size(re)), reh,
                "invalid read size rrc=%zd, expected %zu: %s",
                rrc, raft_server_entry_to_total_size(re), strerror((int)-rrc));
        }
    }
    else
    {
        DBG_RAFT_ENTRY(LL_DEBUG, &re->re_header, "sz=%zu (hdr-only=%s)",
                       raft_server_entry_to_total_size(re),
                       header_only ? "yes" : "no");
    }

    return (int)rrc;
}

static int
raft_server_entry_read_by_store(struct raft_instance *ri,
                                struct raft_entry *re)
{
    NIOVA_ASSERT(ri && re && re->re_header.reh_index >= 0);

    return raft_server_entry_read_by_store_common(ri, re, false);
}

/**
 * raft_server_entry_read - request a read of a raft log entry.
 * @ri:  raft instance pointer
 * @re_idx: raft entry index
 * @data:  sink buffer
 * @len:  size of the sink buffer
 * @rc_len:  the data size of this entry
 */
static int
raft_server_entry_read(struct raft_instance *ri, const raft_entry_idx_t re_idx,
                       char *data, const size_t len, size_t *rc_len)
{
    if (!ri || !data || len > RAFT_ENTRY_SIZE)
        return -EINVAL;

    const size_t total_entry_size = sizeof(struct raft_entry) + len;

    struct raft_entry *re = niova_malloc(total_entry_size);
    if (!re)
        return -ENOMEM;

    struct raft_entry_header *rh = &re->re_header;

    // Set the necessary header fields -- Xxx this should allow for a previously
    //                                        read header to be supplied as an arg
    rh->reh_data_size = len;
    rh->reh_index = re_idx;

    raft_server_entry_read_by_store(ri, re);

    int rc = read_server_entry_validate(ri, rh, re_idx);
    if (!rc)
    {
        if (rc_len)
            *rc_len = rh->reh_data_size;

        if (rh->reh_data_size < len)
        {
            rc = -ENOSPC;
        }
        else
        {
            rc = raft_server_entry_check_crc(re);
            if (!rc)
                /* Xxx at some point this can be removed if the CRC is managed
                 *     separately for the header and entry
                 */
                memcpy(data, re->re_data, len);
        }
    }

    //Xxx this malloc can be removed as well..
    niova_free(re);

    return rc;
}

/**
 * raft_server_entry_header_read - read only a raft log entry's header, the
 *    application contents of the entry are ignored and the crc is not taken.
 * @ri:  raft instance pointer
 * @reh:  the destination entry header buffer
 * @reh_index:  logical raft entry to read
 */
static int
raft_server_entry_header_read_by_store(struct raft_instance *ri,
                                       struct raft_entry_header *reh,
                                       raft_entry_idx_t reh_index)
{
    if (!ri || !reh || reh_index < 0)
        return -EINVAL;

    reh->reh_index = reh_index;

    int rc = raft_server_entry_read_by_store_common(
        ri, (struct raft_entry *)reh, true);

    return rc ? rc : read_server_entry_validate(ri, reh, reh_index);
}

static int
raft_server_header_load(struct raft_instance *ri)
{
    return ri->ri_backend->rib_header_load(ri);
}

static void
raft_server_log_header_write_prep(struct raft_instance *ri,
                                  const uuid_t candidate,
                                  const int64_t candidate_term)
{
    DBG_RAFT_INSTANCE_FATAL_IF((!uuid_is_null(candidate) &&
                                ri->ri_log_hdr.rlh_term > candidate_term),
                               ri, "invalid candidate term=%ld",
                               candidate_term);

    /* rlh_seqno is not used for the raft protocol.  It's used to bounce
     * between the different header blocks so that in the case of a partial
     * write, at least one header block remains valid.
     */
    ri->ri_log_hdr.rlh_seqno++;
    ri->ri_log_hdr.rlh_magic = RAFT_HEADER_MAGIC;
    ri->ri_log_hdr.rlh_term = candidate_term;
    uuid_copy(ri->ri_log_hdr.rlh_voted_for, candidate);
}

/**
 * raft_server_backend_sync - reentrant function which can be called from the
 *    main raft thread and the sync-thread.
 */
static int
raft_server_backend_sync(struct raft_instance *ri, const char *caller)
{
    if (!ri)
        return -EINVAL;

    if (raft_server_does_synchronous_writes(ri))
    {
        DBG_RAFT_INSTANCE_FATAL_IF((raft_server_has_unsynced_entries(ri)), ri,
                                   "raft_server_has_unsynced_entries() true");
        return 0;
    }
    else
    {
        NIOVA_ASSERT(ri->ri_backend->rib_backend_sync);
    }

    // Grab the unsync'd header contents
    struct raft_entry_header unsync_reh = {0};
    raft_instance_get_newest_header(ri, &unsync_reh, RI_NEHDR_UNSYNC);

    const raft_entry_idx_t sync_idx =
        raft_server_get_current_raft_entry_index(ri, RI_NEHDR_SYNC);

    NIOVA_ASSERT(sync_idx <= unsync_reh.reh_index);

    binary_hist_incorporate_val(
        raft_server_type_2_hist(ri, RAFT_INSTANCE_HIST_NENTRIES_SYNC),
        unsync_reh.reh_index - sync_idx);

    DBG_RAFT_INSTANCE(LL_DEBUG, ri, "caller=%s nentries-this-sync=%ld",
                      caller, unsync_reh.reh_index - sync_idx);

    NIOVA_TIMER_START(x);

    int rc = ri->ri_backend->rib_backend_sync(ri);

    NIOVA_TIMER_STOP_and_HIST_ADD(
        x, raft_server_type_2_hist(ri, RAFT_INSTANCE_HIST_DEV_SYNC_LAT_USEC));

    DBG_RAFT_INSTANCE(LL_DEBUG, ri, "caller=%s rib_backend_sync(): %s",
                      caller, strerror(-rc));

    if (!rc) // Copy the contents of the current unsynced header to the synced
        raft_instance_update_newest_entry_hdr(ri, &unsync_reh, RI_NEHDR_SYNC,
                                              false);

    // update the last-applied-syncd-idx
    NIOVA_ASSERT(ri->ri_last_applied_idx >= ri->ri_last_applied_synced_idx);
    if (ri->ri_last_applied_synced_idx < ri->ri_last_applied_idx)
        ri->ri_last_applied_synced_idx = ri->ri_last_applied_idx;

    return rc;
}

static void
raft_server_backend_sync_pending(struct raft_instance *ri, const char *caller)
{
    const bool unsynced_entries = raft_server_has_unsynced_entries(ri);

    int rc = unsynced_entries ? raft_server_backend_sync(ri, caller) : 0;

    DBG_RAFT_INSTANCE_FATAL_IF((rc), ri, "raft_server_backend_sync(): %s",
                               strerror(-rc));
#if 0
    // Schedule the main thread to issue AE requests to followers
    if (unsynced_entries && !rc)
        RAFT_NET_EVP_NOTIFY_NO_FAIL(ri, RAFT_EVP_REMOTE_SEND);
#endif
}

static int
raft_server_log_header_write(struct raft_instance *ri,
                             const uuid_t candidate, int64_t candidate_term)
{
    if (!ri || !ri->ri_csn_raft)
        return -EINVAL;

    raft_server_log_header_write_prep(ri, candidate, candidate_term);

    // Calls to rib_header_write() must be followed by a sync
    int rc = ri->ri_backend->rib_header_write(ri);

    return rc ? rc : raft_server_backend_sync(ri, __func__);
}

/**
 * raft_server_log_file_name_setup - copies the log file path into the
 *    raft instance.  Currently, this function uses the ctl-svc config file
 *    as the source of the file name.
 */
static int
raft_server_log_file_name_setup(struct raft_instance *ri)
{
    if (!ri)
        return -EINVAL;

    const char *store_path = ctl_svc_node_peer_2_store(ri->ri_csn_this_peer);
    if (!store_path)
        return -EINVAL;

    int rc = snprintf(ri->ri_log, PATH_MAX, "%s", store_path);

    return rc > PATH_MAX ? -ENAMETOOLONG : 0;
}

static int
raft_server_backend_setup(struct raft_instance *ri)
{
    if (!ri)
        return -EINVAL;

    switch (ri->ri_store_type)
    {
    case RAFT_INSTANCE_STORE_POSIX_FLAT_FILE:
        raft_server_backend_use_posix(ri);
        break;

    case RAFT_INSTANCE_STORE_ROCKSDB: // fall through
    case RAFT_INSTANCE_STORE_ROCKSDB_PERSISTENT_APP:
        raft_server_backend_use_rocksdb(ri);
        break;

    default:
        SIMPLE_LOG_MSG(LL_FATAL, "invalid store type %d", ri->ri_store_type);
        break;
    }

    int rc = raft_server_log_file_name_setup(ri);
    if (rc)
        return rc;

    SIMPLE_LOG_MSG(LL_NOTIFY, "log-file=%s", ri->ri_log);

    return ri->ri_backend->rib_backend_setup(ri);
}

static void
raft_instance_initialize_newest_entry_hdr(struct raft_instance *ri)
{
    NIOVA_ASSERT(ri);

    pthread_mutex_lock(&ri->ri_newest_entry_mutex);

    for (enum raft_instance_newest_entry_hdr_types i = RI_NEHDR__START;
         i < RI_NEHDR__END; i++)
    {
        memset(&ri->ri_newest_entry_hdr[i], 0,
               sizeof(struct raft_entry_header));

        ri->ri_newest_entry_hdr[i].reh_index = -1ULL;
    }

    pthread_mutex_unlock(&ri->ri_newest_entry_mutex);
}

/**
 * raft_server_entry_next_entry_is_valid - this function is used when a caller
 *    wants to verify that an entry header correctly falls into the raft log
 *    sequence.  The function compares the prospective header with the known
 *    newest log header, ri->ri_newest_entry_hdr_unsynced.
 * @ri:  raft instance
 * @next_reh:  the raft entry header being validated
 * NOTES:  function considers the UNSYNCED newest value.
 */
static bool
raft_server_entry_next_entry_is_valid(struct raft_instance *ri,
                                      const struct raft_entry_header *next_reh)
{
    NIOVA_ASSERT(ri && next_reh);

    if (next_reh->reh_index < 0)
        return true;

    struct raft_entry_header unsync_hdr = {0};
    raft_instance_get_newest_header(ri, &unsync_hdr, RI_NEHDR_UNSYNC);

    /* A null UUID means ri_newest_entry_hdr is uninitialized, otherwise,
     * the expected index is the 'newest' + 1.
     */
    const raft_entry_idx_t expected_raft_unsync_index =
        unsync_hdr.reh_index + 1;

    if (raft_server_does_synchronous_writes(ri))
    {
        /* Sync write case - there is no sync thread operating on the ri so
         * no lock is needed to when comparing the newest sync and unsync
         * headers.
         */
        const raft_entry_idx_t expected_sync_idx =
            raft_server_get_current_raft_entry_index(ri, RI_NEHDR_SYNC) + 1;

        DBG_RAFT_INSTANCE_FATAL_IF(
            (expected_raft_unsync_index != expected_sync_idx), ri,
            "sync and unsync next indices are not equal");
    }

    // The index must increase by '1' and the term must never decrease.
    if (next_reh->reh_index != expected_raft_unsync_index ||
        (next_reh->reh_term < unsync_hdr.reh_term))
    {
        DBG_RAFT_ENTRY(LL_ERROR, &unsync_hdr, "invalid entry");
        DBG_RAFT_INSTANCE(LL_ERROR, ri, "");

        return false;
    }

    return true;
}

static int
raft_server_entries_scan_internal(struct raft_instance *ri,
                                  const raft_entry_idx_t start,
                                  const raft_entry_idx_t max)
{
    int rc = 0;

    struct raft_entry_header reh;

    for (raft_entry_idx_t i = start; i < max; i++)
    {
        rc = raft_server_entry_header_read_by_store(ri, &reh, i);

        DBG_RAFT_ENTRY(LL_DEBUG, &reh, "i=%lx rc=%d", i, rc);
        if (rc)
        {
            DBG_RAFT_ENTRY(LL_DEBUG, &reh,
                           "raft_server_entry_header_read_by_store():  %s",
                           strerror(-rc));
            break;
        }

        /* Skip the validity check on the first iteration when starting_entry
         * is set.
         */
        else if (start && i > start)
        {
            if (!raft_server_entry_next_entry_is_valid(ri, &reh))
            {
                rc = -EINVAL;
                DBG_RAFT_ENTRY(
                    LL_WARN, &reh,
                    "raft_server_entry_next_entry_is_valid() false");
                break;
            }
        }

        /* During startup, sync and unsynced should be equivalent since all
         * found entries are considered to be synced and 'synced' status for
         * a raft instance occurs when the unsynced-idx == synced-idx.
         */
        raft_instance_update_newest_entry_hdr(ri, &reh, RI_NEHDR_ALL, false);
    }

    return rc;
}

/**
 * raft_server_entries_scan - reads through the non-header log entries to the
 *    log's end with the purpose of finding the latest valid entry and
 *    performing a cursory verification of the header entries.  Note that this
 *    scan may be "fast-forwarded" if the store type is of
 *    RAFT_INSTANCE_STORE_ROCKSDB_PERSISTENT_APP.  In this case, the scan will
 *    still check the initial set of header entries.
 */
static int
raft_server_entries_scan(struct raft_instance *ri)
{
    NIOVA_ASSERT(ri);

    const raft_entry_idx_t entry_max_idx = ri->ri_entries_detected_at_startup;
    if (!entry_max_idx)
        return 0;

    else if (entry_max_idx < 0)
        return (int)entry_max_idx;

    const raft_entry_idx_t lowest_idx = niova_atomic_read(&ri->ri_lowest_idx);

    const raft_entry_idx_t starting_entry =
        (ri->ri_store_type == RAFT_INSTANCE_STORE_ROCKSDB_PERSISTENT_APP &&
         ri->ri_max_scan_entries > 0 &&
         entry_max_idx > ri->ri_max_scan_entries)
        ? entry_max_idx - ri->ri_max_scan_entries
        : MAX(0, lowest_idx);

    /* Ensure the start of the key space is intact since it may not be
     * otherwise checked due to ri_max_scan_entries.
     */
    if (starting_entry > 0)
    {
#define LOG_INITIAL_SCAN_SZ 1000UL
        int rc = raft_server_entries_scan_internal(
            ri, lowest_idx, lowest_idx + LOG_INITIAL_SCAN_SZ);
        if (rc)
            return rc;

        // Reinit
        raft_instance_initialize_newest_entry_hdr(ri);
    }

    return raft_server_entries_scan_internal(ri, starting_entry,
                                             entry_max_idx);
}

/**
 * raft_server_log_truncate - prune the log to the point after which the last
 *    "valid" entry has been found.  The contents of ri_newest_entry_hdr
 *    determine index of the last valid entry.  Note that this function will
 *    abort if there is an I/O error.
 */
static void //raft_server_udp_cb_ctx_int_t
raft_server_log_truncate(struct raft_instance *ri)
{
    NIOVA_ASSERT(ri);

    const raft_entry_idx_t trunc_entry_idx =
        raft_server_get_current_raft_entry_index(ri, RI_NEHDR_SYNC) + 1;

    NIOVA_ASSERT(trunc_entry_idx >= 0);

    ri->ri_backend->rib_log_truncate(ri, trunc_entry_idx);

    DBG_RAFT_INSTANCE(LL_NOTIFY, ri, "new-max-raft-idx=%ld", trunc_entry_idx);
}

/**
 * raft_server_log_load - read in the header blocks and scan the entry blocks
 *    to find the latest entry, checking for validity along the way.  After
 *    scanning the log entries, one by one, raft_server_log_load() will
 *    truncate any log space which may exist beyond highest validated log
 *    block.  raft_server_log_load() ensures that ri->ri_newest_entry_hdr
 *    contains the last written, valid block header.
 */
static int
raft_server_log_load(struct raft_instance *ri)
{
    NIOVA_ASSERT(ri);

    /* Check the log header
     */
    int rc = raft_server_header_load(ri);
    if (rc)
    {
        DBG_RAFT_INSTANCE(LL_ERROR, ri, "raft_server_header_load():  %s",
                          strerror(-rc));
        return rc;
    }

    rc = raft_server_entries_scan(ri);
    if (rc)
    {
        DBG_RAFT_INSTANCE(LL_ERROR, ri, "raft_server_entries_scan():  %s",
                          strerror(-rc));
        return rc;
    }

    raft_server_log_truncate(ri);

    return 0;
}

static unsigned int
raft_election_timeout_lower_bound(const struct raft_instance *ri)
{
    return (unsigned int)(ri->ri_election_timeout_max_ms /
                          RAFT_ELECTION_RANGE_DIVISOR);
}

static unsigned int
raft_election_timeout_calc(const struct raft_instance *ri)
{
    unsigned int halved_timeout = raft_election_timeout_lower_bound(ri);

    return (halved_timeout + (random_get() % halved_timeout));
}

static void
raft_election_timeout_set(const struct raft_instance *ri, struct timespec *ts)
{
    if (!ts)
        return;

    unsigned long long msec = raft_election_timeout_calc(ri);

    msec_2_timespec(ts, msec);
}

static void
raft_heartbeat_timeout_sec(const struct raft_instance *ri, struct timespec *ts)
{
    unsigned long long msec = (ri->ri_election_timeout_max_ms /
                               ri->ri_heartbeat_freq_per_election_min);

    NIOVA_ASSERT(msec >= RAFT_HEARTBEAT__MIN_TIME_MS);

    msec_2_timespec(ts, msec);
}

/**
 * raft_server_timerfd_settime - set the timerfd based on the state of the
 *    raft instance.
 */
static void
raft_server_timerfd_settime(struct raft_instance *ri)
{
    struct itimerspec its = {0};

    if (ri->ri_state == RAFT_STATE_LEADER)
    {
        raft_heartbeat_timeout_sec(ri, &its.it_value);
        its.it_interval = its.it_value;
    }
    else
    {
        raft_election_timeout_set(ri, &its.it_value);
    }

    DBG_RAFT_INSTANCE(LL_DEBUG, ri, "msec=%llu",
                      timespec_2_msec(&its.it_value));

    int rc = timerfd_settime(ri->ri_timer_fd, 0, &its, NULL);
    if (rc)
    {
        rc = -errno;
        DBG_RAFT_INSTANCE(LL_FATAL, ri, "timerfd_settime(): %s",
                          strerror(-rc));
    }
}

static int
raft_server_send_msg_to_client(struct raft_instance *ri,
                               struct raft_net_client_request_handle *rncr,
                               struct ctl_svc_node *csn)
{
    NIOVA_ASSERT(ri && rncr);

    if (!ri || !rncr || !rncr->rncr_reply)
        return -EINVAL;

    const ssize_t msg_size = (sizeof(struct raft_client_rpc_msg) +
                              rncr->rncr_reply->rcrm_data_size);
    struct iovec iov[1] = {
        [0].iov_len = msg_size,
        [0].iov_base = rncr->rncr_reply,
    };

    if (csn)
        return raft_net_send_msg(ri, csn, iov, 1, RAFT_UDP_LISTEN_CLIENT);
    else
        return raft_net_send_msg_to_uuid(ri, rncr->rncr_client_uuid, iov, 1,
                                         RAFT_UDP_LISTEN_CLIENT);
}

static int
raft_server_send_msg(struct raft_instance *ri,
                     const enum raft_udp_listen_sockets sock_src,
                     struct ctl_svc_node *rp, const struct raft_rpc_msg *rrm)
{
    SIMPLE_FUNC_ENTRY(LL_TRACE);

    if (rp->csn_type == CTL_SVC_NODE_TYPE_RAFT_PEER)
        NIOVA_ASSERT(sock_src == RAFT_UDP_LISTEN_SERVER);
    else
        NIOVA_ASSERT(sock_src == RAFT_UDP_LISTEN_CLIENT);

    size_t msg_size = sizeof(struct raft_rpc_msg);
    if (rrm->rrm_type == RAFT_RPC_MSG_TYPE_APPEND_ENTRIES_REQUEST)
        msg_size += rrm->rrm_append_entries_request.raerqm_entries_sz;

    struct iovec iov = {
        .iov_len = msg_size,
        .iov_base = (void *)rrm
    };

    return raft_net_send_msg(ri, rp, &iov, 1, sock_src);
}

static void
raft_server_broadcast_msg(struct raft_instance *ri,
                          const struct raft_rpc_msg *rrm)
{
    const raft_peer_t num_peers = raft_num_members_validate_and_get(ri);

    for (int i = 0; i < num_peers; i++)
    {
        struct ctl_svc_node *rp = ri->ri_csn_raft_peers[i];

        if (rp == ri->ri_csn_this_peer)
            continue;

        int rc = raft_server_send_msg(ri, RAFT_UDP_LISTEN_SERVER, rp, rrm);
        SIMPLE_LOG_MSG(LL_NOTIFY, "raft_server_send_msg(): %d", rc);
    }
}

/**
 * raft_server_sync_vote_choice - this server has decided to vote for a
 *    candidate.  Before replying to that candidate, the choice must be stored
 *    locally in the log header.
 * @ri:  raft instance
 * @candidate:  UUID of the candidate being voted for
 * @candidate_term:  the term presented by the candidate
 */
static int
raft_server_sync_vote_choice(struct raft_instance *ri,
                             const uuid_t candidate, int64_t candidate_term)
{
    NIOVA_ASSERT(ri && ri->ri_csn_raft);

    // These checks should have been done prior to entering this function!
    DBG_RAFT_INSTANCE_FATAL_IF((candidate_term <= ri->ri_log_hdr.rlh_term),
                               ri, "candidate_term=%ld", candidate_term);

    DBG_RAFT_INSTANCE_FATAL_IF(
        (raft_peer_2_idx(ri, candidate) >=
         ctl_svc_node_raft_2_num_members(ri->ri_csn_raft)), ri,
        "invalid candidate uuid");

    return raft_server_log_header_write(ri, candidate, candidate_term);
}

static raft_net_timerfd_cb_ctx_t
raft_server_init_candidate_state(struct raft_instance *ri)
{
    NIOVA_ASSERT(ri);

    ri->ri_state = RAFT_STATE_CANDIDATE;

    struct raft_candidate_state *rcs = &ri->ri_candidate;

    rcs->rcs_term = ri->ri_log_hdr.rlh_term + 1;

    for (raft_peer_t i = 0; i < CTL_SVC_MAX_RAFT_PEERS; i++)
        rcs->rcs_results[i] = RATE_VOTE_RESULT_UNKNOWN;
}

static raft_peer_t
raft_server_candidate_count_votes(struct raft_instance *ri,
                                  enum raft_vote_result result)
{
    NIOVA_ASSERT(ri && ri->ri_csn_raft);
    raft_peer_t cnt = 0;

    const raft_peer_t npeers = raft_num_members_validate_and_get(ri);

    for (raft_peer_t i = 0; i < npeers; i++)
        if (ri->ri_candidate.rcs_results[i] == result)
            cnt++;

    return cnt;
}

static bool
raft_server_candidate_is_viable(struct raft_instance *ri)
{
    if (ri &&
        (ri->ri_state != RAFT_STATE_CANDIDATE ||
         ri->ri_candidate.rcs_term != ri->ri_log_hdr.rlh_term))
    {
        DBG_RAFT_INSTANCE(LL_ERROR, ri,
                          "!candidate OR candidate-term (%ld) != ht",
                          ri->ri_candidate.rcs_term);
        return false;
    }

    return true;
}

static bool
raft_server_candidate_can_become_leader(struct raft_instance *ri)
{
    NIOVA_ASSERT(ri);

    // Perform some sanity checks prior to counting the 'yes' votes.
    if (!raft_server_candidate_is_viable(ri))
        return false;

    const raft_peer_t num_yes_votes =
        raft_server_candidate_count_votes(ri, RATE_VOTE_RESULT_YES);

    const raft_peer_t npeers_majority =
        (ctl_svc_node_raft_2_num_members(ri->ri_csn_raft) / 2) + 1;

    return num_yes_votes >= npeers_majority ? true : false;
}

/**
 * raft_server_candidate_reg_vote_result - called when this raft instance is a
 *     candidate and a vote reply needs to be registered in the local table.
 */
static int
raft_server_candidate_reg_vote_result(struct raft_instance *ri,
                                      uuid_t voter,
                                      enum raft_vote_result result)
{
    if (!ri || ri->ri_state != RAFT_STATE_CANDIDATE ||
        result == RATE_VOTE_RESULT_UNKNOWN)
        return -EINVAL;

    raft_peer_t peer_idx = raft_peer_2_idx(ri, voter);

    if (peer_idx >= ctl_svc_node_raft_2_num_members(ri->ri_csn_raft))
        return -ERANGE;

    struct raft_candidate_state *rcs = &ri->ri_candidate;

    DBG_RAFT_INSTANCE_FATAL_IF((rcs->rcs_term != ri->ri_log_hdr.rlh_term), ri,
                               "rcs->rcs_term (%ld) != ri_log_hdr",
                               rcs->rcs_term);

    rcs->rcs_results[peer_idx] = result;

    DBG_RAFT_INSTANCE(LL_NOTIFY, ri, "peer-idx=%hhu voted=%s",
                      peer_idx, result == RATE_VOTE_RESULT_YES ? "yes" : "no");

    return 0;
}

static raft_server_timerfd_cb_ctx_int_t
raft_server_vote_for_self(struct raft_instance *ri)
{
    int rc = raft_server_sync_vote_choice(ri, RAFT_INSTANCE_2_SELF_UUID(ri),
                                          ri->ri_log_hdr.rlh_term + 1);
    if (rc)
        return rc;

    rc =
        raft_server_candidate_reg_vote_result(ri,
                                              RAFT_INSTANCE_2_SELF_UUID(ri),
                                              RATE_VOTE_RESULT_YES);
    return rc;
}

static void
raft_server_set_uuids_in_rpc_msg(const struct raft_instance *ri,
                                 struct raft_rpc_msg *rrm)
{
    if (ri && rrm)
    {
        uuid_copy(rrm->rrm_sender_id, RAFT_INSTANCE_2_SELF_UUID(ri));
        uuid_copy(rrm->rrm_raft_id, RAFT_INSTANCE_2_RAFT_UUID(ri));
        uuid_copy(rrm->rrm_db_id, ri->ri_db_uuid);
    }
}

/**
 * raft_server_become_candidate - called when the raft instance is either in
 *    follower or candidate mode and the leader has not provided a heartbeat
 *    within the timeout threshold.
 */
static raft_net_timerfd_cb_ctx_t
raft_server_become_candidate(struct raft_instance *ri)
{
    NIOVA_ASSERT(ri && ri->ri_csn_this_peer);
    NIOVA_ASSERT(ri->ri_state != RAFT_STATE_LEADER);

    if (FAULT_INJECT(raft_candidate_state_disabled))
        return;

    // Reset vote counters
    raft_server_init_candidate_state(ri);

    // raft_server_vote_for_self() must sync ALL raft contents
    int rc = raft_server_vote_for_self(ri);

    if (rc) // Failed to sync our own log header!
        DBG_RAFT_INSTANCE(LL_FATAL, ri, "raft_server_log_header_write(): %s",
                          strerror(-rc));

    // Get the latest entry header following the self-vote
    struct raft_entry_header sync_hdr = {0};
    raft_instance_get_newest_header(ri, &sync_hdr, RI_NEHDR_SYNC);

    struct raft_rpc_msg rrm = {
        //.rrm_rrm_sender_id = ri->ri_csn_this_peer.csn_uuid,
        .rrm_type = RAFT_RPC_MSG_TYPE_VOTE_REQUEST,
        .rrm_version = 0,
        .rrm_vote_request.rvrqm_proposed_term = ri->ri_log_hdr.rlh_term,
        .rrm_vote_request.rvrqm_last_log_term = sync_hdr.reh_term,
        .rrm_vote_request.rvrqm_last_log_index = sync_hdr.reh_index,
    };

    raft_server_set_uuids_in_rpc_msg(ri, &rrm);

    DBG_RAFT_INSTANCE(LL_NOTIFY, ri, "");

    raft_server_broadcast_msg(ri, &rrm);
}

static void
raft_server_update_log_header(struct raft_instance *ri, int64_t new_term,
                              const uuid_t peer_with_newer_term)
{
    NIOVA_ASSERT(new_term > ri->ri_log_hdr.rlh_term);

    int rc = raft_server_log_header_write(ri, peer_with_newer_term, new_term);

    DBG_RAFT_INSTANCE_FATAL_IF((rc), ri,
                               "raft_server_log_header_write() %s",
                               strerror(-rc));
}

static void
raft_server_try_update_log_header_null_voted_for_peer(struct raft_instance *ri,
                                                      int64_t new_term)
{
    if (ri->ri_log_hdr.rlh_term < new_term)
    {
        const uuid_t null_uuid = {0};

        raft_server_update_log_header(ri, new_term, null_uuid);
    }
}

/**
 * raft_server_becomes_follower - handle the transition from a
 *    a follower either from candidate or leader state.  This function sets
 *    the new term and sync's it to the header.  The peer-uuid is not set
 *    in the log header unless the caller specifies it so.  This is generally
 *    only done when the caller is raft_server_process_vote_reply().
 *    Otherwise, this function is typically called when the term changes
 *    elsewhere in the cluster and this node becomes a stale leader or
 *    candidate.
 * @ri:  raft instance
 * @new_term:  the higher term provided by a peer
 * @peer_with_newer_term:  peer uuid which provided the higher term
 * @reason:  the reason why this instance becomes a follower
 */
static void
raft_server_becomes_follower(struct raft_instance *ri,
                             int64_t new_term,
                             const uuid_t peer_with_newer_term,
                             enum raft_follower_reasons reason)
{
    NIOVA_ASSERT(ri);

    ri->ri_state = RAFT_STATE_FOLLOWER;
    ri->ri_follower_reason = reason;

    /* Generally, in raft we become a follower when a higher term is observed.
     * However when 2 or more peers become candidates for the same term, the
     * losing peer may only be notified of a successful election completion
     * when it recv's a AE RPC.
     */
    if (reason == RAFT_BFRSN_STALE_TERM_WHILE_CANDIDATE)
        NIOVA_ASSERT(new_term >= ri->ri_log_hdr.rlh_term);
    else
        NIOVA_ASSERT(new_term > ri->ri_log_hdr.rlh_term);

    DECLARE_AND_INIT_UUID_STR(peer_uuid_str, peer_with_newer_term);

    DBG_RAFT_INSTANCE(LL_WARN, ri, "sender-uuid=%s term=%ld rsn=%s",
                      peer_uuid_str, new_term,
                      raft_follower_reason_2_str(reason));

    // No need to sync the new term.
    if (new_term == ri->ri_log_hdr.rlh_term)
        return;

    /* Use a null uuid since we didn't actually vote for this leader.
     * Had we voted for this leader, the ri_log_hdr term would have been
     * in sync already.
     */
    const uuid_t null_uuid = {0};
    const bool sync_uuid =
        (reason == RAFT_BFRSN_VOTED_FOR_PEER) ? true : false;

    raft_server_update_log_header(ri, new_term,
                                  (sync_uuid ?
                                   peer_with_newer_term : null_uuid));
}

static bool
raft_leader_has_applied_txn_in_my_term(struct raft_instance *ri)
{
    NIOVA_ASSERT(ri);

    if (raft_instance_is_leader(ri))
    {
        const struct raft_leader_state *rls = &ri->ri_leader;

        DBG_RAFT_INSTANCE_FATAL_IF((rls->rls_leader_term !=
                                    ri->ri_log_hdr.rlh_term), ri,
                                   "leader-term=%ld != log-hdr-term",
                                   rls->rls_leader_term);

        return ri->ri_last_applied_idx > rls->rls_initial_term_idx ?
            true : false;
    }

    DBG_RAFT_INSTANCE(LL_WARN, ri, "not-leader");

    return false;
}

/**
 * raft_server_leader_init_state - setup the raft instance for leader duties.
 */
static raft_server_net_cb_ctx_t
raft_server_leader_init_state(struct raft_instance *ri)
{
    NIOVA_ASSERT(ri);

    // Grab the current sync header
    struct raft_entry_header sync_hdr = {0};
    raft_instance_get_newest_header(ri, &sync_hdr, RI_NEHDR_SYNC);

    // The server should have synced its state prior and not accepted new AE
    DBG_RAFT_INSTANCE_FATAL_IF((raft_server_has_unsynced_entries(ri)), ri,
                               "raft_server_has_unsynced_entries() is true");

    ri->ri_state = RAFT_STATE_LEADER;

    struct raft_leader_state *rls = &ri->ri_leader;
    memset(rls, 0, sizeof(*rls));

    rls->rls_leader_term = ri->ri_log_hdr.rlh_term;

    const raft_peer_t num_raft_peers = raft_num_members_validate_and_get(ri);

    /* Stash the current raft-entry index.  In general, this leader should
     * place the block @(current-raft-entry-idx + 1).  When this next index
     * has been committed and APPLIED by this leader, or in other words, when
     * ri_commit_idx >= rls_initial_term_idx, then this leader can reply to
     * clients.
     */
    rls->rls_initial_term_idx = sync_hdr.reh_index;

    rs_co_wr_timerfd = timerfd_create(CLOCK_MONOTONIC, TFD_NONBLOCK);

    for (raft_peer_t i = 0; i < num_raft_peers; i++)
    {
        struct raft_follower_info *rfi = raft_server_get_follower_info(ri, i);

        rfi->rfi_next_idx = sync_hdr.reh_index + 1;
        rfi->rfi_prev_idx_term = sync_hdr.reh_term;
        rfi->rfi_prev_idx_crc = sync_hdr.reh_crc;
        rfi->rfi_current_idx_term = -1ULL;
        rfi->rfi_current_idx_crc = 0;
        rfi->rfi_synced_idx = RAFT_MIN_APPEND_ENTRY_IDX;
        rfi->rfi_ackd_idx = RAFT_MIN_APPEND_ENTRY_IDX;
    }
}

/**
 * raft_server_write_next_entry - called from leader and follower context.
 *    Leader writes differ from follower writes in that they always are current
 *    and they may provide a write-supplement set.
 * @ri:  raft-instance pointer
 * @term:  term in which the entry was originally written - which may not be
 *    the current term.
 * @wr_entries:  array of iovec storing len and data pointer.
 * @total_data_len:  length of all the data entries.
 * @opts:  options flags
 * @ws:  write supplements - currently, only used on the leader in entry_write
 *    context, however, both leaders and followers may make use of write-supp
 *    when performing SM applies.
 */
static raft_net_cb_ctx_t
raft_server_write_next_entry(struct raft_instance *ri, const int64_t term,
                             struct iovec *wr_entries,
                             const ssize_t total_data_len,
                             const uint32_t nentries,
                             enum raft_write_entry_opts opts,
                             const struct raft_net_sm_write_supplements *ws)
{
    struct raft_entry_header unsync_hdr = {0};
    raft_instance_get_newest_header(ri, &unsync_hdr, RI_NEHDR_UNSYNC);

    NIOVA_ASSERT(term >= unsync_hdr.reh_term);

    const raft_entry_idx_t next_entry_idx = unsync_hdr.reh_index + 1;

    DBG_RAFT_INSTANCE(LL_NOTIFY, ri,
                      "next-entry-idx=%ld term=%ld len=%zd opts=%d",
                      next_entry_idx, term, total_data_len, opts);

    DBG_RAFT_INSTANCE_FATAL_IF((next_entry_idx < 0), ri,
                               "negative next-entry-idx=%ld", next_entry_idx);

    int rc = raft_server_entry_write(ri, next_entry_idx, term, wr_entries, total_data_len,
                                     nentries, opts, ws);
    if (rc)
        DBG_RAFT_INSTANCE(LL_FATAL, ri, "raft_server_entry_write(): %s",
                          strerror(-rc));
}

static raft_net_cb_ctx_t
raft_server_leader_write_new_entry(
    struct raft_instance *ri, struct iovec *wr_entries,
    const ssize_t total_data_len,
    const uint32_t nentries,
    enum raft_write_entry_opts opts,
    const struct raft_net_sm_write_supplements *ws)
{
#if 1
    NIOVA_ASSERT(raft_instance_is_leader(ri));
#else
    if (!raft_instance_is_leader(ri))
        return;
#endif

    /* The leader always appends to the end of its log so
     * ri->ri_log_hdr.rlh_term must be used.  This contrasts with recovering
     * followers which may not always be able to use the current term when
     * rebuilding their log.
     */
    raft_server_write_next_entry(ri, ri->ri_log_hdr.rlh_term, wr_entries,
                                 total_data_len, nentries, opts, ws);

    // Schedule ourselves to send this entry to the other members
    RAFT_NET_EVP_NOTIFY_NO_FAIL(ri, RAFT_EVP_REMOTE_SEND);
}

static raft_server_net_cb_leader_t
raft_server_write_leader_change_marker(struct raft_instance *ri)
{
    NIOVA_ASSERT(ri && raft_instance_is_leader(ri));

    struct iovec cm_iovec;
    cm_iovec.iov_base = NULL;
    cm_iovec.iov_len = 0;

    raft_server_leader_write_new_entry(ri, &cm_iovec, 0, 1,
                                       RAFT_WR_ENTRY_OPT_LEADER_CHANGE_MARKER,
                                       NULL);
}

static void
raft_server_set_leader_csn(struct raft_instance *ri,
                           struct ctl_svc_node *leader_csn);

static raft_server_net_cb_ctx_t
raft_server_candidate_becomes_leader(struct raft_instance *ri)
{
    DBG_RAFT_INSTANCE_FATAL_IF((!raft_server_candidate_is_viable(ri)), ri,
                               "!raft_server_candidate_is_viable()");

    raft_server_leader_init_state(ri);

    // Modify timer_fd timeout for the leader role.
    raft_server_timerfd_settime(ri);

    /* Deliver a "dummy" commit to the followers - we cannot respond to client
     * until this commit has been applied. -- what should the dummy app handler
     * look like and what should the entry and request msg look like?
     */
    raft_server_write_leader_change_marker(ri);

    raft_server_set_leader_csn(ri, ri->ri_csn_this_peer);

    DBG_RAFT_INSTANCE(LL_NOTIFY, ri, "");
}

/**
 * raft_server_process_vote_reply - handle a peer's response to our vote
 *    request.
 */
static raft_server_net_cb_ctx_t
raft_server_process_vote_reply(struct raft_instance *ri,
                               struct ctl_svc_node *sender_csn,
                               const struct raft_rpc_msg *rrm)
{
    NIOVA_ASSERT(ri && sender_csn && rrm);

    // The caller *should* have already checked this.
    NIOVA_ASSERT(!ctl_svc_node_compare_uuid(sender_csn, rrm->rrm_sender_id));

    /* Do not proceed if this instance's candidate status has changed.  It's
     * possible that the process has received this reply after demotion or
     * promotion (to leader).
     */
    if (ri->ri_state != RAFT_STATE_CANDIDATE)
        return;

    const struct raft_vote_reply_msg *vreply = &rrm->rrm_vote_reply;

    enum raft_vote_result result =
        rrm->rrm_vote_reply.rvrpm_voted_granted ?
        RATE_VOTE_RESULT_YES : RATE_VOTE_RESULT_NO;

    int rc = raft_server_candidate_reg_vote_result(ri, sender_csn->csn_uuid,
                                                   result);
    if (rc)
    {
        DBG_RAFT_MSG(LL_ERROR, rrm,
                     "raft_server_candidate_reg_vote_result() %s",
                     strerror(-rc));
        DBG_RAFT_INSTANCE(LL_ERROR, ri, "");
    }
    else if (result == RATE_VOTE_RESULT_NO &&
             ri->ri_log_hdr.rlh_term < vreply->rvrpm_term)
    {
        // The peer has replied that our term is stale
        raft_server_becomes_follower(ri, vreply->rvrpm_term,
                                     rrm->rrm_sender_id,
                                     RAFT_BFRSN_STALE_TERM_WHILE_CANDIDATE);
    }
    else if (result == RATE_VOTE_RESULT_YES &&
             raft_server_candidate_can_become_leader(ri))
    {
        // We have enough votes in this term to become the leader!
        raft_server_candidate_becomes_leader(ri);
    }
}

/**
 * raft_server_refresh_follower_prev_log_term - called while in leader mode,
 *     this function performs the role of reading and storing the term value
 *     for a given log index.  The index is determined by the follower's
 *     'next-idx' value.  The prev_log_term value for the next-index - 1 is
 *     stored in the raft leader structure.  This is so that retries for the
 *     same append entry do not incur extra I/O.
 * @ri:  raft instance
 * @follower:  the numeric position of the follower peer
 */
static raft_server_leader_mode_int_t
raft_server_refresh_follower_prev_log_term(struct raft_instance *ri,
                                           const raft_peer_t follower)
{
    NIOVA_ASSERT(ri && ri->ri_csn_raft &&
                 raft_member_idx_is_valid(ri, follower));

    NIOVA_ASSERT(raft_instance_is_leader(ri));

    struct raft_follower_info *rfi =
        raft_server_get_follower_info(ri, follower);

    NIOVA_ASSERT(rfi->rfi_next_idx >= 0);

    const raft_entry_idx_t lowest_idx = niova_atomic_read(&ri->ri_lowest_idx);

    const raft_entry_idx_t my_raft_idx =
        raft_server_get_current_raft_entry_index(ri, RI_NEHDR_UNSYNC);

    // next_idx of '0' means no blocks have ever been written.
    if (rfi->rfi_next_idx == 0)
    {
        rfi->rfi_prev_idx_term = 0;
        rfi->rfi_current_idx_term = -1;
    }

    else if ((rfi->rfi_next_idx - 1) < lowest_idx) // Peer's next idx readable?
    {
        DBG_RAFT_INSTANCE(LL_WARN, ri,
                          "increasing peer=%hhx next_idx from %ld to %ld",
                          follower, rfi->rfi_next_idx,
                          MAX(0, my_raft_idx - 1));

        NIOVA_ASSERT(my_raft_idx > lowest_idx);
        rfi->rfi_next_idx = MAX(0, my_raft_idx - 1);
    }

    const bool refresh_prev = rfi->rfi_prev_idx_term < 0 ? true : false;
#if 0
    const bool refresh_current =
        (my_raft_idx >= rfi->rfi_next_idx &&
         (refresh_prev || rfi->rfi_current_idx_term < 0)) ? true : false;
#else
    const bool refresh_current = my_raft_idx >=
        rfi->rfi_next_idx ? true : false;
#endif

    struct raft_entry_header reh = {0};

    if (refresh_prev)
    {
        const int64_t follower_prev_entry_idx = rfi->rfi_next_idx - 1;

        NIOVA_ASSERT(follower_prev_entry_idx >= -1);

        // Test that the follower's prev-idx is not ahead of this leader's idx
        NIOVA_ASSERT(follower_prev_entry_idx <= my_raft_idx);

        int rc =
            raft_server_entry_header_read_by_store(ri, &reh,
                                                   follower_prev_entry_idx);
        if (rc < 0)
        {
            rfi->rfi_prev_idx_term = 0;
            rfi->rfi_prev_idx_crc = 0;
            return rc;
        }

        DBG_RAFT_ENTRY_FATAL_IF((reh.reh_term < 0), &reh,
                                "invalid reh.reh_term=%ld", reh.reh_term);

        rfi->rfi_prev_idx_term = reh.reh_term;
        rfi->rfi_prev_idx_crc = reh.reh_crc;
    }

    if (refresh_current)
    {
        NIOVA_ASSERT(my_raft_idx >= rfi->rfi_next_idx);

        int rc = raft_server_entry_header_read_by_store(ri, &reh,
                                                        rfi->rfi_next_idx);
        if (rc < 0)
        {
            rfi->rfi_current_idx_term = -1;
            rfi->rfi_current_idx_crc = 0;
            return rc;
        }
        else
        {
            rfi->rfi_current_idx_term = reh.reh_term;
            rfi->rfi_current_idx_crc = reh.reh_crc;
        }
    }

    DBG_RAFT_INSTANCE(
        ((refresh_prev || refresh_current) ? LL_NOTIFY : LL_DEBUG), ri,
        "peer=%hhx refresh=%d:%d pti=%ld:%ld si=%ld ct=%ld ccrc=%lu",
        follower, refresh_prev, refresh_current, rfi->rfi_prev_idx_term,
        rfi->rfi_next_idx, rfi->rfi_synced_idx, rfi->rfi_current_idx_term,
        rfi->rfi_current_idx_crc);

    return 0;
}

static raft_server_leader_mode_int64_t
raft_server_leader_get_current_term(const struct raft_instance *ri)
{
    NIOVA_ASSERT(ri && raft_instance_is_leader(ri));
    NIOVA_ASSERT(ri->ri_leader.rls_leader_term == ri->ri_log_hdr.rlh_term);

    return ri->ri_log_hdr.rlh_term;
}

static raft_server_leader_mode_int_t
raft_server_leader_init_append_entry_msg(struct raft_instance *ri,
                                         struct raft_rpc_msg *rrm,
                                         const raft_peer_t follower,
                                         bool heartbeat)
{
    NIOVA_ASSERT(ri && ri->ri_csn_raft && rrm &&
                 raft_member_idx_is_valid(ri, follower));

    const struct raft_follower_info *rfi =
        raft_server_get_follower_info(ri, follower);

    rrm->rrm_type = RAFT_RPC_MSG_TYPE_APPEND_ENTRIES_REQUEST;
    rrm->rrm_version = 0;

    raft_server_set_uuids_in_rpc_msg(ri, rrm);

    struct raft_append_entries_request_msg *raerq =
        &rrm->rrm_append_entries_request;

    int rc = raft_server_refresh_follower_prev_log_term(ri, follower);
    if (rc == -ERANGE)
    {
        // Convert this into heartbeat
        heartbeat = true;
    }
    else if (rc) // Accept only ERANGE
    {
        DBG_RAFT_INSTANCE(LL_FATAL, ri,
                          "raft_server_refresh_follower_prev_log_term(): %s",
                          strerror(-rc));
    }

    raerq->raerqm_heartbeat_msg = heartbeat ? 1 : 0;
    raerq->raerqm_entry_out_of_range = (rc == -ERANGE) ? 1 : 0;

    raerq->raerqm_leader_term = raft_server_leader_get_current_term(ri);
    raerq->raerqm_commit_index = ri->ri_commit_idx;
    raerq->raerqm_entries_sz = 0;
    raerq->raerqm_leader_change_marker = 0;
    raerq->raerqm_lowest_index = niova_atomic_read(&ri->ri_lowest_idx);
    raerq->raerqm_chkpt_index = ri->ri_checkpoint_last_idx;

    // There are only 2 possible error codes at this point
    NIOVA_ASSERT(!rc || rc == -ERANGE);

    if (!rc)
    {
        raerq->raerqm_log_term = rfi->rfi_current_idx_term;
        raerq->raerqm_this_idx_crc = rfi->rfi_current_idx_crc;
        raerq->raerqm_prev_idx_crc = rfi->rfi_prev_idx_crc;

        // Previous log index is the address of the follower's last write.
        raerq->raerqm_prev_log_index = rfi->rfi_next_idx - 1;
    }

    // Copy the rls_prev_idx_term[] if it was refreshed above.
    raerq->raerqm_prev_log_term = rc ? -1ULL : rfi->rfi_prev_idx_term;

    // If error, return -ESTALE to signify that the peer needs bulk recovery
    return rc ? -ESTALE : 0;
}

static raft_server_epoll_remote_sender_t
raft_server_append_entry_sender(struct raft_instance *ri, bool heartbeat);

static raft_net_timerfd_cb_ctx_t
raft_server_issue_heartbeat(struct raft_instance *ri)
{
    NIOVA_ASSERT(ri && ri->ri_csn_this_peer);
    NIOVA_ASSERT(raft_instance_is_leader(ri));

    raft_server_append_entry_sender(ri, true);
}

/*
 * Write the coalesced writes if timer expired for it.
 */
static bool
raft_server_leader_co_wr_timer_expired(struct raft_instance *ri)
{
    // XXX fix this
    //ssize_t rc = io_fd_drain(rs_co_wr_timerfd, NULL);
    //if (rc || re_coalesce_write == NULL)
    return false;

    SIMPLE_LOG_MSG(LL_WARN, "Write the data now after timer expired");

    /* Issue the pending wr */
    
    raft_server_leader_write_new_entry(ri, &re_co_wr_info.rc_iovec[0],
                                       re_co_wr_info.rc_total_data_len,
                                       re_co_wr_info.rc_nentries,
                                       RAFT_WR_ENTRY_OPT_NONE,
                                       NULL); //XXX pass correct sm_write_supp

    struct itimerspec co_wr_timer = {0};

    msec_2_timespec(&co_wr_timer.it_value, 50000);
    int timer_rc = timerfd_settime(rs_co_wr_timerfd, 0, &co_wr_timer, NULL);
    if (timer_rc)
        return false;

    return true;
}

static raft_net_timerfd_cb_ctx_t
raft_server_timerfd_cb(struct raft_instance *ri)
{
    FUNC_ENTRY(LL_TRACE);
    bool set_timer = true;

    switch (ri->ri_state)
    {
    case RAFT_STATE_FOLLOWER: // fall through
    case RAFT_STATE_CANDIDATE:
        raft_server_become_candidate(ri);
        break;

    case RAFT_STATE_LEADER:
    {
        // First check if coalescing write expired.
        if (raft_server_leader_co_wr_timer_expired(ri))
            set_timer = false;
        else
            raft_server_issue_heartbeat(ri);
        break;
    }
    default:
        break;
    }

//XXX if leader and followers still have sync ops pending, wake up at a higher
//    frequency
    if (set_timer)
        raft_server_timerfd_settime(ri);
}

/**
 * raft_server_process_vote_request_decide - determine if this peer should
 *    vote for the candidate.
 */
static bool
raft_server_process_vote_request_decide(
    const struct raft_instance *ri, const struct raft_vote_request_msg *vreq,
    const struct raft_entry_header *cmp_hdr)
{
    NIOVA_ASSERT(ri && vreq && cmp_hdr);

    // "allow at most one winner per term"
    return (vreq->rvrqm_proposed_term <= ri->ri_log_hdr.rlh_term ||
            vreq->rvrqm_last_log_term < cmp_hdr->reh_term ||
            vreq->rvrqm_last_log_index < cmp_hdr->reh_index) ? false : true;
}

/**
 * raft_server_process_vote_request - peer has requested that we vote for
 *    them.
 */
static raft_server_net_cb_ctx_t
raft_server_process_vote_request(struct raft_instance *ri,
                                 struct ctl_svc_node *sender_csn,
                                 const struct raft_rpc_msg *rrm)
{
    NIOVA_ASSERT(ri && sender_csn && rrm);

    // The caller *should* have already checked this.
    NIOVA_ASSERT(!ctl_svc_node_compare_uuid(sender_csn, rrm->rrm_sender_id));

    const struct raft_vote_request_msg *vreq = &rrm->rrm_vote_request;

    struct raft_rpc_msg rreply_msg = {0};

    // Make a decision based on the synced status of the log
    raft_server_backend_sync_pending(ri, __func__);

    struct raft_entry_header sync_hdr = {0};
    raft_instance_get_newest_header(ri, &sync_hdr, RI_NEHDR_SYNC);

    /* Do some initialization on the reply message.
     */
    raft_server_set_uuids_in_rpc_msg(ri, &rreply_msg);

    rreply_msg.rrm_type = RAFT_RPC_MSG_TYPE_VOTE_REPLY;
    rreply_msg.rrm_vote_reply.rvrpm_term = ri->ri_log_hdr.rlh_term;

    /* Check the vote criteria - do we vote 'yes' or 'no'?
     */
    rreply_msg.rrm_vote_reply.rvrpm_voted_granted =
        raft_server_process_vote_request_decide(ri, vreq, &sync_hdr) ? 1 : 0;

    DBG_RAFT_MSG(LL_WARN, rrm, "vote=%s my term=%ld last=%ld:%ld",
                 rreply_msg.rrm_vote_reply.rvrpm_voted_granted ? "yes" : "no",
                 ri->ri_log_hdr.rlh_term, sync_hdr.reh_term,
                 sync_hdr.reh_index);
    DBG_RAFT_INSTANCE(LL_WARN, ri, "");

    /* We intend to vote 'yes' - sync the candidate's term and UUID to our
     * log header.
     */
    if (rreply_msg.rrm_vote_reply.rvrpm_voted_granted)
        raft_server_becomes_follower(ri, vreq->rvrqm_proposed_term,
                                     rrm->rrm_sender_id,
                                     RAFT_BFRSN_VOTED_FOR_PEER);

    /* Inform the candidate of our vote.
     */
    int rc = raft_server_send_msg(ri, RAFT_UDP_LISTEN_SERVER, sender_csn,
                                  &rreply_msg);

    DBG_RAFT_INSTANCE_FATAL_IF((rc), ri, "raft_server_send_msg(): %s",
                               strerror(rc));
}

/**
 * raft_server_append_entry_check_already_stored - this function takes an
 *    AE request msg and reads the log to determine if the entry had been
 *    stored at an earlier time.  This function is called when the follower
 *    detects that its log index is > than the index value in the AE request.
 *    AFAICT, this situation can occur in two instances:  first, when the
 *    follower was either a deposed leader or follower of a deposed leader and
 *    it accepted entries which the new leader does not possess (rollback);
 *    or secondly, an old / retried / stale AE request arrives at this follower
 *    for an index which had already been written.
 */
static raft_server_net_cb_follower_ctx_bool_t
raft_server_append_entry_check_already_stored(
    struct raft_instance *ri,
    const struct raft_append_entries_request_msg *raerq)
{
    NIOVA_ASSERT(ri && raerq);
    NIOVA_ASSERT(raft_instance_is_follower(ri));

    if (raerq->raerqm_entry_out_of_range)
        return false;

    // raerqm_prev_log_index can be -1 if no writes have ever been done.
    NIOVA_ASSERT(raerq->raerqm_prev_log_index >= RAFT_MIN_APPEND_ENTRY_IDX);

    const raft_entry_idx_t raft_current_idx =
        raft_server_get_current_raft_entry_index(ri, RI_NEHDR_UNSYNC);

    const raft_entry_idx_t leaders_next_idx_for_me =
        raerq->raerqm_prev_log_index + 1;

    // The condition for entering this function should have been checked prior.
    NIOVA_ASSERT(raft_current_idx >= leaders_next_idx_for_me);

    struct raft_entry_header reh = {0};

    /* In a corner-case, the leader's msg may be stale and contain contents
     * from a period where this peer and the leader were caught up.  As a
     * result, the current log_term would not exist and we should not read
     * this block.
     */
    if (raerq->raerqm_log_term > 0)
    {
        int rc = raft_server_entry_header_read_by_store(
            ri, &reh, leaders_next_idx_for_me);

        FATAL_IF((rc), "raft_server_header_entry_read(): %s", strerror(-rc));

        if (reh.reh_term != raerq->raerqm_log_term)
            return false;

        FATAL_IF((!raerq->raerqm_entry_out_of_range &&
                  raerq->raerqm_this_idx_crc != reh.reh_crc),
                 "crc (%u) does not match leader (%u) for idx=%ld",
                 reh.reh_crc, raerq->raerqm_this_idx_crc,
                 leaders_next_idx_for_me);
    }
    else
    {
        DBG_RAFT_INSTANCE(
            LL_WARN, ri,
            "negative log-term %ld rci=%ld leader-prev-[idx:term]=%ld:%ld",
            raerq->raerqm_log_term, raft_current_idx,
            raerq->raerqm_prev_log_index, raerq->raerqm_prev_log_term);
    }
    /* Check raerq->raerqm_prev_log_term - this is more of a sanity check to
     * ensure that the verified idx, leaders_next_idx_for_me, proceeds a valid
     * term of the prev-idx.
     */
    if (raerq->raerqm_prev_log_index >= 0)
    {
        int rc = raft_server_entry_header_read_by_store(
            ri, &reh, raerq->raerqm_prev_log_index);

        FATAL_IF((rc), "raft_server_entry_read(): %s", strerror(-rc));
        FATAL_IF((reh.reh_term != raerq->raerqm_prev_log_term),
                 "raerq->raerqm_prev_log_term=%ld != reh.reh_term=%ld",
                 raerq->raerqm_prev_log_term, reh.reh_term);
        FATAL_IF((raerq->raerqm_prev_idx_crc != reh.reh_crc),
                 "crc (%u) does not match leader (%u) for idx=%ld",
                 reh.reh_crc, raerq->raerqm_this_idx_crc,
                 raerq->raerqm_prev_log_index);
    }

    DBG_RAFT_INSTANCE(
        LL_DEBUG, ri,
        "already-stored=yes rci=%ld leader-prev-[idx:term]=%ld:%ld",
        raft_current_idx, raerq->raerqm_prev_log_index,
        raerq->raerqm_prev_log_term);

    return true;
}

/**
 * raft_server_append_entry_log_prune_if_needed - the local raft instance's
 *    log may need to be pruned if it extends beyond the prev_log_index
 *    presented by our leader.  Follower-ctx is assert here.
 */
static raft_server_net_cb_follower_ctx_t
raft_server_append_entry_log_prune_if_needed(
    struct raft_instance *ri,
    const struct raft_append_entries_request_msg *raerq)
{
    NIOVA_ASSERT(ri && raerq);
    NIOVA_ASSERT(raft_instance_is_follower(ri));
    // This value must have already been checked by the caller.
    NIOVA_ASSERT(raerq->raerqm_prev_log_index >= RAFT_MIN_APPEND_ENTRY_IDX);

    const int64_t raft_entry_idx_prune = raerq->raerqm_prev_log_index + 1;

    /* Forcing a sync here will prevent the sync-thread from persisting new
     * log entries which may be beyond raerqm_prev_log_index (which is where
     * we're truncating to..).
     */
    int rc = raft_server_backend_sync(ri, __func__);
    DBG_RAFT_INSTANCE_FATAL_IF((rc), ri, "raft_server_backend_sync(): %s",
                               strerror(-rc));

    // We must not prune already committed transactions.
    DBG_RAFT_INSTANCE(LL_WARN, ri,
                      "raerqm_prev_log_term=%ld raerqm_prev_log_index=%ld",
                      raerq->raerqm_prev_log_term,
                      raerq->raerqm_prev_log_index);

    // We must not prune already committed transactions.
    DBG_RAFT_INSTANCE_FATAL_IF(
        (ri->ri_commit_idx >= raft_entry_idx_prune ||
         ri->ri_last_applied_idx >= raft_entry_idx_prune),
        ri, "cannot prune committed entry raerq-nli=%ld",
        raft_entry_idx_prune);

    if (raerq->raerqm_prev_log_index >= 0)
    {
        struct raft_entry_header reh;

        /* Read the block at the leader's index and apply it to our header.
         * We don't call raft_server_entry_next_entry_is_valid() since the log
         * sequence had been verified already at startup.
         */
        int rc = raft_server_entry_header_read_by_store(
            ri, &reh, raerq->raerqm_prev_log_index);

        FATAL_IF((rc), "raft_server_entry_header_read_by_store(): %s",
                 strerror(-rc));

        raft_instance_update_newest_entry_hdr(ri, &reh, RI_NEHDR_ALL, true);
    }

    // truncate the log.
    raft_server_log_truncate(ri);
}

static raft_server_net_cb_follower_ctx_int_t
raft_server_follower_index_ahead_of_leader(
    struct raft_instance *ri,
    const struct raft_append_entries_request_msg *raerq,
    struct raft_entry_header *reh)
{
    NIOVA_ASSERT(ri && raerq && reh);

    int rc = 0;

    /* If this follower's index is ahead of the leader's then we must check
     * for a retried AE which has already been stored in our log.
     * Note that this AE may have been delayed in the network or may have
     * retried due to a dropped reply.  It's important that we try to ACK
     * this request and not proceed with modifying our log.
     */
    if (raft_server_append_entry_check_already_stored(ri, raerq))
    {
        rc = -EALREADY;
    }
    else // Otherwise, the log needs to be pruned.
    {
        raft_server_append_entry_log_prune_if_needed(ri, raerq);
        NIOVA_ASSERT(!raft_server_has_unsynced_entries(ri));
    }
    /* The log may have been synced and/or pruned - re-obtain the
     * current_idx.
     * Note:  if a sync occurred then the synced idx will be equivalent to
     *        the unsynced idx.
     */
    raft_instance_get_newest_header(ri, reh, RI_NEHDR_SYNC);

    return rc;
}

/**
 * raft_server_append_entry_request_bounds_check - helper function used to
 *    detect the case where a follower has undergone bulk recovery but the
 *    still contains prev-log-index info from the follower's pre-recovery
 *    state.  This function prevents the follower from executing log reads
 *    which will fail since the requested entry does not exist on the follower.
 */
static raft_server_net_cb_follower_ctx_int_t
raft_server_append_entry_request_bounds_check(
    struct raft_instance *ri,
    const struct raft_append_entries_request_msg *raerq)
{
    NIOVA_ASSERT(ri && raerq);

    const struct raft_rpc_msg *rrm =
        OFFSET_CAST(raft_rpc_msg, rrm_append_entries_request, raerq);

    /* Sanity check the leader's request.  If the leader's lowest index is
     * higher than the pli then don't proceed with this msg.
     */
    if (raerq->raerqm_prev_log_index < raerq->raerqm_lowest_index)
    {
        DBG_RAFT_MSG(LL_WARN, rrm, "pli < leader-lowest-idx");
        return -EBADR;
    }
    // Don't proceed if we will be unable to read the requested index
    else if (raerq->raerqm_prev_log_index <
             niova_atomic_read(&ri->ri_lowest_idx))
    {
        DBG_RAFT_MSG(LL_WARN, rrm, "pli < my-lowest-idx (%lld)",
                     niova_atomic_read(&ri->ri_lowest_idx));
        return -EBADR;
    }
    else if (raerq->raerqm_entry_out_of_range)
    {
        DBG_RAFT_MSG(LL_WARN, rrm, "leader read failed with -ERANGE");
        return -EBADR;
    }

    return 0;
}

/**
 * raft_server_append_entry_log_prepare_and_check - determine if the current
 *    append entry command can proceed to this follower's log.  This function
 *    returns two errors to the caller but in both cases the caller will
 *    reply to the leader with the "general" error 'non_matching_prev_term'.
 *    causing the leader to decrement its prev_log_index value for this
 *    follower and retry.  NOTE:  this function will truncate / prune the log
 *    according to the index value presented in the raerq.
 */
static raft_server_net_cb_follower_ctx_int_t
raft_server_append_entry_log_prepare_and_check(
    struct raft_instance *ri,
    const struct raft_append_entries_request_msg *raerq)
{
    NIOVA_ASSERT(ri && raerq);

    int rc = raft_server_append_entry_request_bounds_check(ri, raerq);
    if (rc)
        return rc;

    struct raft_entry_header reh = {0};
    raft_instance_get_newest_header(ri, &reh, RI_NEHDR_UNSYNC);

    // raft_server_follower_index_ahead_of_leader() may update reh
    rc = (reh.reh_index > raerq->raerqm_prev_log_index) ?
        raft_server_follower_index_ahead_of_leader(ri, raerq, &reh) : 0;

    if (rc)
        return rc;

    // At this point, current_idx should not exceed the one from the leader.
    NIOVA_ASSERT(reh.reh_index <= raerq->raerqm_prev_log_index);

    /* In this case, the leader's and follower's indexes have yet to converge
     * which implies a "non_matching_prev_term" since the term isn't testable
     * until the indexes match.
     */
    if (reh.reh_index < raerq->raerqm_prev_log_index)
        rc = -ERANGE;

    /* Equivalent log indexes but the terms do not match.  Note that this cond
     * will likely lead to more pruning as the leader continues to decrement
     * its raerqm_prev_log_index value for this follower.
     */
    else if (reh.reh_term != raerq->raerqm_prev_log_term)
        rc = -EEXIST;

    DBG_RAFT_INSTANCE((raerq->raerqm_heartbeat_msg ? LL_DEBUG : LL_NOTIFY), ri,
                      "rci=%ld leader-prev-[idx:term]=%ld:%ld rc=%d",
                      reh.reh_index, raerq->raerqm_prev_log_index,
                      raerq->raerqm_prev_log_term, rc);

    return rc;
}

static void
raft_server_set_leader_csn(struct raft_instance *ri,
                           struct ctl_svc_node *leader_csn)
{
    NIOVA_ASSERT(ri && leader_csn);

    if (ri->ri_csn_leader != leader_csn)
    {
        ri->ri_csn_leader = leader_csn;
        DBG_RAFT_INSTANCE(LL_NOTIFY, ri, "csn=%p", leader_csn);
    }
}

/**
 * raft_server_process_append_entries_term_check_ops - this function handles
 *    important details for the AE request.  It will return -ESTALE if the
 *    sender is not a valid leader (per term check).  Once the term has been
 *    validated, this function will take care of self-demotion (if this
 *    instance is a candidate) and will sync the term number to the log header
 *    if the provided term had not yet been seen.  Lastly, it will apply the
 *    csn pointer to the raft-instance if the leader is newly minted.
 * @ri:  raft instance
 * @sender_csn:  the ctl-svc-node for sender of the AE request.
 * @raerq:  contents of the AE message.
 */
static raft_server_net_cb_ctx_int_t
raft_server_process_append_entries_term_check_ops(
    struct raft_instance *ri,
    struct ctl_svc_node *sender_csn,
    const struct raft_append_entries_request_msg *raerq)
{
    NIOVA_ASSERT(ri && sender_csn && raerq);

    // My term is newer which means this sender is a stale leader.
    if (ri->ri_log_hdr.rlh_term > raerq->raerqm_leader_term)
        return -ESTALE;

    const int64_t leader_term = raerq->raerqm_leader_term;

    // -- Sender's term is greater than or equal to my own --

    // Demote myself if candidate
    if (ri->ri_log_hdr.rlh_term <= leader_term &&
        raft_instance_is_candidate(ri))
        raft_server_becomes_follower(ri, leader_term,
                                     sender_csn->csn_uuid,
                                     RAFT_BFRSN_STALE_TERM_WHILE_CANDIDATE);

    // Demote myself if stale leader
    else if (ri->ri_log_hdr.rlh_term < leader_term &&
             raft_instance_is_leader(ri))
        raft_server_becomes_follower(ri, leader_term,
                                     sender_csn->csn_uuid,
                                     RAFT_BFRSN_STALE_TERM_WHILE_LEADER);

    // Follower detects leader with a higher term
    else if (ri->ri_log_hdr.rlh_term < leader_term &&
             raft_instance_is_follower(ri))
        raft_server_try_update_log_header_null_voted_for_peer(ri, leader_term);

    // Apply leader csn pointer
    raft_server_set_leader_csn(ri, sender_csn);

    return 0;
}

/**
 * raft_server_write_new_entry_from_leader - the log write portion of the
 *    AE operation.  The log index is derived from the raft-instance which
 *    must match the index provided by the leader in raerq,
 */
static raft_server_net_cb_follower_ctx_t
raft_server_write_new_entry_from_leader(
    struct raft_instance *ri,
    const struct raft_append_entries_request_msg *raerq)
{
    NIOVA_ASSERT(ri && raerq);
    NIOVA_ASSERT(raft_instance_is_follower(ri));

    if (raerq->raerqm_heartbeat_msg) // heartbeats don't enter the log
        return;

    struct raft_entry_header unsync_hdr = {0};
    raft_instance_get_newest_header(ri, &unsync_hdr, RI_NEHDR_UNSYNC);

    NIOVA_ASSERT(raerq->raerqm_log_term > 0);
    NIOVA_ASSERT(raerq->raerqm_log_term >= raerq->raerqm_prev_log_term);
    NIOVA_ASSERT(raerq->raerqm_log_term >= unsync_hdr.reh_term);

    const size_t entry_size = raerq->raerqm_entries_sz;
    const uint8_t num_entries = raerq->raerqm_ndata_entries;
    const uint32_t *data_len_arr = &raerq->raerqm_data_len_arr[0];

    // Msg size of '0' is OK.
    NIOVA_ASSERT(entry_size <= RAFT_ENTRY_MAX_DATA_SIZE);

    // Sanity check on the 'next' idx to be written.
    NIOVA_ASSERT(unsync_hdr.reh_index == raerq->raerqm_prev_log_index);

    enum raft_write_entry_opts opts = raerq->raerqm_leader_change_marker ?
        RAFT_WR_ENTRY_OPT_LEADER_CHANGE_MARKER : RAFT_WR_ENTRY_OPT_NONE;

    struct iovec wr_from_leader_iovec[num_entries];
    uint32_t total_data_len = 0;
    for (uint8_t i = 0; i < num_entries; i++)
    {
         wr_from_leader_iovec[0].iov_len = data_len_arr[i];
         wr_from_leader_iovec[0].iov_base = (char *)raerq->raerqm_entries + total_data_len;
         total_data_len += data_len_arr[i];
    }

    raft_server_write_next_entry(ri, raerq->raerqm_log_term,
                                 &wr_from_leader_iovec[0], total_data_len,
                                 num_entries, opts, NULL);
}

/**
 * raft_server_process_append_entries_request_prep_reply - helper function for
 *    raft_server_process_append_entries_request() which does some general
 *    AE reply setup.
 */
static raft_server_net_cb_ctx_t
raft_server_process_append_entries_request_prep_reply(
    struct raft_instance *ri, struct raft_rpc_msg *reply,
    const struct raft_append_entries_request_msg *raerq,
    bool stale_term, bool non_matching_prev_term, const int rc)
{
    reply->rrm_type = RAFT_RPC_MSG_TYPE_APPEND_ENTRIES_REPLY;

    reply->rrm_append_entries_reply.raerpm_leader_term =
        ri->ri_log_hdr.rlh_term;

    reply->rrm_append_entries_reply.raerpm_prev_log_index =
        raerq->raerqm_prev_log_index;

    reply->rrm_append_entries_reply.raerpm_heartbeat_msg =
        raerq->raerqm_heartbeat_msg;

    const raft_entry_idx_t current_idx =
        raft_server_get_current_raft_entry_index(ri, RI_NEHDR_SYNC);

    struct raft_append_entries_reply_msg *rae_reply =
        &reply->rrm_append_entries_reply;

    /* Issue #27 - explicitly tell the leader if we're newly initialized
     * to remove any ambiguity about the use of the raerpm_synced_log_index
     * value.  `raerpm_newly_initialized_peer == 0` will allow the leader to
     * set our next-idx to '0'.
     */
    rae_reply->raerpm_newly_initialized_peer =
        current_idx == ID_ANY_64bit ? 1 : 0;

    // Issue #27 - send synced-log-index in non_matching_prev_term case too
    rae_reply->raerpm_synced_log_index =
        (!rc || non_matching_prev_term) ? current_idx : ID_ANY_64bit;

    raft_server_set_uuids_in_rpc_msg(ri, reply);

    rae_reply->raerpm_err_stale_term = stale_term;
    rae_reply->raerpm_err_non_matching_prev_term = non_matching_prev_term;
}

static raft_server_net_cb_ctx_int_t
raft_server_process_append_entries_request_validity_check(
    const struct raft_append_entries_request_msg *raerq)
{
    NIOVA_ASSERT(raerq);

    // Do some basic verification of the AE msg contents.
    if (raerq->raerqm_prev_log_index < RAFT_MIN_APPEND_ENTRY_IDX ||
        raerq->raerqm_entries_sz > RAFT_ENTRY_MAX_DATA_SIZE)
        return -EINVAL;

    return 0;
}

static raft_server_net_cb_ctx_t
raft_server_advance_commit_idx(struct raft_instance *ri,
                               const int64_t new_commit_idx)
{
    NIOVA_ASSERT(ri);

    /* This peer may be behind, don't advance the commit index past our
     * current raft index.
     */
    if (ri->ri_commit_idx < new_commit_idx &&
        (raft_server_get_current_raft_entry_index(ri, RI_NEHDR_SYNC) >=
         new_commit_idx))
    {
        DBG_RAFT_INSTANCE(LL_NOTIFY, ri, "new_commit_idx=%ld", new_commit_idx);

        ri->ri_commit_idx = new_commit_idx;

        RAFT_NET_EVP_NOTIFY_NO_FAIL(ri, RAFT_EVP_SM_APPLY);
    }
}

static raft_server_net_cb_ctx_t
raft_server_append_entry_reply_send(
    struct raft_instance *ri,
    const struct raft_append_entries_request_msg *raerq,
    struct ctl_svc_node *sender_csn, bool stale_term,
    bool non_matching_prev_term, const int ae_rc)
{
    struct raft_rpc_msg rreply_msg = {0};

    raft_server_process_append_entries_request_prep_reply(
        ri, &rreply_msg, raerq, stale_term, non_matching_prev_term, ae_rc);

    int rc = raft_server_send_msg(ri, RAFT_UDP_LISTEN_SERVER, sender_csn,
                                  &rreply_msg);

    DBG_RAFT_INSTANCE_FATAL_IF((rc), ri, "raft_server_send_msg(): %s",
                               strerror(rc));
}

int
raft_server_init_recovery_handle_from_marker(struct raft_instance *ri,
                                             const char *db_uuid_str,
                                             const char *peer_uuid_str)
{
    if (!ri || !peer_uuid_str || !db_uuid_str)
        return -EINVAL;

    uuid_t peer_uuid, db_uuid;

    if (uuid_parse(peer_uuid_str, peer_uuid) ||
        uuid_parse(db_uuid_str, db_uuid) ||
        uuid_is_null(peer_uuid) || uuid_is_null(db_uuid))
        return -EINVAL;

    struct raft_recovery_handle *rrh = raft_instance_2_recovery_handle(ri);

    uuid_copy(rrh->rrh_peer_uuid, peer_uuid);
    uuid_copy(rrh->rrh_peer_db_uuid, db_uuid);

    rrh->rrh_peer_chkpt_idx = -1UL;
    rrh->rrh_chkpt_size = -1UL;
    rrh->rrh_remaining = -1UL;
    rrh->rrh_from_recovery_marker = true;

    niova_realtime_coarse_clock(&rrh->rrh_start);

    return 0;
}

static void
raft_server_init_recovery_handle(
    struct raft_instance *ri,
    const struct raft_append_entries_request_msg *raerq)
{
    NIOVA_ASSERT(ri && raerq);

    const struct raft_rpc_msg *rrm =
        OFFSET_CAST(raft_rpc_msg, rrm_append_entries_request, raerq);

    struct raft_recovery_handle *rrh = &ri->ri_recovery_handle;

    uuid_copy(rrh->rrh_peer_uuid, rrm->rrm_sender_id);
    uuid_copy(rrh->rrh_peer_db_uuid, rrm->rrm_db_id);

    rrh->rrh_peer_chkpt_idx = raerq->raerqm_chkpt_index;
    rrh->rrh_chkpt_size = -1UL;
    rrh->rrh_remaining = -1UL;
    rrh->rrh_from_recovery_marker = false;

    niova_realtime_coarse_clock(&rrh->rrh_start);
}

/**
 * raft_server_process_bulk_recovery_check - this function compares the
 *    current instance's newest entry idx with the leader's lowest available
 *    index.
 */
static raft_server_net_cb_ctx_int_t
raft_server_process_bulk_recovery_check(
    struct raft_instance *ri,
    const struct raft_append_entries_request_msg *raerq)
{
    NIOVA_ASSERT(ri && raerq);

    int rc = 0;

    const raft_entry_idx_t my_current_idx =
        raft_server_get_current_raft_entry_index(ri, RI_NEHDR_UNSYNC);

    if (my_current_idx < raerq->raerqm_lowest_index ||
        FAULT_INJECT(raft_force_bulk_recovery))
    {
        ri->ri_needs_bulk_recovery = true;
        raft_server_init_recovery_handle(ri, raerq);

        DBG_RAFT_INSTANCE(LL_WARN, ri,
                          "needs bulk recovery (leader-lowest-idx=%ld)",
                          raerq->raerqm_lowest_index);

        rc = -ERANGE;
    }

    return rc;
}

static raft_server_net_cb_ctx_t
raft_server_process_append_entries_request(struct raft_instance *ri,
                                           struct ctl_svc_node *sender_csn,
                                           const struct raft_rpc_msg *rrm)
{
    NIOVA_ASSERT(ri && sender_csn && rrm);
    NIOVA_ASSERT(!ctl_svc_node_compare_uuid(sender_csn, rrm->rrm_sender_id));

    DBG_RAFT_MSG(LL_DEBUG, rrm, "");

    const struct raft_append_entries_request_msg *raerq =
        &rrm->rrm_append_entries_request;

    if (raft_server_process_append_entries_request_validity_check(raerq))
    {
        DBG_RAFT_MSG(
            LL_WARN, rrm,
            "raft_server_process_append_entries_request_validity_check() err");
        return;
    }

    // Determine if bulk recovery is needed AFTER validating the AE request
    if (raft_server_process_bulk_recovery_check(ri, raerq))
        return;

    // Candidate timer - reset if this operation is valid.
    bool reset_timerfd = true;
    bool fault_inject_ignore_ae = false;
    bool stale_term = false;
    bool non_matching_prev_term = false;

    // Check if leader or candidate should step down OR sync new term value
    int rc =
        raft_server_process_append_entries_term_check_ops(ri, sender_csn,
                                                          raerq);
    if (rc)
    {
        NIOVA_ASSERT(rc == -ESTALE);
        reset_timerfd = false;
        stale_term = true;
    }
    else
    {
        bool advance_commit_idx = false;
        raft_entry_idx_t new_commit_idx = raerq->raerqm_commit_index;

        rc = raft_server_append_entry_log_prepare_and_check(ri, raerq);
        switch (rc)
        {
        case 0:
            advance_commit_idx = true;
            if (!raerq->raerqm_heartbeat_msg &&
                !(fault_inject_ignore_ae =
                      FAULT_INJECT(raft_follower_ignores_AE)))
                raft_server_write_new_entry_from_leader(ri, raerq);
            break;

        case -EBADR:
            break; // simply reply to the server with our current info

        case -EALREADY:
            // Issue #28 - advance the index of recently restarted server
            advance_commit_idx = true;

            //Limit the commit-idx range entries currently stored here.
            new_commit_idx =
                MIN(new_commit_idx,
                    raft_server_get_current_raft_entry_index(ri, RI_NEHDR_SYNC));
            break;

        default:
            // -EEXIST and -ERANGE cases do not advance advance commit-idx
            non_matching_prev_term = true;
            break;
        }

        /* Update our commit-idx based on the value sent from the leader.
         * NOTE:  if synchronous mode is set then this will account for the
         * the write performed above, otherwise, only the sync'd writes to
         * this point are considered.
         */
        if (advance_commit_idx)
            raft_server_advance_commit_idx(ri, new_commit_idx);
    }

    // Issue reply
    if (!fault_inject_ignore_ae)
        raft_server_append_entry_reply_send(ri, raerq, sender_csn, stale_term,
                                            non_matching_prev_term, rc);

    if (reset_timerfd)
        raft_server_timerfd_settime(ri);
}

static raft_server_net_cb_leader_ctx_t
raft_server_leader_setup_self_follower_info(struct raft_instance *ri)
{
    NIOVA_ASSERT(ri && ri->ri_csn_raft);
    NIOVA_ASSERT(raft_instance_is_leader(ri));

    raft_peer_t this_peer_num = raft_server_instance_self_idx(ri);
    NIOVA_ASSERT(raft_member_idx_is_valid(ri, this_peer_num));

    /* The leader doesn't update its own rfi_next_idx slot so do that here
     */
    struct raft_follower_info *self =
        raft_server_get_follower_info(ri, this_peer_num);

    struct raft_entry_header sync_hdr = {0};
    raft_instance_get_newest_header(ri, &sync_hdr, RI_NEHDR_SYNC);

    self->rfi_next_idx = sync_hdr.reh_index + 1;
    self->rfi_synced_idx = sync_hdr.reh_index;
    self->rfi_ackd_idx = sync_hdr.reh_index;
    self->rfi_prev_idx_term = sync_hdr.reh_term;
}

static raft_server_net_cb_leader_ctx_int64_t
raft_server_leader_calculate_committed_idx(struct raft_instance *ri,
                                           const bool sync_thread)
{
    NIOVA_ASSERT(ri && ri->ri_csn_raft);
    NIOVA_ASSERT(raft_instance_is_leader(ri));

    raft_server_leader_setup_self_follower_info(ri);

    const size_t num_raft_members =
        ctl_svc_node_raft_2_num_members(ri->ri_csn_raft);

    NIOVA_ASSERT(num_raft_members <= CTL_SVC_MAX_RAFT_PEERS);

    raft_entry_idx_t sync_indexes[CTL_SVC_MAX_RAFT_PEERS] =
        { RAFT_MIN_APPEND_ENTRY_IDX };

    for (size_t i = 0; i < num_raft_members; i++)
    {
        struct raft_follower_info *rfi = raft_server_get_follower_info(ri, i);

        // Don't consider a sync-idx which is > ackd-idx
        sync_indexes[i] = MIN(rfi->rfi_ackd_idx, rfi->rfi_synced_idx);
    }

    raft_entry_idx_t committed_raft_idx = -1;
    int rc = raft_server_get_majority_entry_idx(sync_indexes, num_raft_members,
                                                &committed_raft_idx);
    FATAL_IF(rc, "raft_server_get_majority_entry_idx(): %s", strerror(-rc));

    DBG_RAFT_INSTANCE(LL_NOTIFY, ri, "committed_raft_idx=%ld",
                      committed_raft_idx);

    /* The leader still has not obtained the sync_idx values from a majority
     * of its followers.  Also, ensure the ri_commit_idx is not moving
     * backwards but exempt the sync thread since it may have a stale view.
     */
    if (committed_raft_idx && !sync_thread &&
        (committed_raft_idx < ri->ri_commit_idx))
    {
        DBG_RAFT_INSTANCE(LL_WARN, ri,
                          "committed_raft_idx (%ld) < ri_commit_idx",
                          committed_raft_idx);
        for (raft_peer_t i = 0; i < num_raft_members; i++)
        {
            struct raft_follower_info *rfi =
                raft_server_get_follower_info(ri, i);
            LOG_MSG(LL_WARN, "idx=%hhu sorted-idx=%ld, peer-sync-idx=%ld",
                    i, sync_indexes[i], rfi->rfi_synced_idx);
        }
    }

    return committed_raft_idx;
}

static int64_t
raft_server_leader_can_advance_commit_idx(struct raft_instance *ri,
                                          const bool sync_thread)
{
    NIOVA_ASSERT(ri);
    if (!raft_instance_is_leader(ri))
        return ID_ANY_64bit;

    const struct raft_leader_state *rls = &ri->ri_leader;

    const int64_t committed_raft_idx =
        raft_server_leader_calculate_committed_idx(ri, sync_thread);

    DBG_RAFT_INSTANCE_FATAL_IF( // Note:  sync_thread view may be stale
        (!sync_thread && committed_raft_idx < ri->ri_commit_idx &&
         committed_raft_idx >= rls->rls_initial_term_idx), ri,
        "commit_calc_idx (%ld) < ri_commit_idx after initial term idx (%ld)",
        committed_raft_idx, rls->rls_initial_term_idx);

    /* Only increase the commit index if the majority has ACKd this leader's
     * "leader_change_marker" AE.
     */
    return (committed_raft_idx >= rls->rls_initial_term_idx &&
            committed_raft_idx > ri->ri_commit_idx) ?
        committed_raft_idx : ID_ANY_64bit;
}

/**
 * raft_server_leader_try_advance_commit_idx -
 *     After receiving a successful AE reply,
 *     one where the follower was able to append the entry to its log, the
 *     leader now checks to see if can commit any older entries.  The
 *     determination for 'committed' relies on a majority of peers ACK'ing the
 *     AE in this leader's term - the leader may only tally ACKs for AEs sent
 *     in its term!
 *     raft_leader_has_applied_txn_in_my_term() cannot be used here since the
 *     data used by it must first be updated through a commit + apply
 *     operation.
 */
static raft_server_net_cb_leader_ctx_t // or raft_server_epoll_t
raft_server_leader_try_advance_commit_idx(struct raft_instance *ri)
{
    NIOVA_ASSERT(ri);
    NIOVA_ASSERT(raft_instance_is_leader(ri));

    const int64_t committed_raft_idx =
        raft_server_leader_can_advance_commit_idx(ri, false);

    if (committed_raft_idx != ID_ANY_64bit)
        raft_server_advance_commit_idx(ri, committed_raft_idx);
}

static raft_server_sync_thread_ctx_t
raft_server_leader_try_advance_commit_idx_from_sync_thread(
    struct raft_instance *ri)
{
    if (ri && (raft_server_leader_can_advance_commit_idx(ri, true) !=
               ID_ANY_64bit))
        RAFT_NET_EVP_NOTIFY_NO_FAIL(ri, RAFT_EVP_ASYNC_COMMIT_IDX_ADV);
}

static raft_server_net_cb_leader_ctx_t
raft_server_try_update_follower_sync_idx(
    struct raft_instance *ri, struct raft_follower_info *rfi,
    const struct raft_append_entries_reply_msg *raerp)
{
    NIOVA_ASSERT(ri && rfi && raerp);

    const struct raft_rpc_msg *rrm =
	OFFSET_CAST(raft_rpc_msg, rrm_append_entries_reply, raerp);

    /* Adjust the ack'd index - we now know that the follower's log
     * contains this entry and at the proper term.
     */
    if (rfi->rfi_ackd_idx < raerp->raerpm_prev_log_index)
        rfi->rfi_ackd_idx = raerp->raerpm_prev_log_index;

    if (rfi->rfi_synced_idx < raerp->raerpm_synced_log_index)
    {
        rfi->rfi_synced_idx = raerp->raerpm_synced_log_index;

        DBG_RAFT_MSG(LL_DEBUG, rrm, "new-sync-idx=%ld", rfi->rfi_synced_idx);

        // if this request increases the remote's rfi_synced_idx..
        raft_server_leader_try_advance_commit_idx(ri);
    }
    else if (rfi->rfi_synced_idx > rfi->rfi_next_idx)
    {
        DBG_RAFT_MSG(LL_DEBUG, rrm,
                     "next-idx=%ld > syncd-idx=%ld (ackd-idx=%ld)",
                     rfi->rfi_next_idx, rfi->rfi_synced_idx,
                     rfi->rfi_ackd_idx);
    }
}

static raft_server_net_cb_leader_ctx_t
raft_server_apply_append_entries_reply_result(
    struct raft_instance *ri,
    const uuid_t follower_uuid,
    const struct raft_append_entries_reply_msg *raerp)
{
    NIOVA_ASSERT(ri && raerp);
    NIOVA_ASSERT(raft_instance_is_leader(ri));
    NIOVA_ASSERT(!raerp->raerpm_err_stale_term);

    const raft_peer_t follower_idx = raft_peer_2_idx(ri, follower_uuid);
    NIOVA_ASSERT(follower_idx != RAFT_PEER_ANY);

    struct raft_follower_info *rfi =
        raft_server_get_follower_info(ri, follower_idx);

    struct timespec la = rfi->rfi_last_ack;

    // Update the last ack value for this follower.
    niova_realtime_coarse_clock(&rfi->rfi_last_ack);

    DBG_RAFT_INSTANCE(
        (raerp->raerpm_heartbeat_msg ? LL_DEBUG : LL_NOTIFY), ri,
        "flwr=%x next-idx=%ld si=%ld err=%hhx rp-pli=%ld rp-si=%ld la-ms=%lld",
        follower_idx, rfi->rfi_next_idx, rfi->rfi_synced_idx,
        raerp->raerpm_err_non_matching_prev_term,
        raerp->raerpm_prev_log_index, raerp->raerpm_synced_log_index,
        (timespec_2_msec(&rfi->rfi_last_ack) - timespec_2_msec(&la)));

    /* Do not modify the rls->rls_next_idx[follower_idx] value unless the
     * reply corresponds to it.  This is to handle cases where replies get
     * delayed by the network.  If the follower still needs to have its
     * rls_next_idx decreased, it's ok, subsequent AE requests will eventually
     * cause it happen.  Note, this situation is common due to heartbeat msgs
     * running concurrently with pending AE's.  Heartbeat replies may meet the
     * criteria for advancing next-idx which will cause the non-hb AE reply
     * to appear stale.
     */
    if (raerp->raerpm_prev_log_index + 1 != rfi->rfi_next_idx)
    {
        DBG_RAFT_INSTANCE(
            LL_DEBUG, ri,
            "follower=%x hb=%d reply-ni=%ld my-ni-for-follower=%ld",
            follower_idx, raerp->raerpm_heartbeat_msg,
            raerp->raerpm_prev_log_index, rfi->rfi_next_idx);

        return;
    }

    if (raerp->raerpm_err_non_matching_prev_term)
    {
        if (rfi->rfi_next_idx > 0)
        {
            if (raerp->raerpm_newly_initialized_peer)
            {
                rfi->rfi_next_idx = 0;
            }
            else
            {
                /* Fast-forwarding rfi_next_idx to raerpm_synced_log_index
                 * prevents the leader from iterating over index values which
                 * the follower has disclosed that it does hold.
                 */
                rfi->rfi_next_idx =
                    (raerp->raerpm_synced_log_index >= 0 &&
                     raerp->raerpm_synced_log_index < rfi->rfi_next_idx)
                    ? raerp->raerpm_synced_log_index
                    : rfi->rfi_next_idx - 1;
            }

            rfi->rfi_prev_idx_term = -1; //Xxx this needs to go into a function
        }
    }
    else
    {
        // Heartbeats don't advance the follower index
        if (!raerp->raerpm_heartbeat_msg)
        {
            rfi->rfi_prev_idx_term = -1;
            rfi->rfi_next_idx++;

            DBG_RAFT_INSTANCE(LL_NOTIFY, ri, "follower=%x new-next-idx=%ld",
                              follower_idx, rfi->rfi_next_idx);
        }

        raft_server_try_update_follower_sync_idx(ri, rfi, raerp);
    }

    if ((rfi->rfi_next_idx - 1) <
        raft_server_get_current_raft_entry_index(ri, RI_NEHDR_UNSYNC))
    {
        DBG_RAFT_INSTANCE(LL_NOTIFY, ri, "follower=%x still lags next-idx=%ld",
                          follower_idx, rfi->rfi_next_idx);

        RAFT_NET_EVP_NOTIFY_NO_FAIL(ri, RAFT_EVP_REMOTE_SEND);
    }
}

static raft_server_net_cb_ctx_t
raft_server_process_append_entries_reply(struct raft_instance *ri,
                                         struct ctl_svc_node *sender_csn,
                                         const struct raft_rpc_msg *rrm)
{
    NIOVA_ASSERT(ri && sender_csn && rrm);
    NIOVA_ASSERT(!ctl_svc_node_compare_uuid(sender_csn, rrm->rrm_sender_id));

    const struct raft_append_entries_reply_msg *raerp =
        &rrm->rrm_append_entries_reply;

    DBG_RAFT_MSG((raerp->raerpm_heartbeat_msg ? LL_DEBUG : LL_NOTIFY),
                 rrm, "");

    if (!raft_instance_is_leader(ri))
        return;

    if (raerp->raerpm_err_stale_term)
    {
        /* raerpm_err_stale_term should only be considered if it's more recent
         * than our own term, otherwise it's stale.
         */
        if (raerp->raerpm_leader_term > ri->ri_log_hdr.rlh_term)
            raft_server_becomes_follower(ri, raerp->raerpm_leader_term,
                                         sender_csn->csn_uuid,
                                         RAFT_BFRSN_STALE_TERM_WHILE_LEADER);
    }
    else
    {
        raft_server_apply_append_entries_reply_result(ri, sender_csn->csn_uuid,
                                                      raerp);
    }
}

/**
 * raft_server_process_received_server_msg - called following the arrival of
 *    a udp message on the server <-> server socket.  After verifying
 *    that the sender's UUID and its raft UUID are known, this function will
 *    call the appropriate function handler based on the msg type.
 */
static raft_net_cb_ctx_t
raft_server_process_received_server_msg(struct raft_instance *ri,
                                        const struct raft_rpc_msg *rrm,
                                        struct ctl_svc_node *sender_csn)
{
    NIOVA_ASSERT(ri && rrm && sender_csn);

    /* General timestamp acquisition.  Note that this does not record AE
     * [n]ack statuses of the leader's followers.  Those are updated in
     * raft_server_process_append_entries_reply().
     */
    raft_net_update_last_comm_time(ri, sender_csn->csn_uuid, false);

    switch (rrm->rrm_type)
    {
    case RAFT_RPC_MSG_TYPE_VOTE_REQUEST:
        return raft_server_process_vote_request(ri, sender_csn, rrm);

    case RAFT_RPC_MSG_TYPE_VOTE_REPLY:
        return raft_server_process_vote_reply(ri, sender_csn, rrm);

    case RAFT_RPC_MSG_TYPE_APPEND_ENTRIES_REQUEST:
        return raft_server_process_append_entries_request(ri, sender_csn, rrm);

    case RAFT_RPC_MSG_TYPE_APPEND_ENTRIES_REPLY:
        return raft_server_process_append_entries_reply(ri, sender_csn, rrm);

    default:
        DBG_RAFT_MSG(LL_NOTIFY, rrm, "unhandled msg type %d", rrm->rrm_type);
        break;
    }
}

static raft_net_cb_ctx_t
raft_server_peer_recv_handler(struct raft_instance *ri,
                              const char *recv_buffer,
                              ssize_t recv_bytes,
                              const struct sockaddr_in *from)
{
    SIMPLE_FUNC_ENTRY(LL_TRACE);
    NIOVA_ASSERT(ri && from);

    if (!recv_buffer || !recv_bytes)
        return;

    const struct raft_rpc_msg *rrm = (const struct raft_rpc_msg *)recv_buffer;

    size_t expected_msg_size = sizeof(struct raft_rpc_msg);

    if (rrm->rrm_type == RAFT_RPC_MSG_TYPE_APPEND_ENTRIES_REQUEST)
        expected_msg_size += rrm->rrm_append_entries_request.raerqm_entries_sz;

    /* Server <-> server messages do not have additional payloads.
     */
    if (recv_bytes != expected_msg_size)
    {
        DBG_RAFT_INSTANCE(
            LL_NOTIFY, ri,
            "Invalid msg size %zd (expected %zu) from peer %s:%d",
            recv_bytes, expected_msg_size, inet_ntoa(from->sin_addr),
            ntohs(from->sin_port));

        return;
    }

    DBG_RAFT_MSG(LL_DEBUG, rrm, "msg-size=(%zd) peer %s:%d",
                 recv_bytes, inet_ntoa(from->sin_addr),
                 ntohs(from->sin_port));

    /* Verify the sender's id before proceeding.
     */
    struct ctl_svc_node *sender_csn =
        raft_net_verify_sender_server_msg(ri, rrm->rrm_sender_id,
                                          rrm->rrm_raft_id, from);
    if (!sender_csn)
        return;

    raft_server_process_received_server_msg(ri, rrm, sender_csn);
}

static raft_server_net_cb_ctx_bool_t
raft_leader_instance_is_fresh(const struct raft_instance *ri)
{
    if (!raft_instance_is_leader(ri) ||
        FAULT_INJECT(raft_leader_may_be_deposed))
        return false;

    struct timespec now;
    niova_realtime_coarse_clock(&now);

    size_t num_acked_within_window = 1; // count "self"

    const raft_peer_t num_raft_peers = raft_num_members_validate_and_get(ri);

    for (raft_peer_t i = 0; i < num_raft_peers; i++)
    {
        if (i == raft_server_instance_self_idx(ri))
            continue;

        const struct raft_follower_info *rfi =
            raft_server_get_follower_info((struct raft_instance *)ri, i);

        // Ignore if time has moved backwards
        if (timespeccmp(&now, &rfi->rfi_last_ack, <))
            continue;

        struct timespec diff;

        timespecsub(&now, &rfi->rfi_last_ack, &diff);

        if (timespec_2_msec(&diff) <= raft_election_timeout_lower_bound(ri))
            num_acked_within_window++;
    }

    SIMPLE_LOG_MSG(LL_DEBUG,
                   "num_acked_within_window: %lu required: %d (%d peers)",
                   num_acked_within_window, num_raft_peers / 2 + 1,
                   num_raft_peers);

    return (num_acked_within_window >= (num_raft_peers / 2 + 1)) ?
        true : false;
}

/**
 * raft_server_may_process_client_request - this function checks the state of
 *    this raft instance to determine if it's qualified to accept a client
 *    request.
 */
static raft_net_cb_ctx_int_t
raft_server_may_accept_client_request(struct raft_instance *ri)
{
    NIOVA_ASSERT(ri);

    /* Not the leader, then cause a redirect reply to be done.
     */
    if (raft_instance_is_booting(ri))
        return -EINPROGRESS;

    else if (raft_instance_is_candidate(ri))
        return -ENOENT;

    else if (!raft_instance_is_leader(ri)) // 1. am I the raft leader?
        return -ENOSYS;

    // 2. am I a fresh raft leader?
    else if (!raft_leader_instance_is_fresh(ri))
        return -EAGAIN;

    // 3. have I applied all of the lastApplied entries that I need -
    //    including a fake AE command (which is written to the logs)?
    else if (!raft_leader_has_applied_txn_in_my_term(ri))
        return -EBUSY;

    return 0;
}

static const char *
raft_server_may_accept_client_request_reason(struct raft_instance *ri)
{
    int rc = raft_server_may_accept_client_request(ri);

    return raft_net_client_rpc_sys_error_2_string(rc);
}

static raft_net_cb_ctx_t
raft_server_reply_to_client(struct raft_instance *ri,
                            struct raft_net_client_request_handle *rncr,
                            struct ctl_svc_node *csn)
{
    if (!ri || !ri->ri_csn_this_peer || !ri->ri_csn_raft || !rncr ||
        !raft_net_client_request_handle_has_reply_info(rncr))
        return;

    /* Copy the reply info from the provided rncr pointer.  This reply info
     * fields have been written by the state_machine callback.
     */
    const struct raft_client_rpc_msg *reply = rncr->rncr_reply;

    if (rncr->rncr_request)
        DBG_RAFT_CLIENT_RPC(LL_DEBUG, rncr->rncr_request, "original request");
    DBG_RAFT_CLIENT_RPC(LL_DEBUG, reply, "reply");

    int rc = raft_server_send_msg_to_client(ri, rncr, csn);
    if (rc)
        DBG_RAFT_CLIENT_RPC(LL_ERROR, reply,
                            "raft_server_send_msg(): %s", strerror(rc));
}

static raft_net_cb_ctx_t
raft_server_udp_client_deny_request(struct raft_instance *ri,
                                    struct raft_net_client_request_handle *rncr,
                                    struct ctl_svc_node *csn,
                                    const int rc)
{
    NIOVA_ASSERT(ri && rncr && rncr->rncr_request && rncr->rncr_reply);

    struct raft_client_rpc_msg *reply = rncr->rncr_reply;

    reply->rcrm_sys_error = rc;

    if (rc == -ENOSYS && ri->ri_csn_leader)
    {
        reply->rcrm_type = RAFT_CLIENT_RPC_MSG_TYPE_REDIRECT;
        uuid_copy(reply->rcrm_redirect_id, ri->ri_csn_leader->csn_uuid);
    }

    return raft_server_reply_to_client(ri, rncr, csn);
}

/**
 * raft_server_client_reply_init - prepares a reply RPC by copying the
 *    relevant items from the original request.
 */
static raft_net_cb_ctx_t
raft_server_client_reply_init(const struct raft_instance *ri,
                              struct raft_net_client_request_handle *rncr,
                              enum raft_client_rpc_msg_type msg_type)
{
    NIOVA_ASSERT(ri && rncr && rncr->rncr_reply &&
                 (msg_type == RAFT_CLIENT_RPC_MSG_TYPE_PING_REPLY ||
                  msg_type == RAFT_CLIENT_RPC_MSG_TYPE_REPLY) &&
                 raft_net_client_request_handle_has_reply_info(rncr) &&
                 rncr->rncr_reply_data_size < rncr->rncr_reply_data_max_size);

    struct raft_client_rpc_msg *reply = rncr->rncr_reply;
    memset(reply, 0, sizeof(struct raft_client_rpc_msg));

    uuid_copy(reply->rcrm_raft_id, ri->ri_csn_raft->csn_uuid);
    uuid_copy(reply->rcrm_sender_id, ri->ri_csn_this_peer->csn_uuid);
    uuid_copy(reply->rcrm_dest_id, rncr->rncr_client_uuid);

    reply->rcrm_type = msg_type;
    reply->rcrm_msg_id = rncr->rncr_msg_id;
    reply->rcrm_data_size = rncr->rncr_reply_data_size;
}

static raft_net_cb_ctx_bool_t
raft_server_client_recv_ignore_request(
    struct raft_instance *ri, const struct raft_client_rpc_msg *rcm,
    const struct sockaddr_in *from, struct ctl_svc_node **csn_out)
{
    NIOVA_ASSERT(rcm && from);

    bool ignore_request = false;
    const char *cause = NULL;

    // Ensure this client's raft instance is consistent with ours.
    int rc = raft_net_verify_sender_client_msg(ri, rcm->rcrm_raft_id);
    if (rc)
    {
        cause = "raft_net_verify_sender_client_msg()";
        ignore_request = true;
    }
    else
    {
        /* Lookup the client in the ctl-svc-node tree - existence is not
         * mandatory.
         */
        struct ctl_svc_node *client_csn = NULL;
        rc = ctl_svc_node_lookup(rcm->rcrm_sender_id, &client_csn);
        if (rc)
        {
            DECLARE_AND_INIT_UUID_STR(sender_uuid,
                                      rcm->rcrm_sender_id);
            SIMPLE_LOG_MSG(LL_WARN, "ctl_svc_node_lookup(): %d uuid %s",
                           rc, sender_uuid);
            return false;
        }

        if (client_csn)
        {
            if (client_csn->csn_type == CTL_SVC_NODE_TYPE_RAFT_CLIENT)
            {
                if (!net_ctl_can_recv(&client_csn->csn_peer.csnp_net_ctl))
                {
                    cause = "recv from this UUID is disabled";
                    ignore_request = true;
                }
            }
            else
            {
                cause = "UUID does not belong to a client";
                ignore_request = true;

                DBG_CTL_SVC_NODE(
                    LL_NOTIFY, client_csn,
                    "recv'd RPC request from this non-client UUID");
            }

            if (ignore_request)
                ctl_svc_node_put(client_csn);
            else
                *csn_out = client_csn;
        }
        else
        {
            cause = "CSN required";
            ignore_request = true;
        }
    }

    if (ignore_request)
        DBG_RAFT_CLIENT_RPC_SOCK(LL_NOTIFY, rcm, from, "%s (rc=%d)", cause, rc);

    return ignore_request;
}

static void // raft_net_cb_ctx_t or raft_server_epoll_sm_apply_bool_t
raft_server_net_client_request_init(
    const struct raft_instance *ri,
    struct raft_net_client_request_handle *rncr,
    enum raft_net_client_request_type type,
    const struct raft_client_rpc_msg *rpc_request,  const char *commit_data,
    const size_t commit_data_size, const struct sockaddr_in *from,
    char *reply_buf, const size_t reply_buf_size)
{
    NIOVA_ASSERT(ri && rncr && reply_buf &&
                 reply_buf_size >= sizeof(struct raft_client_rpc_msg));

    if (type == RAFT_NET_CLIENT_REQ_TYPE_NONE)
        FATAL_IF((!rpc_request || commit_data),
                 "invalid argument:  rpc_request may only be specified");
    else if (type == RAFT_NET_CLIENT_REQ_TYPE_COMMIT)
        FATAL_IF((rpc_request || !commit_data),
                 "invalid argument:  commit_data may only be specified");
    else
        FATAL_MSG("invalid request type (%d)", type);

    memset(rncr, 0, sizeof(struct raft_net_client_request_handle));

    rncr->rncr_write_raft_entry = false;
    rncr->rncr_type = type;

    rncr->rncr_is_leader = raft_instance_is_leader(ri) ? true : false;
    rncr->rncr_entry_term = ri->ri_log_hdr.rlh_term;
    rncr->rncr_current_term = ri->ri_log_hdr.rlh_term;

    rncr->rncr_reply = (struct raft_client_rpc_msg *)reply_buf;

    CONST_OVERRIDE(size_t, rncr->rncr_reply_data_max_size,
                   (reply_buf_size - sizeof(struct raft_client_rpc_msg)));

    if (rpc_request)
    {
        rncr->rncr_request = rpc_request;
        rncr->rncr_request_or_commit_data = rpc_request->rcrm_data;

        CONST_OVERRIDE(size_t, rncr->rncr_request_or_commit_data_size,
                       rpc_request->rcrm_data_size);

        /* These are reply specific items which are only provided when this
         * function is called from raft_net_udp_cb_ctx_t context.
         */
        raft_net_client_request_handle_set_reply_info(
            rncr, rpc_request->rcrm_sender_id, rpc_request->rcrm_msg_id);

        NIOVA_ASSERT(raft_net_client_request_handle_has_reply_info(rncr));
    }
    else
    {
        /* raft_net_client_request_handle_set_reply_info() must be called from
         * SM context if a post-commit reply is to be made.
         */
        rncr->rncr_request_or_commit_data = commit_data;

        CONST_OVERRIDE(size_t, rncr->rncr_request_or_commit_data_size,
                       commit_data_size);

        // Sanity check of raft_net_client_request_handle_has_reply_info()
        NIOVA_ASSERT(!raft_net_client_request_handle_has_reply_info(rncr));
    }
}

static raft_net_cb_ctx_t
raft_server_net_client_request_init_client_rpc(
    struct raft_instance *ri, struct raft_net_client_request_handle *rncr,
    const struct raft_client_rpc_msg *rpc_request,
    const struct sockaddr_in *from, char *reply_buf,
    const size_t reply_buf_size)
{
    NIOVA_ASSERT(ri && rncr && rpc_request);

    raft_server_net_client_request_init(ri, rncr,
                                        RAFT_NET_CLIENT_REQ_TYPE_NONE,
                                        rpc_request, NULL, 0, from, reply_buf,
                                        reply_buf_size);

    raft_server_client_reply_init(
        ri, rncr, (rpc_request->rcrm_type == RAFT_CLIENT_RPC_MSG_TYPE_PING ?
                   RAFT_CLIENT_RPC_MSG_TYPE_PING_REPLY :
                   RAFT_CLIENT_RPC_MSG_TYPE_REPLY));
}

/*
 * Keep collecting the incoming writes in re_coalesce_write raft_entry
 * till MAX entries are written or timer expired.
 */
static bool
raft_server_write_coalesce_entry(struct raft_instance *ri,
                                 const char *data, const size_t len,
                                 const int64_t term,
                                 enum raft_write_entry_opts opts)
{
    struct itimerspec co_wr_timer = {0};

    msec_2_timespec(&co_wr_timer.it_value, 50000);
    int rc = timerfd_settime(rs_co_wr_timerfd, 0, &co_wr_timer, NULL);
    if (rc)
        return rc;

    uint32_t index = re_co_wr_info.rc_nentries;
    re_co_wr_info.rc_iovec[index].iov_len = len;
    memcpy(re_co_wr_info.rc_buffer + re_co_wr_info.rc_total_data_len, data, len);
    re_co_wr_info.rc_nentries++;
    re_co_wr_info.rc_total_data_len += len;

    if (re_co_wr_info.rc_nentries == RAFT_ENTRY_NUM_ENTRIES ||
        re_co_wr_info.rc_total_data_len == RAFT_ENTRY_MAX_DATA_SIZE) //XXX
        return true;

    return false;
}

// warning: buffers are statically allocated, so code is not multi-thread safe
static raft_net_cb_ctx_t
raft_server_client_recv_handler(struct raft_instance *ri,
                                const char *recv_buffer,
                                ssize_t recv_bytes,
                                const struct sockaddr_in *from)
{
    SIMPLE_FUNC_ENTRY(LL_TRACE);

    static char reply_buf[RAFT_NET_MAX_RPC_SIZE];

    NIOVA_ASSERT(ri && from);

    if (!recv_buffer || !recv_bytes || !ri->ri_server_sm_request_cb ||
        recv_bytes < sizeof(struct raft_client_rpc_msg))
    {
        SIMPLE_LOG_MSG(LL_WARN, "sanity check fail, buf %p bytes %ld cb %p",
                       recv_buffer, recv_bytes, ri->ri_server_sm_request_cb);
        return;
    }

    const struct raft_client_rpc_msg *rcm =
        (const struct raft_client_rpc_msg *)recv_buffer;

    struct ctl_svc_node *csn = NULL;

    /* First set of request checks which are configuration based.
     */
    if (raft_server_client_recv_ignore_request(ri, rcm, from, &csn))
    {
        SIMPLE_LOG_MSG(LL_NOTIFY, "cannot verify client message");
        return;
    }

    struct raft_net_client_request_handle rncr;

    raft_server_net_client_request_init_client_rpc(ri, &rncr, rcm, from,
                                                   reply_buf,
                                                   RAFT_NET_MAX_RPC_SIZE);

    /* Second set of checks which determine if this server is capable of
     * handling the request at this time.
     */
    int rc = raft_server_may_accept_client_request(ri);
    if (rc)
    {
        SIMPLE_LOG_MSG(LL_NOTIFY, "cannot accept client message, rc=%d", rc);
        raft_server_udp_client_deny_request(ri, &rncr, csn, rc);
        goto out;
    }

    if (rcm->rcrm_type == RAFT_CLIENT_RPC_MSG_TYPE_PING)
    {
        SIMPLE_LOG_MSG(LL_NOTIFY, "ping reply");
        raft_server_reply_to_client(ri, &rncr, csn);
        goto out;
    }

    /* May used by state machine, note that
     * raft_net_sm_write_supplement_destroy() must be called before exiting
     * this function.
     */
    raft_net_sm_write_supplement_init(&rncr.rncr_sm_write_supp);

    /* Call into the application state machine logic.  There are several
     * outcomes here:
     * 1. SM detects a new write, here it may store sender info for reply
     *    post-commit.
     * 2. SM detects a write which had already been committed, here we reply
     *    to the client notifying it of the completion.
     * 3. SM detects a write which is still in progress, here no reply is sent.
     * 4. SM processes a read request, returning the requested application
     *    data.
     */
    int cb_rc = ri->ri_server_sm_request_cb(&rncr);

    // rncr.rncr_type was set by the callback!
    bool write_op = rncr.rncr_type == RAFT_NET_CLIENT_REQ_TYPE_WRITE ?
        true : false;

    enum log_level log_level = cb_rc ? LL_WARN : LL_DEBUG;

    DBG_RAFT_CLIENT_RPC(log_level, rcm,
                        "wr_op=%d write-2-raft=%s op_error=%s, cb_rc=%s",
                        write_op, rncr.rncr_write_raft_entry ? "yes" : "no",
                        strerror(-rncr.rncr_op_error), strerror(-cb_rc));

    /* Callback's with error are only logged.  There are no client replies
     * or raft operations which will occur.
     */
    if (cb_rc) // Other than logging this issue, nothing can be done here
        goto out1;

    /* cb's may run for a long time and the server may have been deposed
     * Xxx note that SM write requests left in this state may require
     *   cleanup.
     */
    rc = raft_server_may_accept_client_request(ri);
    if (rc)
    {
        raft_server_udp_client_deny_request(ri, &rncr, csn, rc);
        goto out1;
    }

    /* Store the request as an entry in the Raft log.  Do not reply to
     * the client until the write is committed and applied!
     */
    if (rncr.rncr_write_raft_entry)
    {
        bool wr_entry = raft_server_write_coalesce_entry(ri, rcm->rcrm_data,
                                                         rcm->rcrm_data_size,
                                                         ri->ri_log_hdr.rlh_term,
                                                         RAFT_WR_ENTRY_OPT_NONE);
        if (wr_entry)
            raft_server_leader_write_new_entry(ri, &re_co_wr_info.rc_iovec[0],
                                               re_co_wr_info.rc_total_data_len,
                                               re_co_wr_info.rc_nentries,
                                               RAFT_WR_ENTRY_OPT_NONE,
                                               &rncr.rncr_sm_write_supp);
         memset(&re_co_wr_info, 0, sizeof(re_co_wr_info));
        //XXX Initialize re_co_info
    }

    /* Read operation or an already committed + applied write
     * operation.
     */
    else
        raft_server_reply_to_client(ri, &rncr, csn);

out1:
    raft_net_sm_write_supplement_destroy(&rncr.rncr_sm_write_supp);
out:
    if (csn)
        ctl_svc_node_put(csn);
}

/**
 * raft_server_append_entry_should_send_to_follower - helper function which
 *    manages the rfi_ae_sends_wait_until value for the given peer_idx.
 *    It returns a true when either the peer is not detected as unresponsive
 *    or after the waiting period has passed.
 */
static bool
raft_server_append_entry_should_send_to_follower(
    struct raft_instance *ri,
    const raft_peer_t raft_peer_idx)
{
    NIOVA_ASSERT(ri && ri->ri_csn_raft &&
                 raft_member_idx_is_valid(ri, raft_peer_idx));

    struct raft_follower_info *rfi =
        raft_server_get_follower_info(ri, raft_peer_idx);

    unsigned long long now_msec = niova_unstable_coarse_clock_get_msec();
    unsigned long long since_last_unacked = 0;

    int rc = raft_net_comm_recency(ri, raft_peer_idx,
                                   RAFT_COMM_RECENCY_UNACKED_SEND,
                                   &since_last_unacked);
    if (rc == -EALREADY)
        return false;
    NIOVA_ASSERT(!rc);

    bool send_msg = true;

    if (since_last_unacked > 0) // No recv'd msgs since last send.
    {
        if (now_msec > rfi->rfi_ae_sends_wait_until)
            rfi->rfi_ae_sends_wait_until =
                (now_msec +
                 MIN(RAFT_NET_MAX_RETRY_MS,
                     (rfi->rfi_ae_sends_wait_until * 2 + 1)));
        else
            send_msg = false;
    }
    else
    {
        rfi->rfi_ae_sends_wait_until = 0;
    }

    const raft_entry_idx_t unsync_idx =
        raft_server_get_current_raft_entry_index(ri, RI_NEHDR_UNSYNC);

    // This is not a recency check and should be in a separate function Xxx
    if (rfi->rfi_next_idx > unsync_idx)
    {
        // May only be ahead by '1'
        NIOVA_ASSERT(rfi->rfi_next_idx == unsync_idx + 1);
        send_msg = false;
    }

    return send_msg;
}

static raft_server_epoll_remote_sender_t
raft_server_append_entry_sender(struct raft_instance *ri, bool heartbeat)
{
    NIOVA_ASSERT(ri);

    const int64_t my_raft_idx =
        raft_server_get_current_raft_entry_index(ri, RI_NEHDR_UNSYNC);

    if (!raft_instance_is_leader(ri) || my_raft_idx < 0)
        return;

    static char src_buf[RAFT_NET_MAX_RPC_SIZE];
    static char sink_buf[RAFT_ENTRY_SIZE];

    struct raft_rpc_msg *rrm = (struct raft_rpc_msg *)src_buf;
//    const size_t data_len =
//        RAFT_NET_MAX_RPC_SIZE - sizeof(struct raft_rpc_msg);

    const raft_peer_t num_raft_members = raft_num_members_validate_and_get(ri);

    ///Xxx this is a big mess of code which needs to be made into some
    //     subroutines.
    for (raft_peer_t i = 0; i < num_raft_members; i++)
    {
        struct ctl_svc_node *rp = ri->ri_csn_raft_peers[i];

        if (rp == ri->ri_csn_this_peer ||
            (!raft_server_append_entry_should_send_to_follower(ri, i) &&
             !heartbeat))
            continue;

        memset(src_buf, 0, RAFT_NET_MAX_RPC_SIZE);
        memset(sink_buf, 0, RAFT_ENTRY_SIZE);

        struct raft_append_entries_request_msg *raerq =
            &rrm->rrm_append_entries_request;

        int rc = raft_server_leader_init_append_entry_msg(ri, rrm, i,
                                                          heartbeat);
        NIOVA_ASSERT(!rc || rc == -ESTALE); // sanity check
        if (rc == -ESTALE)
        {
            /* raft_server_leader_init_append_entry_msg() detected that the
             * entry needed by the follower has been compacted.  Still send
             * a msg so that the follower knows to enter bulk recovery.
             */
            heartbeat = true; // force this to be a heartbeat msg
            NIOVA_ASSERT(raerq->raerqm_heartbeat_msg);
        }

        const int64_t peer_next_raft_idx = raerq->raerqm_prev_log_index + 1;

        DBG_RAFT_INSTANCE_FATAL_IF((peer_next_raft_idx - 1 > my_raft_idx), ri,
                                   "follower's idx > leader's (%ld > %ld)",
                                   peer_next_raft_idx, my_raft_idx);

        if (!heartbeat && peer_next_raft_idx <= my_raft_idx)
        {
            struct raft_entry_header *reh =
                (struct raft_entry_header *)sink_buf;

            int rc = raft_server_entry_header_read_by_store(
                ri, reh, peer_next_raft_idx);

            if (rc == -ERANGE) // allow -ERANGE
                continue;

            DBG_RAFT_INSTANCE_FATAL_IF(
                (rc), ri, "raft_server_entry_header_read_by_store(%ld): %s",
                peer_next_raft_idx, strerror(-rc));

            raerq->raerqm_entries_sz = reh->reh_data_size;
            raerq->raerqm_leader_change_marker = reh->reh_leader_change_marker;
            raerq->raerqm_this_idx_crc = reh->reh_crc;
            raerq->raerqm_ndata_entries = reh->reh_ndata_entries;
            memcpy(&raerq->raerqm_data_len_arr, &reh->reh_data_len_arr,
                   sizeof(uint8_t) * RAFT_ENTRY_NUM_ENTRIES);

            NIOVA_ASSERT(reh->reh_index == peer_next_raft_idx);

            if (raerq->raerqm_entries_sz)
            {
                rc = raft_server_entry_read(ri, peer_next_raft_idx,
                                            raerq->raerqm_entries,
                                            raerq->raerqm_entries_sz, NULL);
                if (rc == -ERANGE)
                    continue;

                DBG_RAFT_INSTANCE_FATAL_IF((rc), ri,
                                           "raft_server_entry_read(): %s",
                                           strerror(-rc));
            }
        }
        else
        {
            raerq->raerqm_entries_sz = 0;
            raerq->raerqm_leader_change_marker = 0;
            raerq->raerqm_heartbeat_msg = 1;
            raerq->raerqm_ndata_entries = 1;
        }

        DBG_SIMPLE_CTL_SVC_NODE(
            (heartbeat ? LL_DEBUG : LL_NOTIFY), rp,
            "idx=%hhx pli=%ld lt=%ld", i,
            rrm->rrm_append_entries_request.raerqm_prev_log_index,
            rrm->rrm_append_entries_request.raerqm_log_term);

        rc = raft_server_send_msg(ri, RAFT_UDP_LISTEN_SERVER, rp, rrm);

        /* log errors, but raft will retry if needed */
        DBG_RAFT_INSTANCE(LL_NOTIFY, ri, "raft_server_send_msg(): %d", rc);
    }
}

static raft_server_epoll_sm_apply_t
raft_server_sm_apply_opt(struct raft_instance *ri,
                         struct raft_net_client_request_handle *rncr)
{
    NIOVA_ASSERT(ri && rncr);

    if (ri->ri_backend->rib_sm_apply_opt)
        ri->ri_backend->rib_sm_apply_opt(ri, &rncr->rncr_sm_write_supp);
}

static raft_server_epoll_sm_apply_bool_t
raft_server_net_client_request_init_sm_apply(
    struct raft_instance *ri, struct raft_net_client_request_handle *rncr,
    char *commit_data, const size_t commit_data_size, char *reply_buf,
    const size_t reply_buf_size)
{
    NIOVA_ASSERT(ri && rncr && commit_data);

    raft_server_net_client_request_init(ri, rncr,
                                        RAFT_NET_CLIENT_REQ_TYPE_COMMIT,
                                        NULL, commit_data, commit_data_size,
                                        NULL, reply_buf, reply_buf_size);
}

/**
 * raft_server_backend_setup_last_applied - called in setup context to provide
 *    the last-applied info from a stateful backend, such as RocksDB.
 */
void
raft_server_backend_setup_last_applied(struct raft_instance *ri,
                                       raft_entry_idx_t last_applied_idx,
                                       crc32_t last_applied_cumulative_crc)
{
    NIOVA_ASSERT(ri && (raft_instance_is_booting(ri) ||
                        raft_instance_is_recovering(ri)));

    ri->ri_last_applied_idx = last_applied_idx;
    ri->ri_last_applied_synced_idx = last_applied_idx;
    ri->ri_last_applied_cumulative_crc = last_applied_cumulative_crc;

    DBG_RAFT_INSTANCE(LL_NOTIFY, ri, "");
}

static raft_server_epoll_sm_apply_t
raft_server_last_applied_increment(struct raft_instance *ri,
                                   const struct raft_entry_header *reh)
{
    NIOVA_ASSERT(ri && reh &&
                 (reh->reh_index == (ri->ri_last_applied_idx + 1)));

    ri->ri_last_applied_idx++;
    ri->ri_last_applied_cumulative_crc ^= reh->reh_crc;

    DBG_RAFT_INSTANCE(LL_NOTIFY, ri, "idx=%ld crc=%x",
                      ri->ri_last_applied_idx, reh->reh_crc);
}

static raft_server_epoll_sm_apply_bool_t
raft_server_state_machine_apply(struct raft_instance *ri)
{
    NIOVA_ASSERT(ri);
    NIOVA_ASSERT(ri->ri_last_applied_idx <= ri->ri_commit_idx);

    DBG_RAFT_INSTANCE(LL_NOTIFY, ri, "");

    if (ri->ri_last_applied_idx == ri->ri_commit_idx)
        return;

    static char sink_buf[RAFT_ENTRY_SIZE];
    static char reply_buf[RAFT_ENTRY_SIZE];

    const raft_entry_idx_t apply_idx = ri->ri_last_applied_idx + 1;

    struct raft_entry_header reh;

    int rc = raft_server_entry_header_read_by_store(ri, &reh, apply_idx);
    DBG_RAFT_INSTANCE_FATAL_IF((rc), ri,
                               "raft_server_entry_header_read_by_store(): %s",
                               strerror(-rc));

    /* Signify that the entry will be applied.  Prepare the last-applied values
     * prior to entering raft_server_sm_apply_opt().
     */
    raft_server_last_applied_increment(ri, &reh);

    DBG_RAFT_ENTRY(LL_NOTIFY, &reh, "Check the content here");

    // Here we should go over each client request and send independent replies
    for (uint8_t i = 0; i < reh.reh_ndata_entries; i++)
    {
<<<<<<< HEAD
       struct raft_net_client_request_handle rncr;

       raft_server_net_client_request_init_sm_apply(ri, &rncr, sink_buf,
                                                    reh.reh_data_len_arr[i],
                                                    reply_buf,
                                                    RAFT_NET_MAX_RPC_SIZE);
   
       if (!reh.reh_leader_change_marker && reh.reh_data_len_arr[i])
       {
           rc = raft_server_entry_read(ri, apply_idx, sink_buf, reh.reh_data_size,
                                       NULL);
           DBG_RAFT_INSTANCE_FATAL_IF((rc), ri, "raft_server_entry_read(): %s",
                                      strerror(-rc));

           // Initialize supplement handle for possible use by SM callback
           raft_net_sm_write_supplement_init(&rncr.rncr_sm_write_supp);

           int rc = ri->ri_server_sm_request_cb(&rncr);

           //XXX raft_server_sm_apply_opt needs to be called only once.
           // Called regardless of ri_server_sm_request_cb() error
           raft_server_sm_apply_opt(ri, &rncr);

           if (!rc && raft_instance_is_leader(ri))
           {
               if (reh.reh_term == ri->ri_log_hdr.rlh_term)
               {
                   struct timespec ts;
                   niova_realtime_coarse_clock(&ts);
   
                   timespecsub(&ts, &reh.reh_store_time, &ts);
   
                   struct binary_hist *bh =
                       &ri->ri_rihs[RAFT_INSTANCE_HIST_COMMIT_LAT_MSEC].rihs_bh;
   
                   if (timespec_2_msec(&ts) > 0)
                       binary_hist_incorporate_val(bh, timespec_2_msec(&ts));
               }
               /* Perform basic initialization on the reply buffer if the SM has
                * provided the necessary info for completing the reply.  The SM
                * would have called
                * raft_net_client_request_handle_set_reply_info() if the necessary
                * info was provided.  Note that the SM may not check for leader
                * status, so the reply info may be provided even when this node
                * is a follower.  Therefore, udp init should be bypassed if this
                * node is not the leader.
                */
               if (raft_net_client_request_handle_has_reply_info(&rncr))
                   raft_server_client_reply_init(
                       ri, &rncr, RAFT_CLIENT_RPC_MSG_TYPE_REPLY);
           }

           DBG_RAFT_ENTRY(LL_NOTIFY, &reh, "rc=%s", strerror(-rc));

           // The destructor may issue a callback into the SM.
           raft_net_sm_write_supplement_destroy(&rncr.rncr_sm_write_supp);
       }

       if (!reh.reh_leader_change_marker && !reh.reh_data_size)
           DBG_RAFT_ENTRY(LL_WARN, &reh, "application entry contains no data!");

       DBG_RAFT_INSTANCE(LL_NOTIFY, ri, "ri_last_applied_idx was incremented");
       DBG_RAFT_ENTRY(LL_NOTIFY, &reh, "");

       if (ri->ri_last_applied_idx < ri->ri_commit_idx)
           ev_pipe_notify(&ri->ri_evps[RAFT_SERVER_EVP_SM_APPLY]);
 
       if (raft_instance_is_leader(ri) && // Only issue if we're the leader!
           raft_net_client_request_handle_has_reply_info(&rncr))
           raft_server_reply_to_client(ri, &rncr, NULL);
    }
=======
        rc = raft_server_entry_read(ri, apply_idx, sink_buf, reh.reh_data_size,
                                    NULL);
        DBG_RAFT_INSTANCE_FATAL_IF((rc), ri, "raft_server_entry_read(): %s",
                                   strerror(-rc));

        // Initialize supplement handle for possible use by SM callback
        raft_net_sm_write_supplement_init(&rncr.rncr_sm_write_supp);

        int rc = ri->ri_server_sm_request_cb(&rncr);

        // Called regardless of ri_server_sm_request_cb() error
        raft_server_sm_apply_opt(ri, &rncr);

        if (!rc && raft_instance_is_leader(ri))
        {
            if (reh.reh_term == ri->ri_log_hdr.rlh_term)
            {
                struct timespec ts;
                niova_realtime_coarse_clock(&ts);

                timespecsub(&ts, &reh.reh_store_time, &ts);

                struct binary_hist *bh =
                    raft_server_type_2_hist(
                        ri, RAFT_INSTANCE_HIST_COMMIT_LAT_MSEC);

                if (timespec_2_msec(&ts) > 0)
                    binary_hist_incorporate_val(bh, timespec_2_msec(&ts));
            }
            /* Perform basic initialization on the reply buffer if the SM has
             * provided the necessary info for completing the reply.  The SM
             * would have called
             * raft_net_client_request_handle_set_reply_info() if the necessary
             * info was provided.  Note that the SM may not check for leader
             * status, so the reply info may be provided even when this node
             * is a follower.  Therefore, udp init should be bypassed if this
             * node is not the leader.
             */
            if (raft_net_client_request_handle_has_reply_info(&rncr))
                raft_server_client_reply_init(
                    ri, &rncr, RAFT_CLIENT_RPC_MSG_TYPE_REPLY);
        }

        DBG_RAFT_ENTRY(LL_NOTIFY, &reh, "rc=%s", strerror(-rc));

        // The destructor may issue a callback into the SM.
        raft_net_sm_write_supplement_destroy(&rncr.rncr_sm_write_supp);
    }

    if (!reh.reh_leader_change_marker && !reh.reh_data_size)
        DBG_RAFT_ENTRY(LL_WARN, &reh, "application entry contains no data!");

    DBG_RAFT_INSTANCE(LL_NOTIFY, ri, "ri_last_applied_idx was incremented");
    DBG_RAFT_ENTRY(LL_NOTIFY, &reh, "");

    if (ri->ri_last_applied_idx < ri->ri_commit_idx)
        RAFT_NET_EVP_NOTIFY_NO_FAIL(ri, RAFT_EVP_SM_APPLY);

    if (raft_instance_is_leader(ri) && // Only issue if we're the leader!
        raft_net_client_request_handle_has_reply_info(&rncr))
        raft_server_reply_to_client(ri, &rncr, NULL);
>>>>>>> 51ea29b2
}

static raft_server_epoll_remote_sender_t
raft_server_remote_send_evp_cb(const struct epoll_handle *eph, uint32_t events)
{
    NIOVA_ASSERT(eph);

    FUNC_ENTRY(LL_DEBUG);

    struct raft_instance *ri = eph->eph_arg;
    struct ev_pipe *evp = raft_net_evp_get(ri, RAFT_EVP_REMOTE_SEND);

    NIOVA_ASSERT(eph && eph->eph_fd == evp_read_fd_get(evp));

    EV_PIPE_RESET(evp); // reset prior to dequeuing work

    if (raft_instance_is_leader(ri))
        raft_server_append_entry_sender(ri, false);
}

static raft_server_epoll_sm_apply_t
raft_server_sm_apply_evp_cb(const struct epoll_handle *eph, uint32_t events)
{
    NIOVA_ASSERT(eph);

    FUNC_ENTRY(LL_DEBUG);

    struct raft_instance *ri = eph->eph_arg;
    struct ev_pipe *evp = raft_net_evp_get(ri, RAFT_EVP_SM_APPLY);

    NIOVA_ASSERT(eph && eph->eph_fd == evp_read_fd_get(evp));

    EV_PIPE_RESET(evp);

    raft_server_state_machine_apply(ri);
}

static raft_server_epoll_t
raft_server_commit_idx_adv_evp_cb(const struct epoll_handle *eph,
                                  uint32_t events)
{
    NIOVA_ASSERT(eph);
    FUNC_ENTRY(LL_DEBUG);

    struct raft_instance *ri = eph->eph_arg;
    struct ev_pipe *evp = raft_net_evp_get(ri, RAFT_EVP_ASYNC_COMMIT_IDX_ADV);

    NIOVA_ASSERT(eph->eph_fd == evp_read_fd_get(evp));

    EV_PIPE_RESET(evp);

    if (raft_instance_is_leader(ri))
        raft_server_leader_try_advance_commit_idx(ri);
}

static epoll_mgr_cb_t
raft_server_evp_2_cb_fn(enum raft_event_pipe_types evps)
{
    switch (evps)
    {
    case RAFT_EVP_REMOTE_SEND:
        return raft_server_remote_send_evp_cb;
    case RAFT_EVP_SM_APPLY:
        return raft_server_sm_apply_evp_cb;
    case RAFT_EVP_ASYNC_COMMIT_IDX_ADV:
        return raft_server_commit_idx_adv_evp_cb;
    default:
        break;
    }
    return NULL;
}

static int
raft_server_evp_setup(struct raft_instance *ri)
{
    if (!ri || raft_instance_is_client(ri))
        return -EINVAL;

    for (enum raft_event_pipe_types i = RAFT_EVP_SERVER__START;
         i <= RAFT_EVP_SERVER__END; i++)
    {
        int rc = raft_net_evp_add(ri, raft_server_evp_2_cb_fn(i), i);
        if (rc)
        {
            SIMPLE_LOG_MSG(LL_ERROR, "raft_net_evp_add(%d): %s",
                           i, strerror(-rc));
            return rc;
        }
    }

    return 0;
}

static int
raft_server_evp_cleanup(struct raft_instance *ri)
{
    if (!ri || raft_instance_is_client(ri))
        return -EINVAL;

    int rc = 0;

    for (enum raft_event_pipe_types i = RAFT_EVP_SERVER__START;
         i <= RAFT_EVP_SERVER__END; i++)
    {
        int tmp_rc = raft_net_evp_remove(ri, i);
        if (tmp_rc && !rc)
            rc = tmp_rc;
    }

    return rc;
}

static int
raft_server_instance_startup(struct raft_instance *ri);

static int
raft_server_instance_shutdown(struct raft_instance *ri);

static void
raft_server_set_max_scan_entries(struct raft_instance *ri,
                                 ssize_t max_scan_entries)
{
    NIOVA_ASSERT(ri);

    if (max_scan_entries < 0)
        ri->ri_max_scan_entries = (ssize_t)-1;

    else
        ri->ri_max_scan_entries =
            MAX(max_scan_entries,
                RAFT_INSTANCE_PERSISTENT_APP_MIN_SCAN_ENTRIES);

    SIMPLE_LOG_MSG(LL_WARN, "max_scan_entries=%zd", ri->ri_max_scan_entries);
}

static void
raft_server_set_log_reap_factor(struct raft_instance *ri,
                                size_t log_reap_factor)
{
    NIOVA_ASSERT(ri);

    ri->ri_log_reap_factor = MIN(log_reap_factor,
                                 RAFT_INSTANCE_PERSISTENT_APP_REAP_FACTOR_MAX);

    SIMPLE_LOG_MSG(LL_WARN, "log_reap_factor=%zu", ri->ri_log_reap_factor);
}

static void
raft_server_set_num_checkpoints(struct raft_instance *ri, size_t num_ckpts)
{
    NIOVA_ASSERT(ri);

    num_ckpts = MAX(RAFT_INSTANCE_PERSISTENT_APP_CHKPT_MIN, num_ckpts);

    ri->ri_num_checkpoints = MIN(num_ckpts,
                                 RAFT_INSTANCE_PERSISTENT_APP_CHKPT_MAX);

    SIMPLE_LOG_MSG(LL_WARN, "num_checkpoints=%zu", ri->ri_num_checkpoints);
}

static void
raft_server_instance_init_rocksdb_persistent_app(struct raft_instance *ri)
{
    NIOVA_ASSERT(ri && raft_instance_is_booting(ri));

    if (ri->ri_store_type == RAFT_INSTANCE_STORE_ROCKSDB_PERSISTENT_APP)
    {
        if (!ri->ri_max_scan_entries)
            raft_server_set_max_scan_entries(
                ri, RAFT_INSTANCE_PERSISTENT_APP_SCAN_ENTRIES);

        if (!ri->ri_log_reap_factor)
            raft_server_set_log_reap_factor(
                ri, RAFT_INSTANCE_PERSISTENT_APP_REAP_FACTOR);

        if (!ri->ri_num_checkpoints)
            raft_server_set_num_checkpoints(
                ri, RAFT_INSTANCE_PERSISTENT_APP_CHKPT);
    }
}

static void
raft_server_instance_init_tunables(struct raft_instance *ri)
{
    NIOVA_ASSERT(ri && raft_instance_is_booting(ri));

    if (ri->ri_store_type == RAFT_INSTANCE_STORE_ROCKSDB_PERSISTENT_APP)
        raft_server_instance_init_rocksdb_persistent_app(ri);
}

static void
raft_server_instance_init(struct raft_instance *ri,
                          enum raft_instance_store_type type,
                          const char *raft_uuid_str,
                          const char *this_peer_uuid_str,
                          raft_sm_request_handler_t sm_request_handler,
                          enum raft_instance_options opts, void *arg)
{
    NIOVA_ASSERT(ri && raft_instance_is_booting(ri));

    /* Sanity check for the recovery to ensure that the lreg node had been
     * uninstalled from the registry before reusing the object.
     */
    NIOVA_ASSERT(!lreg_node_is_installed(&ri->ri_lreg) &&
                 !ri->ri_lreg_registered);

    const struct raft_instance ri_save = *ri;

    // Wipe the instance and restore 'booting' state
    memset(ri, 0, sizeof(*ri));
    ri->ri_proc_state = RAFT_PROC_STATE_BOOTING;

    // Restore the recovery handle if this instance was bulk-recovered
    if (ri_save.ri_successful_recovery)
    {
        ri->ri_successful_recovery = true;
        ri->ri_recovery_handle = ri_save.ri_recovery_handle;
    }

    raft_instance_backend_type_specify(ri, type);

    if (!ri->ri_election_timeout_max_ms)
        ri->ri_election_timeout_max_ms = RAFT_ELECTION_UPPER_TIME_MS;

    if (!ri->ri_heartbeat_freq_per_election_min)
        ri->ri_heartbeat_freq_per_election_min =
            RAFT_HEARTBEAT_FREQ_PER_ELECTION;

    ri->ri_raft_uuid_str = raft_uuid_str;
    ri->ri_this_peer_uuid_str = this_peer_uuid_str;
    ri->ri_server_sm_request_cb = sm_request_handler;
    ri->ri_backend_init_arg = arg;
    ri->ri_synchronous_writes =
        opts & RAFT_INSTANCE_OPTIONS_SYNC_WRITES ? true : false;
    ri->ri_auto_checkpoints_enabled =
        opts & RAFT_INSTANCE_OPTIONS_AUTO_CHECKPOINT ? true : false;

    ri->ri_commit_idx = -1;
    ri->ri_last_applied_idx = -1;
    ri->ri_last_applied_synced_idx = -1;
    ri->ri_checkpoint_last_idx = -1;
    ri->ri_pending_read_idx = -1;
    niova_atomic_init(&ri->ri_lowest_idx, -1);

    raft_server_instance_init_tunables(ri);

    ri->ri_startup_pre_net_bind_cb = raft_server_instance_startup;
    ri->ri_shutdown_cb = raft_server_instance_shutdown;

    /* Assign the timer_fd and udp_recv callbacks.
     */
    raft_net_instance_apply_callbacks(ri, raft_server_timerfd_cb,
                                      raft_server_client_recv_handler,
                                      raft_server_peer_recv_handler);
}

static util_thread_ctx_reg_t
raft_server_instance_hist_lreg_multi_facet_handler(
    enum lreg_node_cb_ops op,
    struct raft_instance_hist_stats *rihs,
    struct lreg_value *lv)
{
    if (!lv ||
        lv->lrv_value_idx_in >= binary_hist_size(&rihs->rihs_bh) ||
        op != LREG_NODE_CB_OP_READ_VAL)
        return;

    snprintf(lv->lrv_key_string, LREG_VALUE_STRING_MAX, "%lld",
             binary_hist_lower_bucket_range(&rihs->rihs_bh,
                                            lv->lrv_value_idx_in));

    LREG_VALUE_TO_OUT_SIGNED_INT(lv) =
        binary_hist_get_cnt(&rihs->rihs_bh, lv->lrv_value_idx_in);

    lv->get.lrv_value_type_out = LREG_VAL_TYPE_UNSIGNED_VAL;
}

static util_thread_ctx_reg_int_t
raft_server_instance_hist_lreg_cb(enum lreg_node_cb_ops op,
                                  struct lreg_node *lrn,
                                  struct lreg_value *lv)
{
    struct raft_instance_hist_stats *rihs = lrn->lrn_cb_arg;

    if (lv)
        lv->get.lrv_num_keys_out = binary_hist_size(&rihs->rihs_bh);

    switch (op)
    {
    case LREG_NODE_CB_OP_GET_NAME:
        if (!lv)
            return -EINVAL;

        lreg_value_fill_key_and_type(
            lv, raft_instance_hist_stat_2_name(rihs->rihs_type),
            LREG_VAL_TYPE_OBJECT);
        break;

    case LREG_NODE_CB_OP_READ_VAL:
    case LREG_NODE_CB_OP_WRITE_VAL: //fall through
        if (!lv)
            return -EINVAL;

        raft_server_instance_hist_lreg_multi_facet_handler(op, rihs, lv);
        break;

    case LREG_NODE_CB_OP_INSTALL_NODE:
    case LREG_NODE_CB_OP_DESTROY_NODE:
        break;

    default:
        return -ENOENT;
    }

    return 0;
}

static int
raft_server_instance_lreg_init(struct raft_instance *ri)
{
    // Root entry may already be install but the ri_lreg must not be
    LREG_ROOT_ENTRY_INSTALL_ALREADY_OK(raft_root_entry);

    // Check for a correctly resumed raft process
    NIOVA_ASSERT(!lreg_node_is_installed(&ri->ri_lreg));

    // First, init the parent
    lreg_node_init(&ri->ri_lreg, LREG_USER_TYPE_RAFT, raft_instance_lreg_cb,
                   ri, LREG_INIT_OPT_INLINED_CHILDREN);

    // Install the inlined objects into the parent
    for (enum raft_instance_hist_types i = RAFT_INSTANCE_HIST_MIN;
         i < RAFT_INSTANCE_HIST_MAX; i++)
    {
        lreg_node_init(&ri->ri_rihs[i].rihs_lrn, i,
                       raft_server_instance_hist_lreg_cb,
                       (void *)&ri->ri_rihs[i],
                       (LREG_INIT_OPT_IGNORE_NUM_VAL_ZERO |
                        LREG_INIT_OPT_INLINED_MEMBER));

        int rc =
            lreg_node_install(&ri->ri_rihs[i].rihs_lrn, &ri->ri_lreg);

        if (rc)
            return rc;
    }

    // Last, install the parent w/ it's child objects already in place
    return lreg_node_install(&ri->ri_lreg,
                             LREG_ROOT_ENTRY_PTR(raft_root_entry));
}

#if 0
static int
raft_server_instance_lreg_remove(struct raft_instance *ri)
{
    if (!ri)
        return -EINVAL;

    else if (!lreg_node_is_installed(&ri->ri_lreg))
        return -EALREADY;


    return 0;
}
#endif

static raft_server_sync_thread_t
raft_server_sync_thread(void *arg)
{
    struct thread_ctl *tc = arg;
    struct raft_instance *ri = (struct raft_instance *)thread_ctl_get_arg(tc);

    if (!ri->ri_sync_freq_us)
        ri->ri_sync_freq_us = RAFT_SERVER_SYNC_FREQ_US;

//    thread_ctl_set_user_pause_usec(tc, ri->ri_sync_freq_us);

    NIOVA_ASSERT(ri);

    THREAD_LOOP_WITH_CTL(tc)
    {
        usleep(ri->ri_sync_freq_us);
        DBG_THREAD_CTL(LL_TRACE, tc, "here");
        const bool has_unsynced_entries =
            raft_server_has_unsynced_entries(ri);

        DBG_RAFT_INSTANCE((has_unsynced_entries ? LL_DEBUG : LL_TRACE), ri,
                          "raft_server_has_unsynced_entries(): %d",
                          has_unsynced_entries);

        if (has_unsynced_entries)
        {
            raft_server_backend_sync_pending(ri, __func__);
            ri->ri_sync_cnt++;

            raft_server_leader_try_advance_commit_idx_from_sync_thread(ri);
        }
    }

    return (void *)0;
}

static int
raft_server_sync_thread_start(struct raft_instance *ri)
{
    NIOVA_ASSERT(ri && raft_instance_is_booting(ri));

    if (raft_server_does_synchronous_writes(ri))
        return 0;

    int rc = thread_create_watched(raft_server_sync_thread,
                                   &ri->ri_sync_thread_ctl,
                                   "sync_thread", (void *)ri, NULL);
     if (rc)
	return rc;

    thread_ctl_run(&ri->ri_sync_thread_ctl);

    return 0;
}

static int
raft_server_sync_thread_join(struct raft_instance *ri)
{
    NIOVA_ASSERT(ri && raft_instance_is_shutdown(ri));

    if (raft_server_does_synchronous_writes(ri))
        return 0;

    int rc = thread_halt_and_destroy(&ri->ri_sync_thread_ctl);

    LOG_MSG(((rc && !ri->ri_startup_error) ? LL_WARN : LL_NOTIFY),
            "thread_halt_and_destroy(): %s", strerror(-rc));

    return rc;
}

/**
 * raft_server_set_checkpoint_last_idx - helper function for setting the
 *    raft instance checkpoint index.
 * @ri: raft instance
 * @chkpt_ret_idx:  the index value returned by rib_backend_checkpoint()
 */
static raft_server_chkpt_thread_ctx_t
raft_server_set_checkpoint_last_idx(struct raft_instance *ri,
                                    int64_t chkpt_ret_idx)
{
    FATAL_IF(!ri || chkpt_ret_idx < 0 ||
             chkpt_ret_idx < niova_atomic_read(&ri->ri_checkpoint_last_idx),
             "invalid checkpoint-idx=%ld (chkpt_last_idx=%lld)",
             chkpt_ret_idx, ri->ri_checkpoint_last_idx);

    // Atomic here since this runs in a separate thread context.
    niova_atomic_init(&ri->ri_checkpoint_last_idx, chkpt_ret_idx);
}

static int
raft_server_chkpt_prior_to_recovery(struct raft_instance *ri)
{
    if (!ri || !ri->ri_backend->rib_backend_checkpoint ||
        !thread_ctl_thread_is_running(&ri->ri_chkpt_thread_ctl))
        return -EINVAL;

    if (!raftServerDoesChkptBeforeRecovery)
    {
        LOG_MSG(LL_WARN,
                "bypassing checkpoint operation due to configuration");
        return 0;
    }
    else if (raft_server_get_current_raft_entry_index(ri, RI_NEHDR_SYNC) < 0)
    {
        return 0;
    }


    raft_entry_idx_t last_idx = ri->ri_checkpoint_last_idx;

    // Reset error
    ri->ri_last_chkpt_err = 0;

    // Schedule the checkpoint
    ri->ri_user_requested_checkpoint = true;

    int rc =
        thread_issue_sig_alarm_to_thread(ri->ri_chkpt_thread_ctl.tc_thread_id);

    if (rc)
        return rc;

    bool done = false;
    int sleep_secs = raftServerChkptTimeoutSec;
    while (sleep_secs--)
    {
        if ((niova_atomic_read(&ri->ri_checkpoint_last_idx) > last_idx) ||
            ri->ri_last_chkpt_err)
        {
            done = true;
            break;
        }
        sleep(1); // Wait for the recovery thread to finish up
    }

    if (!done && !ri->ri_last_chkpt_err) // Set ETIMEDOUT here
        ri->ri_last_chkpt_err = -ETIMEDOUT;

    rc = ri->ri_last_chkpt_err;
    DBG_RAFT_INSTANCE(LL_WARN, ri, "ri->ri_last_chkpt_err=%d", rc);

    return ((rc == -ENODATA) ? 0 :
            (rc == -EALREADY) ? 0 : rc);
}

static raft_server_chkpt_thread_ctx_t
raft_server_take_chkpt(struct raft_instance *ri)
{
    if (raft_server_instance_chkpt_compact_max_idx(ri) < 0)
    {
        ri->ri_last_chkpt_err = -ENODATA;
        return;
    }

    NIOVA_TIMER_START(x);

    /* rib_backend_checkpoint() returns the idx used for the checkpoint which
     * must be >= to the one read here.
     */
    raft_entry_idx_t rc = ri->ri_backend->rib_backend_checkpoint(ri);

    NIOVA_TIMER_STOP_and_HIST_ADD(
        x, raft_server_type_2_hist(ri, RAFT_INSTANCE_HIST_CHKPT_LAT_USEC));

    if (rc >= 0)
        raft_server_set_checkpoint_last_idx(ri, rc);

    if (rc <= 0)
        ri->ri_last_chkpt_err = rc;

    DBG_RAFT_INSTANCE((rc < 0 ? LL_ERROR : LL_NOTIFY), ri,
                      "rib_backend_checkpoint(%zd): %s",
                      rc, rc < 0 ? strerror(-rc) : "Success");
}

static raft_server_chkpt_thread_ctx_t
raft_server_reap_log(struct raft_instance *ri, ssize_t num_keep_entries)
{
    if (!ri || // Maintain a min number of entries
        num_keep_entries < RAFT_INSTANCE_PERSISTENT_APP_MIN_SCAN_ENTRIES)
        return;

    const raft_entry_idx_t max_idx =
        raft_server_instance_chkpt_compact_max_idx(ri);

    if (max_idx < 0)
        return;

    const raft_entry_idx_t lowest_idx =
        MAX(0, niova_atomic_read(&ri->ri_lowest_idx));

    NIOVA_ASSERT(max_idx >= lowest_idx);

    const raft_entry_idx_t new_lowest_idx = max_idx - num_keep_entries;

    bool reaped = false;

    if (new_lowest_idx > (lowest_idx + num_keep_entries) &&
        !raft_server_compaction_try_increase_lowest_idx(ri, new_lowest_idx))
    {
        ri->ri_backend->rib_log_reap(ri, new_lowest_idx);
        reaped = true;
    }

    DBG_RAFT_INSTANCE((reaped ? LL_NOTIFY : LL_DEBUG), ri,
                      "num-keep-entries=%zd reap-idx=%ld reap=%s",
                      num_keep_entries,
                      new_lowest_idx > lowest_idx ? new_lowest_idx : -1UL,
                      reaped ? "true" : "false");
}

static raft_server_chkpt_thread_t
raft_server_chkpt_thread(void *arg)
{
    struct thread_ctl *tc = arg;
    struct raft_instance *ri = (struct raft_instance *)thread_ctl_get_arg(tc);

//    thread_ctl_set_user_pause_usec(tc, ri->ri_sync_freq_us);

    NIOVA_ASSERT(ri);

    THREAD_LOOP_WITH_CTL(tc)
    {
        sleep(1);
        DBG_THREAD_CTL(LL_TRACE, tc, "here");
        if (raft_instance_is_shutdown(ri))
            break;

        const bool user_requested_chkpt = ri->ri_user_requested_checkpoint;
        if (user_requested_chkpt)
            ri->ri_user_requested_checkpoint = false;

        const bool user_requested_reap = ri->ri_user_requested_reap;
        if (user_requested_reap)
            ri->ri_user_requested_reap = false;

        const raft_entry_idx_t max_idx =
            raft_server_instance_chkpt_compact_max_idx(ri);

        if (max_idx < 0)
            continue;

        const raft_entry_idx_t num_entries_since_last_chkpt =
            max_idx - ri->ri_checkpoint_last_idx;

        NIOVA_ASSERT(num_entries_since_last_chkpt >= 0);

        DBG_RAFT_INSTANCE((num_entries_since_last_chkpt ? LL_DEBUG : LL_TRACE),
                          ri, "entries_since_last_chkpt=%zd user-req=%s",
                          num_entries_since_last_chkpt,
                          user_requested_chkpt ? "yes" : "no");

        if (user_requested_chkpt ||
            (ri->ri_auto_checkpoints_enabled &&
             (num_entries_since_last_chkpt >= ri->ri_max_scan_entries)))
            raft_server_take_chkpt(ri);

        // Test for reaping
        if (user_requested_reap ||
            (ri->ri_auto_checkpoints_enabled && ri->ri_log_reap_factor))
        {
            NIOVA_ASSERT(ri->ri_log_reap_factor > 0); // sanity

            ssize_t num_keep_entries =
                ri->ri_log_reap_factor *
                ((ri->ri_max_scan_entries >
                  RAFT_INSTANCE_PERSISTENT_APP_MIN_SCAN_ENTRIES)
                 ? ri->ri_max_scan_entries
                 : RAFT_INSTANCE_PERSISTENT_APP_SCAN_ENTRIES);

            raft_server_reap_log(ri, num_keep_entries);
        }
    }

    return (void *)0;
}

static int
raft_server_chkpt_thread_start(struct raft_instance *ri)
{
    NIOVA_ASSERT(ri && raft_instance_is_booting(ri));
    if (!ri->ri_backend->rib_backend_checkpoint)
        return 0;

    int rc = thread_create_watched(raft_server_chkpt_thread,
                                   &ri->ri_chkpt_thread_ctl,
                                   "chkpt_thread", (void *)ri, NULL);
     if (rc)
	return rc;

    thread_ctl_run(&ri->ri_chkpt_thread_ctl);

    return 0;
}

static int
raft_server_chkpt_thread_join(struct raft_instance *ri)
{
    NIOVA_ASSERT(ri && raft_instance_is_shutdown(ri));

    if (!ri->ri_backend->rib_backend_checkpoint)
        return 0;

    int rc = thread_halt_and_destroy(&ri->ri_chkpt_thread_ctl);

    LOG_MSG(((rc && !ri->ri_startup_error) ? LL_WARN : LL_NOTIFY),
             "thread_halt_and_destroy(): %s",
             strerror(-rc));

    return rc;
}

static int
raft_server_instance_startup(struct raft_instance *ri)
{
    NIOVA_ASSERT(ri && raft_instance_is_booting(ri));

    FATAL_IF((pthread_mutex_init(&ri->ri_newest_entry_mutex, NULL)),
             "pthread_mutex_init(): %s", strerror(errno));

    FATAL_IF((pthread_mutex_init(&ri->ri_compaction_mutex, NULL)),
             "pthread_mutex_init(): %s", strerror(errno));

    // raft_server_instance_init() should have been run
    if (!ri->ri_timer_fd_cb)
        return -EINVAL;

    // Init the in-memory sync/unsync entry headers
    raft_instance_initialize_newest_entry_hdr(ri);

    int rc = raft_server_backend_setup(ri);
    if (rc)
    {
        DBG_RAFT_INSTANCE(LL_ERROR, ri, "raft_server_backend_setup(): %s",
                          strerror(-rc));
        return rc;
    }

    rc = raft_server_instance_lreg_init(ri);
    if (rc)
    {
        DBG_RAFT_INSTANCE(LL_ERROR, ri, "raft_server_instance_lreg_init(): %s",
                          strerror(-rc));
        goto out;
    }

    rc = raft_server_log_load(ri);
    if (rc)
    {
        DBG_RAFT_INSTANCE(LL_ERROR, ri, "raft_server_log_load(): %s",
                          strerror(-rc));
        goto out;
    }

    rc = raft_server_evp_setup(ri);
    if (rc)
    {
        DBG_RAFT_INSTANCE(LL_ERROR, ri, "raft_server_evp_setup(): %s",
                          strerror(-rc));
        goto out;
    }

    if (!raft_server_does_synchronous_writes(ri))
    {
        rc = raft_server_sync_thread_start(ri);
        if (rc)
            goto out;
    }

    if (ri->ri_backend->rib_backend_checkpoint)
    {
        rc = raft_server_chkpt_thread_start(ri);
        if (rc)
            goto out;
    }

out:
    if (rc)
    {
        ri->ri_startup_error = rc;
        raft_net_instance_shutdown(ri);
    }

    return rc;
}

static int
raft_server_backend_close(struct raft_instance *ri)
{
    if (!ri || !raft_instance_is_shutdown(ri))
        return -EINVAL;

    return ri->ri_backend->rib_backend_shutdown(ri);
}

static int
raft_server_lreg_node_removal_wait(const struct raft_instance *ri)
{
    for (int i = 0; ri->ri_lreg_registered && i < 1000; i++)
        usleep(10);

    return ri->ri_lreg_registered ? -ETIMEDOUT : 0;
}

static int
raft_server_instance_shutdown(struct raft_instance *ri)
{
    ri->ri_proc_state = RAFT_PROC_STATE_SHUTDOWN;

    int rc = 0;

    int rc_chkpt = raft_server_chkpt_thread_join(ri);
    int rc_sync = raft_server_sync_thread_join(ri);
    int rc_backend_close = raft_server_backend_close(ri);
    int rc_evp_cleanup = raft_server_evp_cleanup(ri);
    int mutex_rc = pthread_mutex_destroy(&ri->ri_newest_entry_mutex);
    int mutex_rc2 = pthread_mutex_destroy(&ri->ri_compaction_mutex);

    int lreg_remove_rc =
        lreg_node_remove(&ri->ri_lreg, LREG_ROOT_ENTRY_PTR(raft_root_entry));

    int lreg_removal_wait_rc = raft_server_lreg_node_removal_wait(ri);

    enum log_level ll = ri->ri_startup_error ? LL_NOTIFY : LL_ERROR;

    if (rc_chkpt)
    {
        SIMPLE_LOG_MSG(ll, "raft_server_chkpt_thread_join(): %s",
                       strerror(-rc_chkpt));
        if (!rc)
            rc = rc_chkpt;
    }

    if (rc_sync)
    {
        SIMPLE_LOG_MSG(ll, "raft_server_sync_thread_join(): %s",
                       strerror(-rc_sync));
        if (!rc)
            rc = rc_sync;
    }

    if (rc_backend_close)
    {
        SIMPLE_LOG_MSG(ll, "raft_server_backend_close(): %s",
                       strerror(-rc_backend_close));
        if (!rc)
            rc = rc_backend_close;
    }

    if (rc_evp_cleanup)
    {
        SIMPLE_LOG_MSG(ll, "raft_server_evp_cleanup(): %s",
                       strerror(-rc_evp_cleanup));
        if (!rc)
            rc = rc_evp_cleanup;
    }

    if (mutex_rc)
    {
        SIMPLE_LOG_MSG(ll, "pthread_mutex_destroy(): %s",
                       strerror(mutex_rc));
        if (!rc)
            rc = -mutex_rc;
    }

    if (mutex_rc2)
    {
        SIMPLE_LOG_MSG(ll, "pthread_mutex_destroy(): %s",
                       strerror(mutex_rc2));
        if (!rc)
            rc = -mutex_rc2;
    }

    if (lreg_remove_rc)
    {
        SIMPLE_LOG_MSG(ll, "lreg_node_remove(): %s",
                       strerror(-lreg_remove_rc));
	if (!rc)
            rc = lreg_remove_rc;
    }

    if (lreg_removal_wait_rc)
    {
        SIMPLE_LOG_MSG(ll, "raft_server_lreg_node_removal_wait(): %s",
                       strerror(-lreg_removal_wait_rc));
	if (!rc)
            rc = lreg_removal_wait_rc;
    }

    return rc;
}

static bool
raft_server_main_loop_exit_conditions(const struct raft_instance *ri)
{
    return (FAULT_INJECT(raft_server_main_loop_break) ||
            ri->ri_needs_bulk_recovery)
        ? true : false;
}

static int
raft_server_main_loop(struct raft_instance *ri)
{
    NIOVA_ASSERT(raft_instance_is_running(ri));
    ri->ri_state = RAFT_STATE_FOLLOWER;
    ri->ri_follower_reason = RAFT_BFRSN_LEADER_ALREADY_PRESENT;

    raft_server_timerfd_settime(ri);

    int rc = 0;

    do
    {
        rc = epoll_mgr_wait_and_process_events(&ri->ri_epoll_mgr, -1);
        if (rc == -EINTR)
            rc = 0;
    } while (rc >= 0 && !raft_server_main_loop_exit_conditions(ri));

    SIMPLE_LOG_MSG(LL_WARN, "epoll_mgr_wait_and_process_events(): %s",
                   rc < 0 ? strerror(-rc) : "Success");

    // positive rc from epoll_mgr_wait_and_process_events() is not an error
    return rc > 0 ? 0 : rc;
}

/**
 * raft_server_recovery_handle_is_viable - test the handle contents for
 *    relevance and freshness.
 */
static bool
raft_server_recovery_handle_is_viable(struct raft_instance *ri)
{
    NIOVA_ASSERT(ri && ri->ri_csn_leader);

    const struct raft_recovery_handle *rrh = &ri->ri_recovery_handle;

    const unsigned long long msec_since_handle_generated =
        niova_realtime_coarse_clock_get_msec() -
        timespec_2_msec(&rrh->rrh_start);

    if (uuid_compare(ri->ri_csn_leader->csn_uuid, rrh->rrh_peer_uuid))
    {
        return false;
    }
    else if (msec_since_handle_generated > raftServerMaxRecoveryLeaderCommMsec)
    {
        SIMPLE_LOG_MSG(LL_WARN, "recovery handle is stale (%lld ms old)",
                       msec_since_handle_generated);
        return false;
    }
    else if (rrh->rrh_peer_chkpt_idx < 0)
    {
        SIMPLE_LOG_MSG(
            LL_WARN,
            "leader-checkpoint-idx=%ld:  Does leader hold a valid checkpoint?",
            rrh->rrh_peer_chkpt_idx);
        return false;
    }

    return true;
}

/**
 * raft_server_bulk_recovery_can_proceed - tests performed prior to entering
 *   recovery which determine if recovery should proceed.
 */
static bool
raft_server_bulk_recovery_can_proceed(struct raft_instance *ri)
{
    NIOVA_ASSERT(ri);
    return true; // XXX some checks should be reinstated

    if (!ri->ri_csn_leader || !raft_server_recovery_handle_is_viable(ri))
        return false;

    unsigned long long recency_ms = 0;

    // Ensure the leader has recently sent us a msg.
    int rc = raft_net_comm_recency(
        ri, raft_peer_2_idx(ri, ri->ri_csn_leader->csn_uuid),
        RAFT_COMM_RECENCY_RECV, &recency_ms);

    return (rc || recency_ms > raftServerMaxRecoveryLeaderCommMsec) ?
        false : true;
}

static int
raft_server_bulk_recovery(struct raft_instance *ri, void *arg)
{
    if (!ri)
        return -EINVAL;

    else if (!raft_server_bulk_recovery_can_proceed(ri))
        return -EAGAIN;

    enum raft_process_state proc_state = ri->ri_proc_state;

    ri->ri_proc_state = RAFT_PROC_STATE_RECOVERING;
    ri->ri_backend_init_arg = arg;

    int rc = ri->ri_backend->rib_backend_recover
        ? ri->ri_backend->rib_backend_recover(ri)
        : -EOPNOTSUPP;

    // restore proc state
    ri->ri_proc_state = proc_state;

    return rc;
}

int
raft_server_instance_run(const char *raft_uuid_str,
                         const char *this_peer_uuid_str,
                         raft_sm_request_handler_t sm_request_handler,
                         enum raft_instance_store_type type,
                         enum raft_instance_options opts, void *arg)
{
    FUNC_ENTRY(LL_NOTIFY);

    if (!raft_uuid_str || !this_peer_uuid_str || !sm_request_handler)
        return -EINVAL;

    struct raft_instance *ri = NULL;
    int remaining_recovery_tries = RAFT_SERVER_RECOVERY_ATTEMPTS;
    bool restart_post_recovery;
    int rc = 0;

    do
    {
        restart_post_recovery = false;

        ri = raft_net_get_instance();
        if (!ri)
            return -ENOENT;

        /* Bulk recovery does not require the raft or db subsystems to be
         * running.
         */
        bool enter_bulk_recovery = ri->ri_needs_bulk_recovery;
        if (enter_bulk_recovery)
        {
            rc = raft_server_bulk_recovery(ri, arg); // arg contains cf list
            SIMPLE_LOG_MSG(LL_ERROR, "raft_server_bulk_recovery(): %s",
                           strerror(-rc));

            if (!rc) // Success - restart in the normal (non-recovery) mode
            {
                ri->ri_successful_recovery = true;
                ri->ri_needs_bulk_recovery = false;
                restart_post_recovery = true;


                // Reset the recovery attempt counter
                remaining_recovery_tries = RAFT_SERVER_RECOVERY_ATTEMPTS;
                continue;
            }
        }

        // Initialization - this resets the raft instance's contents
        raft_server_instance_init(ri, type, raft_uuid_str, this_peer_uuid_str,
                                  sm_request_handler, opts, arg);

        // Raft net startup
        int raft_net_startup_rc = raft_net_instance_startup(ri, false);
        if (raft_net_startup_rc)
        {
            rc = raft_net_startup_rc;
            if (rc == -EUCLEAN) // Special error code for incomplete recovery
            {
                /* NOTE:  this current error handling path assumes that the
                 *  raft-net components are properly shutdown through
                 *  raft_server_instance_startup()'s call to
                 *  raft_net_instance_shutdown().
                 */
                rc = 0;
                ri->ri_needs_bulk_recovery = true;
            }
            else
            {
                SIMPLE_LOG_MSG(LL_ERROR, "raft_net_instance_startup(): %s",
                               strerror(-rc));
            }
        }
        else
        {
            int recovery_chkpt_rc = 0;

            // Execute the main loop
            int main_loop_rc = raft_server_main_loop(ri);
            if (main_loop_rc)
            {
                rc = rc ? rc : main_loop_rc;

                SIMPLE_LOG_MSG(LL_ERROR, "raft_server_main_loop(): %s",
                               strerror(-rc));
            }
            else if (ri->ri_needs_bulk_recovery)
            {
                // Checkpoint the current contents while the db is open
                recovery_chkpt_rc = raft_server_chkpt_prior_to_recovery(ri);
                if (recovery_chkpt_rc)
                {
                    rc = rc ? rc : recovery_chkpt_rc;

                    LOG_MSG(LL_ERROR,
                            "raft_server_chkpt_prior_to_recovery(): %s",
                            strerror(-rc));
                }
            }

            int shutdown_rc = raft_net_instance_shutdown(ri);
            if (shutdown_rc)
            {
                if (!rc)
                    rc = shutdown_rc;

                SIMPLE_LOG_MSG(LL_ERROR, "raft_net_instance_shutdown(): %s",
                               strerror(-rc));
            }

            // Check if bulk recovery was detected
            if (!rc && ri->ri_needs_bulk_recovery) // reset to booting state
            {
                ri->ri_proc_state = RAFT_PROC_STATE_BOOTING;

                if (remaining_recovery_tries < RAFT_SERVER_RECOVERY_ATTEMPTS)
                    LOG_MSG(LL_WARN, "recovery attempts remaining %d",
                            remaining_recovery_tries - 1);
            }
        }
    }  while (!rc && (restart_post_recovery ||
                      (ri->ri_needs_bulk_recovery &&
                       --remaining_recovery_tries >= 0)));

    FUNC_EXIT(LL_NOTIFY);

    return rc;
}<|MERGE_RESOLUTION|>--- conflicted
+++ resolved
@@ -52,21 +52,15 @@
 typedef void * raft_server_sync_thread_t;
 typedef void raft_server_sync_thread_ctx_t;
 
-<<<<<<< HEAD
 static struct raft_co_wr_info re_co_wr_info = {0}; //coalesce write data information.
 
 static int rs_co_wr_timerfd = -1;
 
-// A value of '0' means that all will be read
-static size_t raftPersistentAppMaxScanEntries =
-    RAFT_INSTANCE_PERSISTENT_APP_MAX_SCAN_ENTRIES;
-=======
 typedef void * raft_server_chkpt_thread_t;
 typedef void raft_server_chkpt_thread_ctx_t;
 typedef int raft_server_chkpt_thread_ctx_int_t;
 
 static unsigned long long raftServerMaxRecoveryLeaderCommMsec = 10000;
->>>>>>> 51ea29b2
 
 static const char *
 raft_server_may_accept_client_request_reason(struct raft_instance *ri);
@@ -4337,7 +4331,6 @@
     // Here we should go over each client request and send independent replies
     for (uint8_t i = 0; i < reh.reh_ndata_entries; i++)
     {
-<<<<<<< HEAD
        struct raft_net_client_request_handle rncr;
 
        raft_server_net_client_request_init_sm_apply(ri, &rncr, sink_buf,
@@ -4409,69 +4402,6 @@
            raft_net_client_request_handle_has_reply_info(&rncr))
            raft_server_reply_to_client(ri, &rncr, NULL);
     }
-=======
-        rc = raft_server_entry_read(ri, apply_idx, sink_buf, reh.reh_data_size,
-                                    NULL);
-        DBG_RAFT_INSTANCE_FATAL_IF((rc), ri, "raft_server_entry_read(): %s",
-                                   strerror(-rc));
-
-        // Initialize supplement handle for possible use by SM callback
-        raft_net_sm_write_supplement_init(&rncr.rncr_sm_write_supp);
-
-        int rc = ri->ri_server_sm_request_cb(&rncr);
-
-        // Called regardless of ri_server_sm_request_cb() error
-        raft_server_sm_apply_opt(ri, &rncr);
-
-        if (!rc && raft_instance_is_leader(ri))
-        {
-            if (reh.reh_term == ri->ri_log_hdr.rlh_term)
-            {
-                struct timespec ts;
-                niova_realtime_coarse_clock(&ts);
-
-                timespecsub(&ts, &reh.reh_store_time, &ts);
-
-                struct binary_hist *bh =
-                    raft_server_type_2_hist(
-                        ri, RAFT_INSTANCE_HIST_COMMIT_LAT_MSEC);
-
-                if (timespec_2_msec(&ts) > 0)
-                    binary_hist_incorporate_val(bh, timespec_2_msec(&ts));
-            }
-            /* Perform basic initialization on the reply buffer if the SM has
-             * provided the necessary info for completing the reply.  The SM
-             * would have called
-             * raft_net_client_request_handle_set_reply_info() if the necessary
-             * info was provided.  Note that the SM may not check for leader
-             * status, so the reply info may be provided even when this node
-             * is a follower.  Therefore, udp init should be bypassed if this
-             * node is not the leader.
-             */
-            if (raft_net_client_request_handle_has_reply_info(&rncr))
-                raft_server_client_reply_init(
-                    ri, &rncr, RAFT_CLIENT_RPC_MSG_TYPE_REPLY);
-        }
-
-        DBG_RAFT_ENTRY(LL_NOTIFY, &reh, "rc=%s", strerror(-rc));
-
-        // The destructor may issue a callback into the SM.
-        raft_net_sm_write_supplement_destroy(&rncr.rncr_sm_write_supp);
-    }
-
-    if (!reh.reh_leader_change_marker && !reh.reh_data_size)
-        DBG_RAFT_ENTRY(LL_WARN, &reh, "application entry contains no data!");
-
-    DBG_RAFT_INSTANCE(LL_NOTIFY, ri, "ri_last_applied_idx was incremented");
-    DBG_RAFT_ENTRY(LL_NOTIFY, &reh, "");
-
-    if (ri->ri_last_applied_idx < ri->ri_commit_idx)
-        RAFT_NET_EVP_NOTIFY_NO_FAIL(ri, RAFT_EVP_SM_APPLY);
-
-    if (raft_instance_is_leader(ri) && // Only issue if we're the leader!
-        raft_net_client_request_handle_has_reply_info(&rncr))
-        raft_server_reply_to_client(ri, &rncr, NULL);
->>>>>>> 51ea29b2
 }
 
 static raft_server_epoll_remote_sender_t
