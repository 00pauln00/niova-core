name: holon_controlplane_app_recipes_workflow
on:
  push:
    branches: [ master ]
  pull_request:
    branches: [ master ]

jobs:
  build:
    timeout-minutes: 30
    runs-on: ubuntu-latest
    continue-on-error: true
    steps:
    - uses: actions/checkout@v2
      with:
        path: ./code

    - name: apt update
      run: sudo apt update

    # Install golang
    - name: Install golang 1.18.3
      run: sudo rm -rf /usr/bin/go &&
           sudo wget https://golang.org/dl/go1.18.3.linux-amd64.tar.gz &&
           sudo mkdir /home/runner/work/go &&
           sudo tar -C /home/runner/work/go -xzf  go1.18.3.linux-amd64.tar.gz &&
           export PATH=$PATH:/home/runner/work/go/go/bin &&
           go version

    - name: dpkg / rpm prep
      run: sudo apt-get install -y uuid-dev
                                   uuid libuuid1
                                   libaio-dev libaio1
                                   libgcrypt20 openssl
                                   libssl-dev python3-pip
                                   python3-setuptools `apt-cache search librocksdb | awk '{print $1}'` uncrustify libasan5 libtsan0

    # Install python libraies
    - name: Install python libraries
      run:  pip3 install setuptools wheel func_timeout sockets psutil dpath jmespath

    # Install Ansible
    - name: Install Ansible
      run:  pip3 install ansible

    - name: make
      run: cd ./code &&
           ./prepare.sh &&
           ./configure --prefix=/home/runner/work/niovad/niovad/build_dir/ --enable-devel &&
           make clean && make && make install
      env:
        LD_LIBRARY_PATH: /home/runner/work/niovad/niovad/build_dir/lib

    - name: Build go applications using makefile
      run: export PATH=$PATH:/home/runner/work/go/go/bin &&
           cd code/go/controlPlane
           && cd ncpc/ && go mod tidy && cd ..
           && cd pmdbServer && go mod tidy && cd ..
           && cd proxy && go mod tidy && cd ..
           && make install_only -e DIR=/home/runner/work/niovad/niovad/build_dir

    - name: Copy script to run recipes
      run: cp ./code/scripts/run-recipes.sh /home/runner/work/niovad/niovad/build_dir/ &&
           cp ./code/scripts/control_plane_recipes.txt /home/runner/work/niovad/niovad/build_dir/

    # Checkout holon repo
    - name: Checkout repository
      uses: actions/checkout@v2
      with:
       repository: 00pauln00/holon
       ref: prometheus_support
       token: ${{ secrets.HOLON_NIOVA_CI_21_12_2020 }} # 'GitHub_PAT' is a secret that contains your PAT
       path: ./holon


    #Build nisd monitor
    - name: Build nisd lookout monitor
      run:  export PATH=$PATH:/home/runner/work/go/go/bin &&
<<<<<<< HEAD
            cd code/go/lookout/nisdMonitor && go build


    # Checkout niova-lookout / Branch : nisd_communication
    #- name: Checkout niova-lookout repository
    #  uses: actions/checkout@v2
    #  with:
    #   repository: 00pauln00/niova-lookout
    #   ref: nisd_communication
    #   token: ${{ secrets.HOLON_NIOVA_CI_21_12_2020 }} # 'GitHub_PAT' is a secret that contains your PAT
    #   path: ./lookout

    #- name: Compile niova-lookout
    #run: export PATH=$PATH:/home/runner/work/go/go/bin &&
    # cd ./lookout && go build && cp lookout /home/runner/work/niovad/niovad/build_dir/libexec/niova && cd -
=======
            cd code/go/lookout/nisdMonitor && go build && cp nisdLookout /home/runner/work/niovad/niovad/build_dir/libexec/niova
>>>>>>> 7330bc19

    # Checkout niova-lookout / Branch : nisd_communication
    #- name: Checkout niova-lookout repository
    #  uses: actions/checkout@v2
    #  with:
    #   repository: 00pauln00/niova-lookout
    #   ref: nisd_communication
    #   token: ${{ secrets.HOLON_NIOVA_CI_21_12_2020 }} # 'GitHub_PAT' is a secret that contains your PAT
    #   path: ./lookout

    #- name: Compile niova-lookout
    #run: export PATH=$PATH:/home/runner/work/go/go/bin &&
    # cd ./lookout && go build && cp lookout /home/runner/work/niovad/niovad/build_dir/libexec/niova && cd -

    # Checkout niova-block repository / Branch : nisd_mointor_retry
    - name: Checkout niova-block repository
      uses: actions/checkout@v2
      with:
       repository: 00pauln00/niova-block
       ref: nisd_mointor_retry
       token: ${{ secrets.HOLON_NIOVA_CI_21_12_2020 }} # 'GitHub_PAT' is a secret that contains your PATH
       submodules: recursive
       path: ./niova-block

    # niova-block submodule init
    - name: submodule init (niova-block)
      run: cd ./niova-block && git submodule init && git submodule update

    # build liburing
    - name: liburing build
      run: cd ./niova-block/modules/liburing &&
           ./configure && make && sudo make install

    - name: Compile niova-block
      run: cd ./niova-block &&
           ./prepare.sh &&
           ./configure --with-niova=/home/runner/work/niovad/niovad/build_dir  --prefix=/home/runner/work/niovad/niovad/build_dir                                        --enable-devel &&  make clean && make && make install
      env:
        LD_LIBRARY_PATH: /home/runner/work/niovad/niovad/build_dir/lib

    - name: copy binaries of niova block to /home/runner/work/niovad/niovad/build_dir
      run: cp -r /home/runner/work/niovad/niovad/build_dir/bin/niova-block-ctl /home/runner/work/niovad/niovad/build_dir/bin/nisd                           /home/runner/work/niovad/niovad/build_dir/libexec/niova

    - name: copy niova-block-test binaries
      run: cp ./niova-block/test/niova-block-test   /home/runner/work/niovad/niovad/build_dir/libexec/niova

    - name: List build directory of binaries
      run: ls -l /home/runner/work/niovad/niovad/build_dir/libexec/niova

    - name: Copy holon repo
      run: cp -r ./holon /home/runner/work/niovad/niovad/build_dir/

    - name: Create log directory for storing holon logs
      run: mkdir  /home/runner/work/niovad/niovad/holon_log

    - name: List build directory
      run: ls -l /home/runner/work/niovad/niovad/build_dir

    - name:  run recipes for controlplane application
      run: cd /home/runner/work/niovad/niovad/build_dir/holon/ &&
           ../run-recipes.sh '/home/runner/work/niovad/niovad/build_dir/holon'
                             '/home/runner/work/niovad/niovad/build_dir'
                             '/home/runner/work/niovad/niovad/holon_log' 5
                             '/home/runner/work/niovad/niovad/build_dir/control_plane_recipes.txt'
                             'controlplane'
                             '0'
                             '/home/runner/work/go/go/bin'

    - name: Prepare artifact filename
      id: prepare_artifact_filename
      run: |
        echo ::set-output name=ARTIFACT_NAME::test-recipe-report."$( echo $(($RANDOM%10000)))"
      if: failure()

    - name: Archive the test results
      uses: actions/upload-artifact@v2
      with:
         name: ${{ steps.prepare_artifact_filename.outputs.ARTIFACT_NAME }}
         path: /home/runner/work/niovad/niovad/holon_log
      if: failure()<|MERGE_RESOLUTION|>--- conflicted
+++ resolved
@@ -76,25 +76,8 @@
     #Build nisd monitor
     - name: Build nisd lookout monitor
       run:  export PATH=$PATH:/home/runner/work/go/go/bin &&
-<<<<<<< HEAD
-            cd code/go/lookout/nisdMonitor && go build
-
-
-    # Checkout niova-lookout / Branch : nisd_communication
-    #- name: Checkout niova-lookout repository
-    #  uses: actions/checkout@v2
-    #  with:
-    #   repository: 00pauln00/niova-lookout
-    #   ref: nisd_communication
-    #   token: ${{ secrets.HOLON_NIOVA_CI_21_12_2020 }} # 'GitHub_PAT' is a secret that contains your PAT
-    #   path: ./lookout
-
-    #- name: Compile niova-lookout
-    #run: export PATH=$PATH:/home/runner/work/go/go/bin &&
-    # cd ./lookout && go build && cp lookout /home/runner/work/niovad/niovad/build_dir/libexec/niova && cd -
-=======
+            cd code/go/lookout/nisdMonitor && go build && 
             cd code/go/lookout/nisdMonitor && go build && cp nisdLookout /home/runner/work/niovad/niovad/build_dir/libexec/niova
->>>>>>> 7330bc19
 
     # Checkout niova-lookout / Branch : nisd_communication
     #- name: Checkout niova-lookout repository
