--- conflicted
+++ resolved
@@ -13,7 +13,6 @@
 	"errors"
 	"flag"
 	"fmt"
-	"github.com/google/uuid"
 	"io/ioutil"
 	"log"
 	"net"
@@ -22,6 +21,8 @@
 	"strings"
 	"time"
 	"unsafe"
+
+	"github.com/google/uuid"
 )
 
 // #include <unistd.h>
@@ -50,15 +51,15 @@
 	httpPort      int
 	ctlPath       *string
 	//serf
-	serfHandler     serfAgent.SerfAgentHandler
-	agentName       string
-	addr            string
-	agentPort       int16
-	agentRPCPort    int16
-	gossipNodesPath string
-	serfLogger      string
-	raftUUID	string
-	PortRange	[]int16
+	serfHandler       serfAgent.SerfAgentHandler
+	agentName         string
+	addr              string
+	agentPort         int16
+	agentRPCPort      int16
+	gossipNodesPath   string
+	serfLogger        string
+	raftUUID          string
+	PortRange         []int16
 	ServicePortRangeS int16
 	ServicePortRangeE int16
 }
@@ -175,8 +176,8 @@
 	setLogOutput(handler.serfLogger)
 	//agentPort := handler.agentPort
 	handler.serfHandler = serfAgent.SerfAgentHandler{
-		Name:        handler.agentName,
-		BindAddr:    net.ParseIP(handler.addr),
+		Name:              handler.agentName,
+		BindAddr:          net.ParseIP(handler.addr),
 		ServicePortRangeS: uint16(handler.ServicePortRangeS),
 		ServicePortRangeE: uint16(handler.ServicePortRangeE),
 		//BindPort:    uint16(agentPort),
@@ -212,17 +213,10 @@
 		//Fill map; will add extra info in future
 		returnMap[cuuid] = cstatus
 	}
-<<<<<<< HEAD
-	httpPort  := RecvdPort
+	httpPort := RecvdPort
 	returnMap["Type"] = "LOOKOUT"
 	returnMap["Hport"] = strconv.Itoa(httpPort)
-=======
-	httpPort  := handler.httpPort
-
-	returnMap["Type"] = "LOOKOUT"
-	returnMap["Hport"] = strconv.Itoa(*httpPort)
->>>>>>> 434d1e4e
-	return returnMap  
+	return returnMap
 }
 
 //NISD
@@ -310,13 +304,13 @@
 }
 
 func (handler *nisdMonitor) getConfigData(config string) error {
-	portRangeStart, err := strconv.Atoi(strings.Split(config,"-")[0])
-	portRangeEnd, err := strconv.Atoi(strings.Split(config,"-")[1])
+	portRangeStart, err := strconv.Atoi(strings.Split(config, "-")[0])
+	portRangeEnd, err := strconv.Atoi(strings.Split(config, "-")[1])
 	if err != nil {
 		return err
 	}
 
-	for i:=portRangeStart; i<=portRangeEnd; i++ {
+	for i := portRangeStart; i <= portRangeEnd; i++ {
 		handler.PortRange = append(handler.PortRange, int16(i))
 	}
 
@@ -330,7 +324,7 @@
 func (handler *nisdMonitor) checkHTTPLiveness() {
 	var emptyByteArray []byte
 	for {
-		_, err := httpClient.HTTP_Request(emptyByteArray, "127.0.0.1:"+strconv.Itoa(int(RecvdPort)) + "/check", false)
+		_, err := httpClient.HTTP_Request(emptyByteArray, "127.0.0.1:"+strconv.Itoa(int(RecvdPort))+"/check", false)
 		if err != nil {
 			fmt.Println("HTTP Liveness - ", err)
 		} else {
@@ -342,10 +336,10 @@
 }
 
 func (handler *nisdMonitor) findFreePort() int {
-	for i := 0; i<len(handler.PortRange); i++ {
+	for i := 0; i < len(handler.PortRange); i++ {
 		handler.httpPort = int(handler.PortRange[i])
 		fmt.Println("Trying to bind with - ", int(handler.httpPort))
-		check, err := net.Listen("tcp", handler.addr + ":" + strconv.Itoa(int(handler.httpPort)))
+		check, err := net.Listen("tcp", handler.addr+":"+strconv.Itoa(int(handler.httpPort)))
 		if err != nil {
 			if strings.Contains(err.Error(), "bind") {
 				continue
@@ -392,14 +386,14 @@
 
 	//Start lookout monitoring
 	nisd.lookout = lookout.EPContainer{
-		MonitorUUID:      "*",
-		AppType:          "NISD",
+		MonitorUUID: "*",
+		AppType:     "NISD",
 		//HttpPort:         nisd.findFreePort(),
-		PortRange:	  nisd.PortRange,
+		PortRange:        nisd.PortRange,
 		CTLPath:          *nisd.ctlPath,
 		SerfMembershipCB: nisd.SerfMembership,
 		EnableHttp:       true,
-		RetPort:	  portAddr,
+		RetPort:          portAddr,
 	}
 	errs := make(chan error, 1)
 	go func() {
