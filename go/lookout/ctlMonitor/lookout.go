package lookout

import (
	"bytes"
	"common/prometheus_handler"
	"common/requestResponseLib"
	"encoding/gob"
	"encoding/json"
	"fmt"
	"github.com/fsnotify/fsnotify"
	"github.com/google/uuid"
	"io/ioutil"
	"log"
	"net/http"
	"net/url"
	"strconv"
	"strings"
	"sync"
	"syscall"
	"time"
)

type EPContainer struct {
	MonitorUUID      string
	CTLPath          string
	AppType          string
	HttpPort         int
	EnableHttp       bool
	SerfMembershipCB func() map[string]bool
	Statb            syscall.Stat_t
	EpWatcher        *fsnotify.Watcher
	EpMap            map[uuid.UUID]*NcsiEP
	mutex            sync.Mutex
	run              bool
	httpQuery        map[string](chan []byte)
}

func (epc *EPContainer) tryAdd(uuid uuid.UUID) {
	lns := epc.EpMap[uuid]
	if lns == nil {
		//FIXME: Do we need Port
		newlns := NcsiEP{
			Uuid:         uuid,
			Path:         epc.CTLPath + "/" + uuid.String(),
			Name:         "r-a4e1",
			NiovaSvcType: "raft",
			Port:         6666,
			LastReport:   time.Now(),
			LastClear:    time.Now(),
			Alive:        true,
			pendingCmds:  make(map[string]*epCommand),
		}

		if err := epc.EpWatcher.Add(newlns.Path + "/output"); err != nil {
			log.Fatal("Watcher.Add() failed:", err)
		}

		// serialize with readers in httpd context, this is the only
		// writer thread so the lookup above does not require a lock
		epc.mutex.Lock()
		epc.EpMap[uuid] = &newlns
		epc.mutex.Unlock()
		log.Printf("added: %+v\n", newlns)
	}
}

func (epc *EPContainer) scan() {
	files, err := ioutil.ReadDir(epc.CTLPath)
	if err != nil {
		log.Fatal(err)
	}

	for _, file := range files {
		// Need to support removal of stale items
		if uuid, err := uuid.Parse(file.Name()); err == nil {
			if (epc.MonitorUUID == uuid.String()) || (epc.MonitorUUID == "*") {
				epc.tryAdd(uuid)
			}
		}
	}
}

func (epc *EPContainer) monitor() error {
	var err error = nil
	fmt.Println("Starting monitoring - QQQQ")
	for epc.run == true {
		fmt.Println("Starting monitoring - KKKK")
		var tmp_stb syscall.Stat_t
		err = syscall.Stat(epc.CTLPath, &tmp_stb)
		if err != nil {
			fmt.Println("XXX syscall.Stat('%s'): %s", epc.CTLPath, err)
			break
		}

		if tmp_stb.Mtim != epc.Statb.Mtim {
			epc.Statb = tmp_stb
			epc.scan()
		}

		// Query for liveness
		for _, ep := range epc.EpMap {
			ep.Remove()
			ep.Detect(epc.AppType)
		}

		time.Sleep(5 * time.Second)
	}

	return err
}

func (epc *EPContainer) JsonMarshalUUID(uuid uuid.UUID) []byte {
	var jsonData []byte
	var err error

	epc.mutex.Lock()
	ep := epc.EpMap[uuid]
	epc.mutex.Unlock()
	if ep != nil {
		jsonData, err = json.MarshalIndent(ep, "", "\t")
	} else {
		// Return an empty set if the item does not exist
		jsonData = []byte("{}")
	}

	if err != nil {
		return nil
	}

	return jsonData
}

func (epc *EPContainer) JsonMarshal() []byte {
	var jsonData []byte

	epc.mutex.Lock()
	jsonData, err := json.MarshalIndent(epc.EpMap, "", "\t")
	epc.mutex.Unlock()

	if err != nil {
		return nil
	}

	return jsonData
}

func (epc *EPContainer) processInotifyEvent(event *fsnotify.Event) {
	splitPath := strings.Split(event.Name, "/")
	cmpstr := splitPath[len(splitPath)-1]
	uuid, err := uuid.Parse(splitPath[len(splitPath)-3])
	if err != nil {
		return
	}

	//temp file exclusion
	if strings.Contains(cmpstr, ".") {
		return
	}

	//Check if its for HTTP
	if strings.Contains(cmpstr, "HTTP") {
		var output []byte
		if ep := epc.EpMap[uuid]; ep != nil {
			err := ep.Complete(cmpstr, &output)
			if err != nil {
				output = []byte(err.Error())
			}
		}

		if channel, ok := epc.httpQuery[cmpstr]; ok {
			channel <- output
		}
		return
	}

	if ep := epc.EpMap[uuid]; ep != nil {
		ep.Complete(cmpstr, nil)
	}
}

func (epc *EPContainer) epOutputWatcher() {
	for {
		select {
		case event := <-epc.EpWatcher.Events:

			if event.Op == fsnotify.Create {
				epc.processInotifyEvent(&event)
			}

			// watch for errors
		case err := <-epc.EpWatcher.Errors:
			fmt.Println("ERROR", err)

		}
	}
}

func (epc *EPContainer) init() error {
	// Check the provided endpoint root path
	err := syscall.Stat(epc.CTLPath, &epc.Statb)
	if err != nil {
		return err
	}

	// Set path (Xxx still need to check if this is a directory or not)

	// Create the map
	epc.EpMap = make(map[uuid.UUID]*NcsiEP)
	if epc.EpMap == nil {
		return syscall.ENOMEM
	}

	epc.EpWatcher, err = fsnotify.NewWatcher()
	if err != nil {
		return err
	}

	epc.run = true

	go epc.epOutputWatcher()

	return nil
}

func (epc *EPContainer) httpHandleRootRequest(w http.ResponseWriter) {
	fmt.Fprintf(w, "%s\n", string(epc.JsonMarshal()))
}

func (epc *EPContainer) httpHandleUUIDRequest(w http.ResponseWriter,
	uuid uuid.UUID) {

	fmt.Fprintf(w, "%s\n", string(epc.JsonMarshalUUID(uuid)))
}

func (epc *EPContainer) httpHandleRoute(w http.ResponseWriter, r *url.URL) {
	splitURL := strings.Split(r.String(), "/v0/")

	if len(splitURL) == 2 && len(splitURL[1]) == 0 {
		epc.httpHandleRootRequest(w)

	} else if uuid, err := uuid.Parse(splitURL[1]); err == nil {
		epc.httpHandleUUIDRequest(w, uuid)

	} else {
		fmt.Fprintln(w, "Invalid request: url", splitURL[1])
	}

}

func (epc *EPContainer) HttpHandle(w http.ResponseWriter, r *http.Request) {
	epc.httpHandleRoute(w, r.URL)
}

func (epc *EPContainer) customQuery(node uuid.UUID, query string) []byte {
	epc.mutex.Lock()
	ep := epc.EpMap[node]
	epc.mutex.Unlock()

	//If not present
	if ep == nil {
		return []byte("Specified NISD is not present")
	}

	httpID := "HTTP_" + uuid.New().String()
	epc.httpQuery[httpID] = make(chan []byte, 2)
	ep.CustomQuery(query, httpID)

	//FIXME: Have select in case of NISD dead and delete the channel
	var byteOP []byte
	select {
	case byteOP = <-epc.httpQuery[httpID]:
		break
	}
	return byteOP
}

func (epc *EPContainer) QueryHandle(w http.ResponseWriter, r *http.Request) {

	//Decode the NISD request structure
	requestBytes, err := ioutil.ReadAll(r.Body)
	if err != nil {
		log.Println(err)
	}

	requestObj := requestResponseLib.LookoutRequest{}
	dec := gob.NewDecoder(bytes.NewBuffer(requestBytes))
	err = dec.Decode(&requestObj)
	if err != nil {
		log.Println(err)
	}

	//Call the appropriate function
	output := epc.customQuery(requestObj.UUID, requestObj.Cmd)

	//Data to writer
	w.Write(output)
}

func (epc *EPContainer) parseMembershipPrometheus() string {
	var output string
	membership := epc.SerfMembershipCB()
	for name, isAlive := range membership {
		var adder string
		if isAlive {
			adder = "1"
		} else {
			adder = "0"
		}
		output += "\n" + fmt.Sprintf(`node_status{uuid="%s"} %s`, name, adder)
	}
	return output
}

func (epc *EPContainer) MetricsHandler(w http.ResponseWriter, r *http.Request) {
	//Split key based nisd's UUID and field
	var output string
	parsedUUID, _ := uuid.Parse(epc.MonitorUUID)
	node := epc.EpMap[parsedUUID]
	if len(node.EPInfo.RaftRootEntry) > 0 {
		if epc.AppType == "PMDB" {
			output += prometheus_handler.GenericPromDataParser(node.EPInfo.RaftRootEntry[0])
		} else if epc.AppType == "NISD" {
			output += prometheus_handler.GenericPromDataParser(node.EPInfo.NISDInformation[0])
		}
	}
	output += epc.parseMembershipPrometheus()
	fmt.Fprintln(w, output)
}

func (epc *EPContainer) serveHttp() {
	http.HandleFunc("/v1/", epc.QueryHandle)
	http.HandleFunc("/v0/", epc.HttpHandle)
	http.HandleFunc("/metrics", epc.MetricsHandler)
	http.ListenAndServe(":"+strconv.Itoa(epc.HttpPort), nil)
}

func (epc *EPContainer) GetList() map[uuid.UUID]*NcsiEP {
	epc.mutex.Lock()
	defer epc.mutex.Unlock()
	return epc.EpMap
}

func (epc *EPContainer) MarkAlive(serviceUUID string) error {
	serviceID, err := uuid.Parse(serviceUUID)
	if err != nil {
		return err
	}
	service, ok := epc.EpMap[serviceID]
	if ok && service.Alive {
		service.pendingCmds = make(map[string]*epCommand)
		service.Alive = true
		service.LastReport = time.Now()
	}
	return nil
}

func (epc *EPContainer) Start() {
	//Start http service
<<<<<<< HEAD
	go epc.serveHttp()
	fmt.Println("Serving HTTP XXX")
=======
	if epc.EnableHttp {
		go epc.serveHttp()
	}
>>>>>>> 36b10cc8

	//Setup lookout
	epc.init()
	fmt.Println("Setup lookout XXX")

	//Start monitoring
	epc.monitor()
	fmt.Println("Ending monitoring NISD XXX")
}<|MERGE_RESOLUTION|>--- conflicted
+++ resolved
@@ -356,14 +356,10 @@
 
 func (epc *EPContainer) Start() {
 	//Start http service
-<<<<<<< HEAD
 	go epc.serveHttp()
-	fmt.Println("Serving HTTP XXX")
-=======
 	if epc.EnableHttp {
 		go epc.serveHttp()
 	}
->>>>>>> 36b10cc8
 
 	//Setup lookout
 	epc.init()
