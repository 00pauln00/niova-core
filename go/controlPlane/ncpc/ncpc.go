package main

import (
	"bytes"
	serviceDiscovery "common/clientAPI"
	"common/requestResponseLib"
	compressionLib "common/specificCompressionLib"
	"encoding/gob"
	"encoding/json"
	"flag"
	"math/rand"
	"fmt"
	"io/ioutil"
	PumiceDBCommon "niova/go-pumicedb-lib/common"
	"os"
	"strings"
	"time"
	"reflect"
	"strconv"
	maps "golang.org/x/exp/maps"
	uuid "github.com/google/uuid"
	log "github.com/sirupsen/logrus"
)

type clientHandler struct {
	requestKey        string
	requestValue      string
	addr              string
	port              string
	operation         string
	configPath        string
	logPath           string
	resultFile        string
	rncui             string
	rangeQuery        bool
	count		  int
	seed		  int
	lastKey           string
	operationMetaObjs []opData //For filling json data
	clientAPIObj      serviceDiscovery.ServiceDiscoveryHandler
}

type request struct {
	Opcode    string            `json:"Operation"`
	Key       string            `json:"Key"`
	Value     []byte            `json:"Value"`
	Timestamp time.Time         `json:"Request_timestamp"`
}

type response struct {
	Status        int               `json:"Status"`
	ResponseValue []byte            `json:"Response"`
	validate      bool              `json:"validate"`
	Timestamp     time.Time         `json:"Response_timestamp"`
}
type opData struct {
	RequestData  request       `json:"Request"`
	ResponseData response      `json:"Response"`
	TimeDuration time.Duration `json:"Req_resolved_time"`
}

type nisdData struct {
	UUID      uuid.UUID `json:"UUID"`
	Status    string    `json:"Status"`
	WriteSize string    `json:"WriteSize"`
}

func usage() {
	flag.PrintDefaults()
	os.Exit(0)
}

func getKeyType(key string) string {
	switch key[:2] {
	case "vd":
		return "vdevKey"
	case "ni":
		return "nisdKey"
	case "no":
		return "nodeKey"
	}
	return ""
}

var letters = []rune("abcdefghijklmnopqrstuvwxyzABCDEFGHIJKLMNOPQRSTUVWXYZ")

func randSeq(n int, r *rand.Rand) string {
	b := make([]rune, n)
	for i := range b {
		b[i] = letters[r.Intn(len(letters))]
	}
	return string(b)
}

func generateVdevRange(count int, seed int64) map[string]string {
	kvMap := make(map[string]string)
	r := rand.New(rand.NewSource(seed))
	r1 := rand.New(rand.NewSource(seed))

	//Vdev
	noVdev := int64(float64(count) * float64(0.5))
	noUUID := r.Int63n(noVdev)
	for i := int64(0); i < noUUID; i++ {
		randUUID, _ := uuid.NewRandomFromReader(r)
		prefix := "v."+randUUID.String()
		kvMap[prefix] = randSeq(4, r1)

		noChunck := r.Int31n(5)
		Cprefix := prefix + ".c"
		for j := int32(0); j < noChunck; j++ {
			randUUID, _ := uuid.NewRandomFromReader(r)
			Chunckprefix := Cprefix + strconv.Itoa(int(j))+"."+randUUID.String()
			kvMap[Chunckprefix] = randSeq(4, r1)
		}

		noSeq := r.Int31n(5)
		Sprefix := prefix + ".s"
		for k := int32(0); k < noSeq; k++ {
			SeqPrefix := Sprefix + strconv.Itoa(int(k))
			kvMap[SeqPrefix] = randSeq(4, r1)
		}
	}

	//NISD
	noNISD := int64(float64(count) * float64(0.5))
	noUUID = r.Int63n(noNISD)
        for i := int64(0); i < noUUID; i++ {
                randUUID, _ := uuid.NewRandomFromReader(r)
                prefix := "nisd."+randUUID.String()

                noNode := r.Int31n(5)
                nodePrefix := prefix + "."
                for j := int32(0); j < noNode; j++ {
                        randUUID, _ := uuid.NewRandomFromReader(r)
                        partNodePrefix := nodePrefix + randUUID.String()
                        kvMap[partNodePrefix] = randSeq(4, r1)
		}

		configInfo := prefix+".Config-Info"
                kvMap[configInfo] = randSeq(4, r1)
	}
	return kvMap
}

func filterKVPrefix(kvMap map[string]string, prefix string) map[string]string {
	resultantMap := make(map[string]string)
	for key, value := range kvMap {
		if strings.HasPrefix(key, prefix) {
			resultantMap[key] = value
		}
	}

	return resultantMap
}

//Function to get command line parameters
func (handler *clientHandler) getCmdParams() {
	flag.StringVar(&handler.requestKey, "k", "Key", "Key")
	flag.StringVar(&handler.addr, "a", "127.0.0.1", "Addr value")
	flag.StringVar(&handler.port, "p", "1999", "Port value")
	flag.StringVar(&handler.requestValue, "v", "NULL", "Value")
	flag.StringVar(&handler.configPath, "c", "./gossipNodes", "gossip nodes file path")
	flag.StringVar(&handler.logPath, "l", "/tmp/temp.log", "Log path")
	flag.StringVar(&handler.operation, "o", "NULL", "Specify the opeation to perform")
	flag.StringVar(&handler.resultFile, "r", "operation", "Path along with file name for the result file")
	flag.StringVar(&handler.rncui, "u", uuid.New().String()+":0:0:0:0", "RNCUI for request")
	flag.IntVar(&handler.count, "n", 1000, "Range write count")
	flag.IntVar(&handler.seed, "s", 10, "Seed value")
	flag.Parse()
}

//Write to Json
func (cli *clientHandler) write2Json(toJson map[string][]opData) {
	file, _ := json.MarshalIndent(toJson, "", " ")
	_ = ioutil.WriteFile(cli.resultFile+".json", file, 0644)
}

func (cli *clientHandler) getNISDInfo() map[string]nisdData {
	data := cli.clientAPIObj.GetMembership()
	nisdDataMap := make(map[string]nisdData)
	for _, node := range data {
		if (node.Tags["Type"] == "LOOKOUT") && (node.Status == "alive") {
			for cuuid, value := range node.Tags {
				d_uuid, err := compressionLib.DecompressUUID(cuuid)
				if err == nil {
					CompressedStatus := value[0]
					//CompressedWritePercentage := value[1:3]
					//Decompress
					thisNISDData := nisdData{}
<<<<<<< HEAD
					thisNISDData.UUID = uuid
					log.Info("NISD Status : ", CompressedStatus)
=======
					thisNISDData.UUID, err = uuid.FromString(d_uuid)
					if err != nil {
						log.Error(err)
					}
					fmt.Println("NISD Status : ", CompressedStatus)
>>>>>>> 4bd7b184
					if string(CompressedStatus) == "1" {
						thisNISDData.Status = "Alive"
					} else {
						thisNISDData.Status = "Dead"
					}

					nisdDataMap[d_uuid] = thisNISDData
				}
			}
		}
	}
	return nisdDataMap
}

func main() {
	//Intialize client object
	clientObj := clientHandler{}

	//Get commandline parameters.
	clientObj.getCmdParams()
	flag.Usage = usage
	if flag.NFlag() == 0 {
		usage()
		os.Exit(-1)
	}

	//Create logger
	err := PumiceDBCommon.InitLogger(clientObj.logPath)
	if err != nil {
		log.Error("Error while initializing the logger  ", err)
	}

	log.Info("----START OF EXECUTION---")

	//Init niovakv client API
	clientObj.clientAPIObj = serviceDiscovery.ServiceDiscoveryHandler{
		Timeout: 10,
	}
	stop := make(chan int)
	go func() {
		err := clientObj.clientAPIObj.StartClientAPI(stop, clientObj.configPath)
		if err != nil {
			log.Error(err)
			os.Exit(1)
		}
	}()
	clientObj.clientAPIObj.TillReady()
	//Send request
	var passNext bool
	requestObj := requestResponseLib.KVRequest{}
	responseObj := requestResponseLib.KVResponse{}
	//Decl and init required variables
	toJson := make(map[string][]opData)
	value := make(map[string]string)
	value["IP_ADDR"] = clientObj.addr
	value["Port"] = clientObj.port
	valueByte, _ := json.Marshal(value)
	switch clientObj.operation {
	case "write":
		if clientObj.requestValue != "NULL" {
			requestObj.Value = []byte(clientObj.requestValue)
		} else {
			requestObj.Value = valueByte
		}
		requestObj.Rncui = clientObj.rncui
		passNext = true
		fallthrough
	case "read":
		requestObj.Key = clientObj.requestKey
		requestObj.Operation = clientObj.operation
		var requestByte bytes.Buffer
		enc := gob.NewEncoder(&requestByte)
		enc.Encode(requestObj)
		//Send the write
		responseBytes := clientObj.clientAPIObj.Request(requestByte.Bytes(), "", passNext)
		dec := gob.NewDecoder(bytes.NewBuffer(responseBytes))
		err = dec.Decode(&responseObj)
		fmt.Println(responseObj.ResultMap)
		//Creation of output json
		sendTime := time.Now()
		requestMeta := request{
			Opcode:    requestObj.Operation,
			Key:       requestObj.Key,
			Value:     responseObj.Value,
			Timestamp: sendTime,
		}

		responseMeta := response{
			Timestamp:     time.Now(),
			Status:        responseObj.Status,
			ResponseValue: responseObj.Value,
		}

		operationObj := opData{
			RequestData:  requestMeta,
			ResponseData: responseMeta,
			TimeDuration: responseMeta.Timestamp.Sub(requestMeta.Timestamp),
		}

		clientObj.operationMetaObjs = append(clientObj.operationMetaObjs, operationObj)
		if passNext {
			toJson["write"] = clientObj.operationMetaObjs
		} else {
			toJson["read"] = clientObj.operationMetaObjs
		}
		clientObj.write2Json(toJson)

	case "rangeWrite":
		kvMap := generateVdevRange(clientObj.count,int64(clientObj.seed))
		requestObj.Operation = "write"
		for key, _ := range kvMap {
			var requestByte bytes.Buffer
			requestObj.Key = key
			requestObj.Value = []byte(kvMap[key])
			requestObj.Rncui = uuid.New().String()+":0:0:0:0"
			enc := gob.NewEncoder(&requestByte)
			enc.Encode(requestObj)
			responseBytes := clientObj.clientAPIObj.Request(requestByte.Bytes(), "", true)
			dec := gob.NewDecoder(bytes.NewBuffer(responseBytes))
			err = dec.Decode(&responseObj)
			log.Info(key, responseObj.Status)
		}

	case "range":
		var Prefix, Key, Operation string
		Prefix = clientObj.requestKey
		Key = clientObj.requestKey
		Operation = "rangeRead"
		//Keep calling range request till ContinueRead is true
		resultMap := make(map[string]string)
		var count int
		for {
			rangeResponseObj := requestResponseLib.KVResponse{}
			requestObj.Prefix = Prefix
			requestObj.Key = Key
			requestObj.Operation = Operation
			var requestByte bytes.Buffer
			enc := gob.NewEncoder(&requestByte)
			enc.Encode(requestObj)

			//Send the range request
			responseBytes := clientObj.clientAPIObj.Request(requestByte.Bytes(), "", false)
			dec := gob.NewDecoder(bytes.NewBuffer(responseBytes))
			err = dec.Decode(&rangeResponseObj)
			if err != nil {
				log.Error(err)
				break
			}
			maps.Copy(resultMap, rangeResponseObj.ResultMap)

			for key, value := range rangeResponseObj.ResultMap {
				fmt.Println(key, " : ", value)
			}

			count += 1
			if !rangeResponseObj.ContinueRead {
				break
			}
			Prefix = clientObj.requestKey
			Key = rangeResponseObj.Key
		}
		genKVMap := generateVdevRange(clientObj.count,int64(clientObj.seed))
		filteredMap := filterKVPrefix(genKVMap, clientObj.requestKey)
		compare := reflect.DeepEqual(resultMap, filteredMap)
		if compare {
			fmt.Println("Got expected output")
		} else {
			fmt.Println("Range read failure")
		}
		fmt.Println("Called range query", count, "times")

	case "config":
		responseBytes, err := clientObj.clientAPIObj.GetPMDBServerConfig()
		log.Info("Response : ", string(responseBytes))
		if err != nil {
			log.Error("Unable to get the config data")
		}
		_ = ioutil.WriteFile(clientObj.resultFile+".json", responseBytes, 0644)

	case "membership":
		toJson := clientObj.clientAPIObj.GetMembership()
		file, _ := json.MarshalIndent(toJson, "", " ")
		_ = ioutil.WriteFile(clientObj.resultFile+".json", file, 0644)

	case "general":
		fmt.Printf("\033[2J")
		fmt.Printf("\033[2;0H")
		fmt.Print("UUID")
		fmt.Printf("\033[2;38H")
		fmt.Print("Type")
		fmt.Printf("\033[2;50H")
		fmt.Println("Status")
		offset := 3
		for {
			lineCounter := 0
			data := clientObj.clientAPIObj.GetMembership()
			for _, node := range data {
				currentLine := offset + lineCounter
				fmt.Print(node.Name)
				fmt.Printf("\033[%d;38H", currentLine)
				fmt.Print(node.Tags["Type"])
				fmt.Printf("\033[%d;50H", currentLine)
				fmt.Println(node.Status)
				lineCounter += 1
			}
			time.Sleep(2 * time.Second)
			fmt.Printf("\033[3;0H")
			for i := 0; i < lineCounter; i++ {
				fmt.Println("                                                       ")
			}
			fmt.Printf("\033[3;0H")
		}
	case "nisd":
		fmt.Printf("\033[2J")
		fmt.Printf("\033[2;0H")
		fmt.Println("NISD_UUID")
		fmt.Printf("\033[2;38H")
		fmt.Print("Status")
		fmt.Printf("\033[2;45H")
		fmt.Println("Parent_UUID(Lookout)")
		offset := 3
		for {
			lineCounter := 0
			data := clientObj.clientAPIObj.GetMembership()
			for _, node := range data {
				if (node.Tags["Type"] == "LOOKOUT") && (node.Status == "alive") {
					for uuid, value := range node.Tags {
						if uuid != "Type" {
							currentLine := offset + lineCounter
							fmt.Print(uuid)
							fmt.Printf("\033[%d;38H", currentLine)
							fmt.Print(strings.Split(value, "_")[0])
							fmt.Printf("\033[%d;45H", currentLine)
							fmt.Println(node.Name)
							lineCounter += 1
						}
					}
				}
			}
			time.Sleep(2 * time.Second)
			fmt.Printf("\033[3;0H")
			for i := 0; i < lineCounter; i++ {
				fmt.Println("                                                       ")
			}
			fmt.Printf("\033[3;0H")
		}

	case "Gossip":
		passNext = true

	case "NISDGossip":
		nisdDataMap := clientObj.getNISDInfo()
		fileData, _ := json.MarshalIndent(nisdDataMap, "", " ")
		ioutil.WriteFile(clientObj.resultFile+".json", fileData, 0644)
		if !passNext {
			break
		}
		fallthrough

	case "PMDBGossip":
		fileData, err := clientObj.clientAPIObj.GetPMDBServerConfig()
		if err != nil {
			log.Error("Error while getting pmdb server config data : ", err)
			break
		}
		if passNext {
			f, _ := os.OpenFile(clientObj.resultFile+".json", os.O_APPEND|os.O_WRONLY|os.O_CREATE, 0600)
			f.WriteString(string(fileData))
			break
		}
		_ = ioutil.WriteFile(clientObj.resultFile+".json", fileData, 0644)
	}

	//clientObj.clientAPIObj.DumpIntoJson("./execution_summary.json")

}<|MERGE_RESOLUTION|>--- conflicted
+++ resolved
@@ -8,18 +8,18 @@
 	"encoding/gob"
 	"encoding/json"
 	"flag"
+	"fmt"
+	uuid "github.com/google/uuid"
+	log "github.com/sirupsen/logrus"
+	maps "golang.org/x/exp/maps"
+	"io/ioutil"
 	"math/rand"
-	"fmt"
-	"io/ioutil"
 	PumiceDBCommon "niova/go-pumicedb-lib/common"
 	"os"
+	"reflect"
+	"strconv"
 	"strings"
 	"time"
-	"reflect"
-	"strconv"
-	maps "golang.org/x/exp/maps"
-	uuid "github.com/google/uuid"
-	log "github.com/sirupsen/logrus"
 )
 
 type clientHandler struct {
@@ -33,25 +33,25 @@
 	resultFile        string
 	rncui             string
 	rangeQuery        bool
-	count		  int
-	seed		  int
+	count             int
+	seed              int
 	lastKey           string
 	operationMetaObjs []opData //For filling json data
 	clientAPIObj      serviceDiscovery.ServiceDiscoveryHandler
 }
 
 type request struct {
-	Opcode    string            `json:"Operation"`
-	Key       string            `json:"Key"`
-	Value     []byte            `json:"Value"`
-	Timestamp time.Time         `json:"Request_timestamp"`
+	Opcode    string    `json:"Operation"`
+	Key       string    `json:"Key"`
+	Value     []byte    `json:"Value"`
+	Timestamp time.Time `json:"Request_timestamp"`
 }
 
 type response struct {
-	Status        int               `json:"Status"`
-	ResponseValue []byte            `json:"Response"`
-	validate      bool              `json:"validate"`
-	Timestamp     time.Time         `json:"Response_timestamp"`
+	Status        int       `json:"Status"`
+	ResponseValue []byte    `json:"Response"`
+	validate      bool      `json:"validate"`
+	Timestamp     time.Time `json:"Response_timestamp"`
 }
 type opData struct {
 	RequestData  request       `json:"Request"`
@@ -102,14 +102,14 @@
 	noUUID := r.Int63n(noVdev)
 	for i := int64(0); i < noUUID; i++ {
 		randUUID, _ := uuid.NewRandomFromReader(r)
-		prefix := "v."+randUUID.String()
+		prefix := "v." + randUUID.String()
 		kvMap[prefix] = randSeq(4, r1)
 
 		noChunck := r.Int31n(5)
 		Cprefix := prefix + ".c"
 		for j := int32(0); j < noChunck; j++ {
 			randUUID, _ := uuid.NewRandomFromReader(r)
-			Chunckprefix := Cprefix + strconv.Itoa(int(j))+"."+randUUID.String()
+			Chunckprefix := Cprefix + strconv.Itoa(int(j)) + "." + randUUID.String()
 			kvMap[Chunckprefix] = randSeq(4, r1)
 		}
 
@@ -124,20 +124,20 @@
 	//NISD
 	noNISD := int64(float64(count) * float64(0.5))
 	noUUID = r.Int63n(noNISD)
-        for i := int64(0); i < noUUID; i++ {
-                randUUID, _ := uuid.NewRandomFromReader(r)
-                prefix := "nisd."+randUUID.String()
-
-                noNode := r.Int31n(5)
-                nodePrefix := prefix + "."
-                for j := int32(0); j < noNode; j++ {
-                        randUUID, _ := uuid.NewRandomFromReader(r)
-                        partNodePrefix := nodePrefix + randUUID.String()
-                        kvMap[partNodePrefix] = randSeq(4, r1)
-		}
-
-		configInfo := prefix+".Config-Info"
-                kvMap[configInfo] = randSeq(4, r1)
+	for i := int64(0); i < noUUID; i++ {
+		randUUID, _ := uuid.NewRandomFromReader(r)
+		prefix := "nisd." + randUUID.String()
+
+		noNode := r.Int31n(5)
+		nodePrefix := prefix + "."
+		for j := int32(0); j < noNode; j++ {
+			randUUID, _ := uuid.NewRandomFromReader(r)
+			partNodePrefix := nodePrefix + randUUID.String()
+			kvMap[partNodePrefix] = randSeq(4, r1)
+		}
+
+		configInfo := prefix + ".Config-Info"
+		kvMap[configInfo] = randSeq(4, r1)
 	}
 	return kvMap
 }
@@ -184,19 +184,12 @@
 				d_uuid, err := compressionLib.DecompressUUID(cuuid)
 				if err == nil {
 					CompressedStatus := value[0]
-					//CompressedWritePercentage := value[1:3]
 					//Decompress
 					thisNISDData := nisdData{}
-<<<<<<< HEAD
-					thisNISDData.UUID = uuid
-					log.Info("NISD Status : ", CompressedStatus)
-=======
-					thisNISDData.UUID, err = uuid.FromString(d_uuid)
+					thisNISDData.UUID, err = uuid.Parse(d_uuid)
 					if err != nil {
 						log.Error(err)
 					}
-					fmt.Println("NISD Status : ", CompressedStatus)
->>>>>>> 4bd7b184
 					if string(CompressedStatus) == "1" {
 						thisNISDData.Status = "Alive"
 					} else {
@@ -305,13 +298,13 @@
 		clientObj.write2Json(toJson)
 
 	case "rangeWrite":
-		kvMap := generateVdevRange(clientObj.count,int64(clientObj.seed))
+		kvMap := generateVdevRange(clientObj.count, int64(clientObj.seed))
 		requestObj.Operation = "write"
 		for key, _ := range kvMap {
 			var requestByte bytes.Buffer
 			requestObj.Key = key
 			requestObj.Value = []byte(kvMap[key])
-			requestObj.Rncui = uuid.New().String()+":0:0:0:0"
+			requestObj.Rncui = uuid.New().String() + ":0:0:0:0"
 			enc := gob.NewEncoder(&requestByte)
 			enc.Encode(requestObj)
 			responseBytes := clientObj.clientAPIObj.Request(requestByte.Bytes(), "", true)
@@ -358,7 +351,7 @@
 			Prefix = clientObj.requestKey
 			Key = rangeResponseObj.Key
 		}
-		genKVMap := generateVdevRange(clientObj.count,int64(clientObj.seed))
+		genKVMap := generateVdevRange(clientObj.count, int64(clientObj.seed))
 		filteredMap := filterKVPrefix(genKVMap, clientObj.requestKey)
 		compare := reflect.DeepEqual(resultMap, filteredMap)
 		if compare {
