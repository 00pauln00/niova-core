package main

import (
	"bytes"
	serviceDiscovery "common/clientAPI"
	"common/requestResponseLib"
	compressionLib "common/specificCompressionLib"
	"encoding/gob"
	"encoding/json"
	"flag"
	"fmt"
	"io/ioutil"
	PumiceDBCommon "niova/go-pumicedb-lib/common"
	"os"
	"strings"
	"time"

	uuid "github.com/satori/go.uuid"
	log "github.com/sirupsen/logrus"
)

type clientHandler struct {
	requestKey        string
	requestValue      string
	addr              string
	port              string
	operation         string
	configPath        string
	logPath           string
	resultFile        string
	rncui             string
	rangeQuery        bool
	lastKey           string
	operationMetaObjs []opData //For filling json data
	clientAPIObj      serviceDiscovery.ServiceDiscoveryHandler
}

type request struct {
	Opcode    string            `json:"Operation"`
	Key       string            `json:"Key"`
	Value     map[string]string `json:"Value"`
	Timestamp time.Time         `json:"Request_timestamp"`
}

type response struct {
	Status        int               `json:"Status"`
	ResponseValue map[string]string `json:"Response"`
	validate      bool              `json:"validate"`
	Timestamp     time.Time         `json:"Response_timestamp"`
}
type opData struct {
	RequestData  request       `json:"Request"`
	ResponseData response      `json:"Response"`
	TimeDuration time.Duration `json:"Req_resolved_time"`
}

type nisdData struct {
	UUID      string `json:"UUID"`
	Status    string `json:"Status"`
	WriteSize string `json:"WriteSize"`
}

func usage() {
	flag.PrintDefaults()
	os.Exit(0)
}

func getKeyType(key string) string {
	switch key[:2] {
	case "vd":
		return "vdevKey"
	case "ni":
		return "nisdKey"
	case "no":
		return "nodeKey"
	}
	return ""
}

//Function to get command line parameters
func (handler *clientHandler) getCmdParams() {
	flag.StringVar(&handler.requestKey, "k", "Key", "Key")
	flag.StringVar(&handler.addr, "a", "127.0.0.1", "Addr value")
	flag.StringVar(&handler.port, "p", "1999", "Port value")
	flag.StringVar(&handler.requestValue, "v", "NULL", "Value")
	flag.StringVar(&handler.configPath, "c", "./gossipNodes", "gossip nodes file path")
	flag.StringVar(&handler.logPath, "l", "/tmp/temp.log", "Log path")
	flag.StringVar(&handler.operation, "o", "NULL", "Specify the opeation to perform")
	flag.StringVar(&handler.resultFile, "r", "operation", "Path along with file name for the result file")
	flag.StringVar(&handler.rncui, "u", uuid.NewV4().String()+":0:0:0:0", "RNCUI for request")
	flag.BoolVar(&handler.rangeQuery, "ra", false, "Wether the query is range query or not")
	flag.StringVar(&handler.lastKey, "lk", "", "Last key read by the range query")
	flag.Parse()
}

//Write to Json
func (cli *clientHandler) write2Json(toJson map[string][]opData) {
	file, _ := json.MarshalIndent(toJson, "", " ")
	_ = ioutil.WriteFile(cli.resultFile+".json", file, 0644)
}

func (cli *clientHandler) getNISDInfo() map[string]nisdData {
	data := cli.clientAPIObj.GetMembership()
	nisdDataMap := make(map[string]nisdData)
	for _, node := range data {
		if (node.Tags["Type"] == "LOOKOUT") && (node.Status == "alive") {
			for cuuid, value := range node.Tags {
				uuid, err := compressionLib.DecompressUUID(cuuid)
				if err == nil {
					CompressedStatus := value[0]

					//Decompress
					thisNISDData := nisdData{}
					thisNISDData.UUID = uuid
<<<<<<< HEAD
					log.Info("NISD Status : ", CompressedStatus)
=======
					fmt.Println("NISD Status : ", CompressedStatus)
>>>>>>> 46f386af
					if string(CompressedStatus) == "1" {
						thisNISDData.Status = "Alive"
					} else {
						thisNISDData.Status = "Dead"
					}

					nisdDataMap[uuid] = thisNISDData
				}
			}
		}
	}
	return nisdDataMap
}

func main() {
	//Intialize client object
	clientObj := clientHandler{}

	//Get commandline parameters.
	clientObj.getCmdParams()
	flag.Usage = usage
	if flag.NFlag() == 0 {
		usage()
		os.Exit(-1)
	}

	//Create logger
	err := PumiceDBCommon.InitLogger(clientObj.logPath)
	if err != nil {
		log.Error("Error while initializing the logger  ", err)
	}

	log.Info("----START OF EXECUTION---")

	//Init niovakv client API
	clientObj.clientAPIObj = serviceDiscovery.ServiceDiscoveryHandler{
		Timeout: 10,
	}
	stop := make(chan int)
	go func() {
		err := clientObj.clientAPIObj.StartClientAPI(stop, clientObj.configPath)
		if err != nil {
			log.Error(err)
			os.Exit(1)
		}
	}()
	clientObj.clientAPIObj.TillReady()

	//Send request
	var write bool
	requestObj := requestResponseLib.KVRequest{}
	responseObj := requestResponseLib.KVResponse{}

	//Decl and init required variables
	toJson := make(map[string][]opData)
	value := make(map[string]string)
	value["IP_ADDR"] = clientObj.addr
	value["Port"] = clientObj.port
	valueByte, _ := json.Marshal(value)
	switch clientObj.operation {
	case "write":
		if clientObj.requestValue != "NULL" {
			requestObj.Value = []byte(clientObj.requestValue)
		} else {
			requestObj.Value = valueByte
		}
		requestObj.Rncui = clientObj.rncui
		write = true
		fallthrough
	case "read":
		requestObj.Key = clientObj.requestKey
		requestObj.Operation = clientObj.operation
		requestObj.RangeQuery = clientObj.rangeQuery
		var requestByte bytes.Buffer
		enc := gob.NewEncoder(&requestByte)
		enc.Encode(requestObj)
		//Send the write
		responseBytes := clientObj.clientAPIObj.Request(requestByte.Bytes(), "", write)
		dec := gob.NewDecoder(bytes.NewBuffer(responseBytes))
		err = dec.Decode(&responseObj)
		fmt.Println(responseObj.Value)
		//Creation of output json
		sendTime := time.Now()
		requestMeta := request{
			Opcode:    requestObj.Operation,
			Key:       requestObj.Key,
			Value:     responseObj.Value,
			Timestamp: sendTime,
		}

		responseMeta := response{
			Timestamp:     time.Now(),
			Status:        responseObj.Status,
			ResponseValue: responseObj.Value,
		}

		operationObj := opData{
			RequestData:  requestMeta,
			ResponseData: responseMeta,
			TimeDuration: responseMeta.Timestamp.Sub(requestMeta.Timestamp),
		}

		clientObj.operationMetaObjs = append(clientObj.operationMetaObjs, operationObj)
		if write {
			toJson["write"] = clientObj.operationMetaObjs
		} else {
			toJson["read"] = clientObj.operationMetaObjs
		}
		clientObj.write2Json(toJson)

	case "range":
		requestObj.Key = clientObj.requestKey
		requestObj.Operation = clientObj.operation
		var requestByte bytes.Buffer
		enc := gob.NewEncoder(&requestByte)
		enc.Encode(requestObj)

		//Send the range request
		responseBytes := clientObj.clientAPIObj.Request(requestByte.Bytes(), "", false)
		dec := gob.NewDecoder(bytes.NewBuffer(responseBytes))
		err = dec.Decode(&responseObj)
		if err != nil {
			log.Error(err)
			break
		}

		for responseObj.ContinueRead {
			requestObj.LastKey = responseObj.LastKey
			enc.Encode(requestObj)
			//Send the range request
			responseBytes := clientObj.clientAPIObj.Request(requestByte.Bytes(), "", false)
			dec := gob.NewDecoder(bytes.NewBuffer(responseBytes))
			err = dec.Decode(&responseObj)
			fmt.Println(responseObj.Value)
			if err != nil {
				log.Error(err)
				break
			}
		}

	case "config":
		responseBytes, err := clientObj.clientAPIObj.GetPMDBServerConfig()
		log.Info("Response : ", string(responseBytes))
		if err != nil {
			log.Error("Unable to get the config data")
		}
		_ = ioutil.WriteFile(clientObj.resultFile+".json", responseBytes, 0644)

	case "membership":
		toJson := clientObj.clientAPIObj.GetMembership()
		file, _ := json.MarshalIndent(toJson, "", " ")
		_ = ioutil.WriteFile(clientObj.resultFile+".json", file, 0644)

	case "general":
		fmt.Printf("\033[2J")
		fmt.Printf("\033[2;0H")
		fmt.Print("UUID")
		fmt.Printf("\033[2;38H")
		fmt.Print("Type")
		fmt.Printf("\033[2;50H")
		fmt.Println("Status")
		offset := 3
		for {
			lineCounter := 0
			data := clientObj.clientAPIObj.GetMembership()
			for _, node := range data {
				currentLine := offset + lineCounter
				fmt.Print(node.Name)
				fmt.Printf("\033[%d;38H", currentLine)
				fmt.Print(node.Tags["Type"])
				fmt.Printf("\033[%d;50H", currentLine)
				fmt.Println(node.Status)
				lineCounter += 1
			}
			time.Sleep(2 * time.Second)
			fmt.Printf("\033[3;0H")
			for i := 0; i < lineCounter; i++ {
				fmt.Println("                                                       ")
			}
			fmt.Printf("\033[3;0H")
		}
	case "nisd":
		fmt.Printf("\033[2J")
		fmt.Printf("\033[2;0H")
		fmt.Println("NISD_UUID")
		fmt.Printf("\033[2;38H")
		fmt.Print("Status")
		fmt.Printf("\033[2;45H")
		fmt.Println("Parent_UUID(Lookout)")
		offset := 3
		for {
			lineCounter := 0
			data := clientObj.clientAPIObj.GetMembership()
			for _, node := range data {
				if (node.Tags["Type"] == "LOOKOUT") && (node.Status == "alive") {
					for uuid, value := range node.Tags {
						if uuid != "Type" {
							currentLine := offset + lineCounter
							fmt.Print(uuid)
							fmt.Printf("\033[%d;38H", currentLine)
							fmt.Print(strings.Split(value, "_")[0])
							fmt.Printf("\033[%d;45H", currentLine)
							fmt.Println(node.Name)
							lineCounter += 1
						}
					}
				}
			}
			time.Sleep(2 * time.Second)
			fmt.Printf("\033[3;0H")
			for i := 0; i < lineCounter; i++ {
				fmt.Println("                                                       ")
			}
			fmt.Printf("\033[3;0H")
		}

	case "NISDGossip":
		nisdDataMap := clientObj.getNISDInfo()
		file, _ := json.MarshalIndent(nisdDataMap, "", " ")
		_ = ioutil.WriteFile(clientObj.resultFile+".json", file, 0644)
	}

	//clientObj.clientAPIObj.DumpIntoJson("./execution_summary.json")

}<|MERGE_RESOLUTION|>--- conflicted
+++ resolved
@@ -112,11 +112,7 @@
 					//Decompress
 					thisNISDData := nisdData{}
 					thisNISDData.UUID = uuid
-<<<<<<< HEAD
 					log.Info("NISD Status : ", CompressedStatus)
-=======
-					fmt.Println("NISD Status : ", CompressedStatus)
->>>>>>> 46f386af
 					if string(CompressedStatus) == "1" {
 						thisNISDData.Status = "Alive"
 					} else {
