--- conflicted
+++ resolved
@@ -333,19 +333,14 @@
 				log.Error(err)
 				break
 			}
-<<<<<<< HEAD
 			maps.Copy(resultMap, rangeResponseObj.ResultMap)
+
 			for key, value := range rangeResponseObj.ResultMap {
 				fmt.Println(key, " : ", value)
 			}
+
 			count += 1
 			fmt.Println("Repeted range request count : ", count)
-=======
-			fmt.Println("Read Req Number - ", count)
-			for key, value := range rangeResponseObj.ResultMap {
-				fmt.Println("key - ", key, " : ", value)
-			}
->>>>>>> 1931e0a9
 			if !rangeResponseObj.ContinueRead {
 				break
 			}
