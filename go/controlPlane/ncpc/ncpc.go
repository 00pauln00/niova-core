--- conflicted
+++ resolved
@@ -330,19 +330,6 @@
 				return nil
 			}()
 
-<<<<<<< HEAD
-=======
-			//Send the write request
-			responseBytes := clientObj.clientAPIObj.Request(requestByte.Bytes(), "", true)
-
-			//Decode the request
-			dec := gob.NewDecoder(bytes.NewBuffer(responseBytes))
-			err = dec.Decode(&responseObj)
-			if err != nil {
-				log.Error("Decoding error : ", err)
-				return
-			}
->>>>>>> 16958ecf
 
 			//Request status filler
 			if clientObj.count == 1 {
@@ -418,10 +405,6 @@
 		operationStat = fillOperationData(1, "read", responseObj.Key, err.Error(), 0)
 	}
 
-<<<<<<< HEAD
-=======
-	operationStat := fillOperationData(responseObj.Status, "read", responseObj.Key, string(responseObj.ResultMap[responseObj.Key]), 0)
->>>>>>> 16958ecf
 	clientObj.write2Json(operationStat)
 }
 
@@ -487,41 +470,32 @@
 			break
 		}
 	}
-<<<<<<< HEAD
 
 	//Fill the json
 	var operationStat *opData
 	if err == nil {
-		operationStat = fillOperationData(0, "range", requestObj.Key, resultMap, seqNum)
+		strResultMap := convMapToStr(resultMap)
+		operationStat = fillOperationData(0, "range", requestObj.Key, strResultMap, seqNum)
+
+		//Validate the range output		
+		fmt.Println("Generate the Data for read validation")
+                genKVMap := generateVdevRange(int64(clientObj.count), int64(clientObj.seed), clientObj.valSize)
+
+                // Get the expected data for read operation and compare against the output.
+                tPrefix := clientObj.requestKey[:len(clientObj.requestKey)-1]
+                filteredMap := filterKVPrefix(genKVMap, tPrefix)
+
+                compare := reflect.DeepEqual(resultMap, filteredMap)
+                if !compare {
+                        fmt.Println("Range verification read failure")
+                }
+                fmt.Println("The range query was completed in", count, "iterations")
+
 	} else {
 		operationStat = fillOperationData(1, "range", requestObj.Key, err.Error(), seqNum)
 	}
+
 	clientObj.write2Json(operationStat)
-
-	// FIXME Failing
-	/*
-=======
-	//Get status from response
-	strResultMap := convMapToStr(resultMap)
-	operationStat := fillOperationData(0, "range", requestObj.Key, strResultMap, seqNum)
-	clientObj.write2Json(operationStat)
-
-	//Validate range response§
->>>>>>> 16958ecf
-	if reqStatus == nil {
-		fmt.Println("Generate the Data for read validation")
-		genKVMap := generateVdevRange(int64(clientObj.count), int64(clientObj.seed), clientObj.valSize)
-
-		// Get the expected data for read operation and compare against the output.
-		tPrefix := clientObj.requestKey[:len(clientObj.requestKey)-1]
-		filteredMap := filterKVPrefix(genKVMap, tPrefix)
-
-		compare := reflect.DeepEqual(resultMap, filteredMap)
-		if !compare {
-			fmt.Println("Range verification read failure")
-		}
-		fmt.Println("The range query was completed in", count, "iterations")
-	}
 }
 
 func isRangeRequest(requestKey string) bool {
