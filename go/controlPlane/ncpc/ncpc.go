--- conflicted
+++ resolved
@@ -305,22 +305,14 @@
 		start_time := time.Now()
 		for key, _ := range kvMap {
 			wg.Add(1)
-<<<<<<< HEAD
-			go func(key string, value string) {
-=======
 			go func(key string, val []byte) {
->>>>>>> 9d804db8
 				defer wg.Done()
 				request := requestResponseLib.KVRequest{}
 				response := requestResponseLib.KVResponse{}
 				var requestByte bytes.Buffer
 				request.Operation = "write"
 				request.Key = key
-<<<<<<< HEAD
-				request.Value = []byte(value)
-=======
 				request.Value = val
->>>>>>> 9d804db8
 				request.Rncui = uuid.New().String() + ":0:0:0:0"
 				enc := gob.NewEncoder(&requestByte)
 				enc.Encode(request)
@@ -338,14 +330,9 @@
 				//Get hash for bytes
                                 checkSum := crc32.ChecksumIEEE(requestByte.Bytes())
 				elapsedTime := recvResponseTime.Sub(beforeSendTime)
-<<<<<<< HEAD
 				log.Info("; Application ;",checkSum ,";", beforeSendTime, ";",recvResponseTime, ";",elapsedTime)
-			}(key, kvMap[key])
-			//wg.Wait()
-=======
-				log.Info(";Request time ;",checkSum ,";",startTime, ";", beforeSendTime, ";",recvResponseTime, ";",elapsedTime)
 			}(key, []byte(kvMap[key]))
->>>>>>> 9d804db8
+			//wg.Wait() //Uncomment if need to serialize
 		}
 		wg.Wait()
 		end_time := time.Now()
