--- conflicted
+++ resolved
@@ -10,9 +10,6 @@
 	"errors"
 	"flag"
 	"fmt"
-	uuid "github.com/google/uuid"
-	log "github.com/sirupsen/logrus"
-	maps "golang.org/x/exp/maps"
 	"io/ioutil"
 	"math"
 	"math/rand"
@@ -23,28 +20,32 @@
 	"strings"
 	"sync"
 	"time"
+
+	uuid "github.com/google/uuid"
+	log "github.com/sirupsen/logrus"
+	maps "golang.org/x/exp/maps"
 )
 
 type clientHandler struct {
-	requestKey        string
-	requestValue      string
-	addr              string
-	port              string
-	operation         string
-	configPath        string
-	logPath           string
-	resultFile        string
-	rncui             string
-	rangeQuery        bool
+	requestKey         string
+	requestValue       string
+	addr               string
+	port               string
+	operation          string
+	configPath         string
+	logPath            string
+	resultFile         string
+	rncui              string
+	rangeQuery         bool
 	relaxedConsistency bool
-	count             int
-	seed              int
-	lastKey           string
-	operationMetaObjs []opData //For filling json data
-	clientAPIObj      serviceDiscovery.ServiceDiscoveryHandler
-	seqNum            uint64
-	valSize           int
-	serviceRetry      int
+	count              int
+	seed               int
+	lastKey            string
+	operationMetaObjs  []opData //For filling json data
+	clientAPIObj       serviceDiscovery.ServiceDiscoveryHandler
+	seqNum             uint64
+	valSize            int
+	serviceRetry       int
 }
 
 type request struct {
@@ -551,16 +552,11 @@
 			os.Exit(1)
 		}
 	}()
-<<<<<<< HEAD
-	clientObj.clientAPIObj.TillReady()
-=======
 	clientObj.clientAPIObj.TillReady("", clientObj.serviceRetry)
 	if err != nil {
 		log.Error(err)
 		os.Exit(1)
 	}
-
->>>>>>> 434d1e4e
 	var passNext bool
 	switch clientObj.operation {
 	case "rw":
@@ -702,27 +698,27 @@
 		}
 		ioutil.WriteFile(clientObj.resultFile+".json", responseBytes, 0644)
 
-        case "LookoutInfo":
-                clientObj.clientAPIObj.ServerChooseAlgorithm = 2
-                clientObj.clientAPIObj.UseSpecificServerName = clientObj.rncui
-                //Request obj
-                var requestObj requestResponseLib.LookoutRequest
-
-                //Parse UUID
-                requestObj.UUID, _ = uuid.Parse(clientObj.requestKey)
-                requestObj.Cmd = clientObj.requestValue
-
-                var requestByte bytes.Buffer
-                enc := gob.NewEncoder(&requestByte)
-                err := enc.Encode(requestObj)
-                if err != nil {
-                        log.Info("Encoding error")
-                }
-                responseBytes, err := clientObj.clientAPIObj.Request(requestByte.Bytes(), "/v1/", false)
-                
-		if err != nil {
-                        log.Error("Error while sending request to proxy : ", err)
-                }
+	case "LookoutInfo":
+		clientObj.clientAPIObj.ServerChooseAlgorithm = 2
+		clientObj.clientAPIObj.UseSpecificServerName = clientObj.rncui
+		//Request obj
+		var requestObj requestResponseLib.LookoutRequest
+
+		//Parse UUID
+		requestObj.UUID, _ = uuid.Parse(clientObj.requestKey)
+		requestObj.Cmd = clientObj.requestValue
+
+		var requestByte bytes.Buffer
+		enc := gob.NewEncoder(&requestByte)
+		err := enc.Encode(requestObj)
+		if err != nil {
+			log.Info("Encoding error")
+		}
+		responseBytes, err := clientObj.clientAPIObj.Request(requestByte.Bytes(), "/v1/", false)
+
+		if err != nil {
+			log.Error("Error while sending request to proxy : ", err)
+		}
 		ioutil.WriteFile(clientObj.resultFile+".json", responseBytes, 0644)
 	}
 
