package requestResponseLib

type KVRequest struct {
<<<<<<< HEAD
	Operation  string
	RangeQuery bool
	Key        string
	LastKeyRead string
	Value      []byte
	Rncui      string
	CheckSum   [16]byte
}

type KVResponse struct {
	Status int
	Value map[string]string 
	LastKeyRead string
=======
	Operation string
	Key       string
	LastKey   string
	Value     []byte
	Rncui     string
	CheckSum  [16]byte
}

type KVResponse struct {
	Status		int
	Key		string
	Value		[]byte
	RangeMap	map[string]string
	ContinueRead	bool
	LastKey		string
>>>>>>> 46f386af
}<|MERGE_RESOLUTION|>--- conflicted
+++ resolved
@@ -1,21 +1,6 @@
 package requestResponseLib
 
 type KVRequest struct {
-<<<<<<< HEAD
-	Operation  string
-	RangeQuery bool
-	Key        string
-	LastKeyRead string
-	Value      []byte
-	Rncui      string
-	CheckSum   [16]byte
-}
-
-type KVResponse struct {
-	Status int
-	Value map[string]string 
-	LastKeyRead string
-=======
 	Operation string
 	Key       string
 	LastKey   string
@@ -25,11 +10,10 @@
 }
 
 type KVResponse struct {
-	Status		int
-	Key		string
-	Value		[]byte
-	RangeMap	map[string]string
-	ContinueRead	bool
-	LastKey		string
->>>>>>> 46f386af
+	Status       int
+	Key          string
+	Value        []byte
+	RangeMap     map[string]string
+	ContinueRead bool
+	LastKey      string
 }