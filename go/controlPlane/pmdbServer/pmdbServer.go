--- conflicted
+++ resolved
@@ -5,11 +5,8 @@
 	"common/requestResponseLib"
 	"common/serfAgent"
 	compressionLib "common/specificCompressionLib"
-<<<<<<< HEAD
-=======
 	"encoding/binary"
 	"encoding/json"
->>>>>>> 4bd7b184
 	"errors"
 	"flag"
 	uuid "github.com/satori/go.uuid"
@@ -25,13 +22,6 @@
 	"strconv"
 	"strings"
 	"unsafe"
-<<<<<<< HEAD
-	//"encoding/json"
-	defaultLogger "log"
-
-	log "github.com/sirupsen/logrus"
-=======
->>>>>>> 4bd7b184
 	//"strconv"
 )
 
@@ -58,18 +48,7 @@
 	nodeAddr           net.IP
 	GossipData         map[string]string
 	ConfigString       string
-<<<<<<< HEAD
-	ConfigData         []PeerConfigData
-}
-
-type PeerConfigData struct {
-	UUID       string
-	ClientPort string
-	Port       string
-	IPAddr     string
-=======
 	ConfigData         []PumiceDBCommon.PeerConfigData
->>>>>>> 4bd7b184
 }
 
 func main() {
@@ -161,16 +140,6 @@
 	return nso, err
 }
 
-<<<<<<< HEAD
-func extractPMDBServerConfigfromFile(path string) (*PeerConfigData, string, error) {
-	f, err := os.Open(path)
-	if err != nil {
-		return nil, "", err
-	}
-	scanner := bufio.NewScanner(f)
-	peerData := PeerConfigData{}
-	var compressedConfigString, data string
-=======
 func extractPMDBServerConfigfromFile(path string) (*PumiceDBCommon.PeerConfigData, error) {
 	f, err := os.Open(path)
 	if err != nil {
@@ -178,7 +147,6 @@
 	}
 	scanner := bufio.NewScanner(f)
 	peerData := PumiceDBCommon.PeerConfigData{}
->>>>>>> 4bd7b184
 
 	for scanner.Scan() {
 		text := scanner.Text()
@@ -187,36 +155,21 @@
 		value := strings.Split(text, " ")[lastIndex]
 		switch key {
 		case "CLIENT_PORT":
-<<<<<<< HEAD
-			peerData.ClientPort = value
-			data, err = compressionLib.CompressStringNumber(value, 2)
-			compressedConfigString += data
-		case "IPADDR":
-			peerData.IPAddr = value
-			data, err = compressionLib.CompressIPV4(value)
-			compressedConfigString += data
-		case "PORT":
-			peerData.Port = value
-			data, err = compressionLib.CompressStringNumber(value, 2)
-			compressedConfigString += data
-		}
-		if err != nil {
-			return nil, "", err
-=======
 			buffer, err := strconv.ParseUint(value, 10, 16)
 			peerData.ClientPort = uint16(buffer)
 			if err != nil {
 				return nil, errors.New("Client Port is out of range")
 			}
+
 		case "IPADDR":
 			peerData.IPAddr = net.ParseIP(value)
+
 		case "PORT":
 			buffer, err := strconv.ParseUint(value, 10, 16)
 			peerData.Port = uint16(buffer)
 			if err != nil {
 				return nil, errors.New("Port is out of range")
 			}
->>>>>>> 4bd7b184
 		}
 	}
 	f.Close()
@@ -236,11 +189,7 @@
 		if strings.Contains(file.Name(), ".peer") {
 			//Extract required config from the file
 			path := folder + "/" + file.Name()
-<<<<<<< HEAD
-			peerData, compressedConfigString, err := extractPMDBServerConfigfromFile(path)
-=======
 			peerData, err := extractPMDBServerConfigfromFile(path)
->>>>>>> 4bd7b184
 			if err != nil {
 				return err
 			}
@@ -463,9 +412,9 @@
 		readResult, err := nso.pso.ReadKV(appId, reqStruct.Key,
 			int64(keyLen), colmfamily)
 		resultResponse = requestResponseLib.KVResponse{
-                        Key:   reqStruct.Key,
-                        ResultMap: readResult,
-                }
+			Key:       reqStruct.Key,
+			ResultMap: readResult,
+		}
 		readErr = err
 
 	} else if reqStruct.Operation == "rangeRead" {
@@ -474,19 +423,19 @@
 		// we should fetch the buffer size from the pmdbClient
 		replyBufSize = 512
 		readResult, lastKey, err := nso.pso.RangeReadKV(appId, reqStruct.Key,
-                        int64(keyLen), reqStruct.Prefix, replyBufSize, colmfamily)
+			int64(keyLen), reqStruct.Prefix, replyBufSize, colmfamily)
 		var cRead bool
-                if lastKey != "" {
-                        cRead = true
-                }else {
+		if lastKey != "" {
+			cRead = true
+		} else {
 			cRead = false
 		}
 		resultResponse = requestResponseLib.KVResponse{
-                        Prefix:   reqStruct.Key,
-			ResultMap: readResult,
+			Prefix:       reqStruct.Key,
+			ResultMap:    readResult,
 			ContinueRead: cRead,
-			Key: lastKey,
-                }
+			Key:          lastKey,
+		}
 		readErr = err
 	}
 
