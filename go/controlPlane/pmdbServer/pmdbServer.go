package main

import (
	leaseServerLib "LeaseLib/leaseServer"
	"bufio"
	"common/httpClient"
	leaseLib "common/leaseLib"
	"common/lookout"
	"common/requestResponseLib"
	"common/serfAgent"
	compressionLib "common/specificCompressionLib"
	"encoding/binary"
	"encoding/json"
	"errors"
	"flag"
	"fmt"
	"hash/crc32"
	"io/ioutil"
	defaultLogger "log"
	"net"
	PumiceDBCommon "niova/go-pumicedb-lib/common"
	PumiceDBServer "niova/go-pumicedb-lib/server"
	"os"
	"sort"
	"strconv"
	"strings"
	"time"

	uuid "github.com/satori/go.uuid"
	log "github.com/sirupsen/logrus"
)

/*
#include <stdlib.h>
#include <string.h>
*/
import "C"

var seqno = 0

var encodingOverhead = 256

var RecvdPort int

// Use the default column family
var colmfamily = "PMDBTS_CF"

type pmdbServerHandler struct {
	raftUUID          uuid.UUID
	peerUUID          uuid.UUID
	logDir            string
	logLevel          string
	gossipClusterFile string
	servicePortRangeS uint16
	servicePortRangeE uint16
	hport             uint16
	prometheus        bool
	nodeAddr          net.IP
	addrList          []net.IP
	GossipData        map[string]string
	ConfigString      string
	ConfigData        []PumiceDBCommon.PeerConfigData
	lookoutInstance   lookout.EPContainer
	serfAgentHandler  serfAgent.SerfAgentHandler
	portRange         []uint16
}

func main() {
	serverHandler := pmdbServerHandler{}
	nso, pErr := serverHandler.parseArgs()
	if pErr != nil {
		log.Println(pErr)
		return
	}

	switch serverHandler.logLevel {
	case "Info":
		log.SetLevel(log.InfoLevel)
	case "Trace":
		log.SetLevel(log.TraceLevel)
	}

	log.Info("Log Dir - ", serverHandler.logDir)

	//Create log file
	err := PumiceDBCommon.InitLogger(serverHandler.logDir)
	if err != nil {
		log.Error("Error while initating logger ", err)
		os.Exit(1)
	}

	err = serverHandler.startSerfAgent()
	if err != nil {
		log.Fatal("Error while initializing serf agent ", err)
	}

	log.Info("Raft and Peer UUID: ", nso.raftUuid, " ", nso.peerUuid)
	/*
	   Initialize the internal pmdb-server-object pointer.
	   Assign the Directionary object to PmdbAPI so the apply and
	   read callback functions can be called through pmdb common library
	   functions.
	*/

	portAddr := &RecvdPort

	//Start lookout monitoring
	CTL_SVC_DIR_PATH := os.Getenv("NIOVA_LOCAL_CTL_SVC_DIR")
	fmt.Println("Path CTL :  ", CTL_SVC_DIR_PATH[:len(CTL_SVC_DIR_PATH)-7]+"ctl-interface/")
	ctl_path := CTL_SVC_DIR_PATH[:len(CTL_SVC_DIR_PATH)-7] + "ctl-interface/"
	serverHandler.lookoutInstance = lookout.EPContainer{
		MonitorUUID:      nso.peerUuid.String(),
		AppType:          "PMDB",
		PortRange:        serverHandler.portRange,
		CTLPath:          ctl_path,
		SerfMembershipCB: serverHandler.SerfMembership,
		EnableHttp:       serverHandler.prometheus,
		RetPort:          portAddr,
	}
	go serverHandler.lookoutInstance.Start()

	//Wait till HTTP Server has started

	nso.pso = &PumiceDBServer.PmdbServerObject{
		ColumnFamilies: []string{colmfamily},
		RaftUuid:       nso.raftUuid.String(),
		PeerUuid:       nso.peerUuid.String(),
		PmdbAPI:        nso,
		SyncWrites:     false,
		CoalescedWrite: true,
	}

<<<<<<< HEAD
	//Fill leaseObj
	nso.leaseObj = leaseServerLib.LeaseServerObject{}
	nso.leaseObj.Pso = nso.pso
	nso.leaseObj.LeaseMap = make(map[uuid.UUID]*leaseLib.LeaseStruct)

=======

	nso.leaseObj = leaseServerLib.LeaseServerObject{}

	//Initalise leaseObj
	nso.leaseObj.InitLeaseObject(nso.pso,
								make(map[uuid.UUID]*leaseLib.LeaseStruct))
	
>>>>>>> 62364aea
	// Start the pmdb server
	//TODO Check error
	go nso.pso.Run()

	serverHandler.checkPMDBLiveness()
	serverHandler.exportTags()
}

func (handler *pmdbServerHandler) checkPMDBLiveness() {
	for {
		ok := handler.lookoutInstance.CheckLiveness(handler.peerUUID.String())
		if ok {
			fmt.Println("PMDB Server is live")
			return
		} else {
			time.Sleep(1 * time.Second)
		}
	}
}

func (handler *pmdbServerHandler) exportTags() error {
	if handler.prometheus {
		handler.checkHTTPLiveness()
		handler.GossipData["Hport"] = strconv.Itoa(RecvdPort)
	}
	handler.GossipData["Type"] = "PMDB_SERVER"
	handler.GossipData["Rport"] = strconv.Itoa(int(handler.serfAgentHandler.RpcPort))
	handler.GossipData["RU"] = handler.raftUUID.String()
	handler.GossipData["CS"], _ = generateCheckSum(handler.GossipData)
	log.Info(handler.GossipData)
	for {
		handler.serfAgentHandler.SetNodeTags(handler.GossipData)
		time.Sleep(3 * time.Second)
	}

	return nil
}

func usage() {
	flag.PrintDefaults()
	os.Exit(0)
}

func makeRange(min, max uint16) []uint16 {
	a := make([]uint16, max-min+1)
	for i := range a {
		a[i] = uint16(min + uint16(i))
	}
	return a
}

func (handler *pmdbServerHandler) checkHTTPLiveness() {
	var emptyByteArray []byte
	for {
		if RecvdPort == -1 {
			fmt.Println("HTTP Server failed to start")
			os.Exit(0)
		}
		_, err := httpClient.HTTP_Request(emptyByteArray, "127.0.0.1:"+strconv.Itoa(int(RecvdPort))+"/check", false)
		if err != nil {
			fmt.Println("HTTP Liveness - ", err)
		} else {
			fmt.Println("HTTP Liveness - HTTP Server is alive")
			break
		}
		time.Sleep(1 * time.Second)
	}
}

func (handler *pmdbServerHandler) parseArgs() (*NiovaKVServer, error) {
	var tempRaftUUID, tempPeerUUID string
	var err error

	flag.StringVar(&tempRaftUUID, "r", "NULL", "raft uuid")
	flag.StringVar(&tempPeerUUID, "u", "NULL", "peer uuid")

	/* If log path is not provided, it will use Default log path.
	   default log path: /tmp/<peer-uuid>.log
	*/
	defaultLog := "/" + "tmp" + "/" + handler.peerUUID.String() + ".log"
	flag.StringVar(&handler.logDir, "l", defaultLog, "log dir")
	flag.StringVar(&handler.logLevel, "ll", "Info", "Log level")
	flag.StringVar(&handler.gossipClusterFile, "g", "NULL", "Serf agent port")
	flag.BoolVar(&handler.prometheus, "p", false, "Enable prometheus")
	flag.Parse()

	handler.raftUUID, _ = uuid.FromString(tempRaftUUID)
	handler.peerUUID, _ = uuid.FromString(tempPeerUUID)
	nso := &NiovaKVServer{}
	nso.raftUuid = handler.raftUUID
	nso.peerUuid = handler.peerUUID

	if nso == nil {
		err = errors.New("Not able to parse the arguments")
	} else {
		err = nil
	}

	return nso, err
}

func (handler *pmdbServerHandler) SerfMembership() map[string]bool {
	membership := handler.serfAgentHandler.GetMembersState()
	return membership
}

func extractPMDBServerConfigfromFile(path string) (*PumiceDBCommon.PeerConfigData, error) {
	f, err := os.Open(path)
	if err != nil {
		return nil, err
	}
	scanner := bufio.NewScanner(f)
	peerData := PumiceDBCommon.PeerConfigData{}

	for scanner.Scan() {
		text := scanner.Text()
		lastIndex := len(strings.Split(text, " ")) - 1
		key := strings.Split(text, " ")[0]
		value := strings.Split(text, " ")[lastIndex]
		switch key {
		case "CLIENT_PORT":
			buffer, err := strconv.ParseUint(value, 10, 16)
			peerData.ClientPort = uint16(buffer)
			if err != nil {
				return nil, errors.New("Client Port is out of range")
			}

		case "IPADDR":
			peerData.IPAddr = net.ParseIP(value)

		case "PORT":
			buffer, err := strconv.ParseUint(value, 10, 16)
			peerData.Port = uint16(buffer)
			if err != nil {
				return nil, errors.New("Port is out of range")
			}
		}
	}
	f.Close()

	return &peerData, err
}

func (handler *pmdbServerHandler) readPMDBServerConfig() error {
	folder := os.Getenv("NIOVA_LOCAL_CTL_SVC_DIR")
	files, err := ioutil.ReadDir(folder + "/")
	if err != nil {
		return err
	}
	handler.GossipData = make(map[string]string)

	for _, file := range files {
		if strings.Contains(file.Name(), ".peer") {
			//Extract required config from the file
			path := folder + "/" + file.Name()
			peerData, err := extractPMDBServerConfigfromFile(path)
			if err != nil {
				return err
			}

			uuid := file.Name()[:len(file.Name())-5]
			cuuid, err := compressionLib.CompressUUID(uuid)
			if err != nil {
				return err
			}

			tempGossipData, _ := compressionLib.CompressStructure(*peerData)
			handler.GossipData[cuuid] = tempGossipData[16:]
			//Since the uuid filled after compression, the cuuid wont be included in compressed string
			copy(peerData.UUID[:], []byte(cuuid))
			handler.ConfigData = append(handler.ConfigData, *peerData)
		}
	}

	return nil
}

func removeDuplicateStr(strSlice []string) []string {
	allKeys := make(map[string]bool)
	list := []string{}
	for _, item := range strSlice {
		if _, value := allKeys[item]; !value {
			allKeys[item] = true
			list = append(list, item)
		}
	}
	return list
}

func (handler *pmdbServerHandler) readGossipClusterFile() error {
	f, err := os.Open(handler.gossipClusterFile)
	if err != nil {
		return err
	}
	scanner := bufio.NewScanner(f)
	/*
		Following is the format of gossipNodes file
		PMDB server addrs with space separated
		Start_port End_port
	*/
	scanner.Scan()
	IPAddrsTxt := strings.Split(scanner.Text(), " ")
	IPAddrs := removeDuplicateStr(IPAddrsTxt)
	for i := range IPAddrs {
		ipAddr := net.ParseIP(IPAddrs[i])
		handler.addrList = append(handler.addrList, ipAddr)
	}
	handler.nodeAddr = net.ParseIP(IPAddrs[0])
	//Read Ports
	scanner.Scan()
	Ports := strings.Split(scanner.Text(), " ")
	temp, _ := strconv.Atoi(Ports[0])
	handler.servicePortRangeS = uint16(temp)
	temp, _ = strconv.Atoi(Ports[1])
	handler.servicePortRangeE = uint16(temp)

	//Set port range array
	handler.portRange = makeRange(handler.servicePortRangeS, handler.servicePortRangeE)
	return nil
}

func generateCheckSum(data map[string]string) (string, error) {
	keys := make([]string, 0, len(data))
	var allDataArray []string
	for k := range data {
		keys = append(keys, k)
	}
	sort.Strings(keys)

	for _, k := range keys {
		allDataArray = append(allDataArray, k+data[k])
	}

	byteArray, err := json.Marshal(allDataArray)
	checksum := crc32.ChecksumIEEE(byteArray)
	checkSumByteArray := make([]byte, 4)
	binary.LittleEndian.PutUint32(checkSumByteArray, uint32(checksum))
	return string(checkSumByteArray), err
}

func (handler *pmdbServerHandler) startSerfAgent() error {
	err := handler.readGossipClusterFile()
	if err != nil {
		return err
	}
	serfLog := "00"
	switch serfLog {
	case "ignore":
		defaultLogger.SetOutput(ioutil.Discard)
	default:
		f, err := os.OpenFile("serfLog.log", os.O_WRONLY|os.O_APPEND|os.O_CREATE, 0644)
		if err != nil {
			defaultLogger.SetOutput(os.Stderr)
		} else {
			defaultLogger.SetOutput(f)
		}
	}

	//defaultLogger.SetOutput(ioutil.Discard)
	serfAgentHandler := serfAgent.SerfAgentHandler{
		Name:              handler.peerUUID.String(),
		AddrList:          handler.addrList,
		Addr:              net.ParseIP("127.0.0.1"),
		AgentLogger:       defaultLogger.Default(),
		RaftUUID:          handler.raftUUID,
		ServicePortRangeS: handler.servicePortRangeS,
		ServicePortRangeE: handler.servicePortRangeE,
		AppType:           "PMDB",
	}

	//Start serf agent
	_, err = serfAgentHandler.SerfAgentStartup(true)
	if err != nil {
		log.Error("Error while starting serf agent ", err)
	}
	handler.readPMDBServerConfig()
	handler.serfAgentHandler = serfAgentHandler
	return err
}

type NiovaKVServer struct {
	raftUuid       uuid.UUID
	peerUuid       uuid.UUID
	columnFamilies string
	leaseObj       leaseServerLib.LeaseServerObject
	pso            *PumiceDBServer.PmdbServerObject
}

func (nso *NiovaKVServer) Init(cleanupPeerArgs *PumiceDBServer.PmdbCbArgs) {
	return
}

func (nso *NiovaKVServer) WritePrep(wrPrepArgs *PumiceDBServer.PmdbCbArgs) int64 {
	log.Trace("NiovaCtlPlane server: Write prep received")
	var copyErr error
	var replySize int64

	// Decode the input buffer into structure format
	req := &requestResponseLib.Request{}
	decodeErr := nso.pso.Decode(wrPrepArgs.ReqBuf, req, wrPrepArgs.ReqSize)
	if decodeErr != nil {
		log.Error("Failed to decode the application data")
		return -1
	}

	//Check the operation type
	if req.RequestType != requestResponseLib.LEASE_REQ {
		_, copyErr = nso.pso.CopyDataToBuffer(byte(0), wrPrepArgs.ContinueWr)
		if copyErr != nil {
			log.Error("Failed to Copy result in the buffer: %s", copyErr)
			return -1
		}
		return 0
	}

	//If leaseReq
	var returnObj interface{}
	rc := nso.leaseObj.Prepare((req.RequestPayload), &returnObj)

	if rc <= 0 {
		//Dont continue write
		_, copyErr = nso.pso.CopyDataToBuffer(byte(0), wrPrepArgs.ContinueWr)
		if copyErr != nil {
			log.Error("Failed to Copy result in the buffer: %s", copyErr)
			return -1
		}
		if rc == 0 {
			replySize, copyErr = nso.pso.CopyDataToBuffer(returnObj, wrPrepArgs.ReplyBuf)
			if copyErr != nil {
				log.Error("Failed to Copy result in the buffer: %s", copyErr)
				return -1
			}
			return replySize
		}
		return -1
	} else {
		//Continue write
		_, copyErr = nso.pso.CopyDataToBuffer(byte(1), wrPrepArgs.ContinueWr)
		if copyErr != nil {
			log.Error("Failed to Copy result in the buffer: %s", copyErr)
			return -1
		}
		return 0
	}
	return 0
}

func (nso *NiovaKVServer) Apply(applyArgs *PumiceDBServer.PmdbCbArgs) int64 {

	log.Trace("NiovaCtlPlane server: Apply request received")
	var copyErr error
	var replySizeRc int64

	// Decode the input buffer into structure format
	req := &requestResponseLib.Request{}
	decodeErr := nso.pso.Decode(applyArgs.ReqBuf, req,
		applyArgs.ReqSize)
	if decodeErr != nil {
		log.Error("Failed to decode the application data")
		return -1
	}

	if req.RequestType == requestResponseLib.LEASE_REQ {
		var returnObj interface{}
		rc := nso.leaseObj.ApplyLease(req.RequestPayload, &returnObj, applyArgs.UserID, applyArgs.PmdbHandler)
		//Copy the encoded result in replyBuffer
		replySizeRc = 0
		if rc == 0 && applyArgs.ReplyBuf != nil {
			replySizeRc, copyErr = nso.pso.CopyDataToBuffer(returnObj, applyArgs.ReplyBuf)
			if copyErr != nil {
				log.Error("Failed to Copy result in the buffer: %s", copyErr)
				return -1
			}
		} else {
			return int64(rc)
		}

		return replySizeRc
	} else {

		//For application request
		applyNiovaKV := req.RequestPayload.(requestResponseLib.KVRequest)
		log.Trace("Key passed by client: ", applyNiovaKV.Key)

		// length of key.
		keyLength := len(applyNiovaKV.Key)

		byteToStr := string(applyNiovaKV.Value)

		// Length of value.
		valLen := len(byteToStr)

		log.Trace("Write the KeyValue by calling PmdbWriteKV")
		rc := nso.pso.WriteKV(applyArgs.UserID, applyArgs.PmdbHandler,
			applyNiovaKV.Key,
			int64(keyLength), byteToStr,
			int64(valLen), colmfamily)

		return int64(rc)
	}

	return 0
}

func (nso *NiovaKVServer) Read(readArgs *PumiceDBServer.PmdbCbArgs) int64 {

	log.Trace("NiovaCtlPlane server: Read request received")
	var copyErr error
	var replySize int64

	//Decode the request structure sent by client.
	req := &requestResponseLib.Request{}
	decodeErr := nso.pso.Decode(readArgs.ReqBuf, req, readArgs.ReqSize)

	if decodeErr != nil {
		log.Error("Failed to decode the read request")
		return -1
	}

	//Lease request
	if req.RequestType == requestResponseLib.LEASE_REQ {
		var returnObj interface{}
		rc := nso.leaseObj.ReadLease(req.RequestPayload, &returnObj)

		if rc == 0 {
			replySize, copyErr = nso.pso.CopyDataToBuffer(returnObj, readArgs.ReplyBuf)
			if copyErr != nil {
				log.Error("Failed to Copy result in the buffer: %s", copyErr)
				return -1
			}

			return replySize
		}
	} else {
		//Application request
		reqStruct := req.RequestPayload.(requestResponseLib.KVRequest)
		log.Trace("Key passed by client: ", reqStruct.Key)
		keyLen := len(reqStruct.Key)
		log.Trace("Key length: ", keyLen)

		var readErr error
		var resultResponse requestResponseLib.KVResponse
		//var resultReq requestResponseLib.KVResponse
		//Pass the work as key to PmdbReadKV and get the value from pumicedb
		if reqStruct.Operation == "read" {

			log.Trace("read - ", reqStruct.SeqNum)
			readResult, err := nso.pso.ReadKV(readArgs.UserID, reqStruct.Key,
				int64(keyLen), colmfamily)
			singleReadMap := make(map[string][]byte)
			singleReadMap[reqStruct.Key] = readResult
			resultResponse = requestResponseLib.KVResponse{
				Key:       reqStruct.Key,
				ResultMap: singleReadMap,
			}
			readErr = err

		} else if reqStruct.Operation == "rangeRead" {
			reqStruct.Prefix = reqStruct.Prefix
			log.Trace("sequence number - ", reqStruct.SeqNum)
			readResult, lastKey, seqNum, snapMiss, err := nso.pso.RangeReadKV(readArgs.UserID,
				reqStruct.Key,
				int64(keyLen), reqStruct.Prefix,
				(readArgs.ReplySize - int64(encodingOverhead)),
				reqStruct.Consistent, reqStruct.SeqNum, colmfamily)
			var cRead bool
			if lastKey != "" {
				cRead = true
			} else {
				cRead = false
			}
			resultResponse = requestResponseLib.KVResponse{
				Prefix:       reqStruct.Key,
				ResultMap:    readResult,
				ContinueRead: cRead,
				Key:          lastKey,
				SeqNum:       seqNum,
				SnapMiss:     snapMiss,
			}
			readErr = err
		}

		log.Trace("Response trace : ", resultResponse)
		var replySize int64
		var copyErr error
		if readErr == nil {
			//Copy the encoded result in replyBuffer
			replySize, copyErr = nso.pso.CopyDataToBuffer(resultResponse,
				readArgs.ReplyBuf)
			if copyErr != nil {
				log.Error("Failed to Copy result in the buffer: %s", copyErr)
				return -1
			}
		} else {
			log.Error(readErr)
		}

		log.Trace("Reply size: ", replySize)

		return replySize
	}
	return 0
}<|MERGE_RESOLUTION|>--- conflicted
+++ resolved
@@ -130,21 +130,12 @@
 		CoalescedWrite: true,
 	}
 
-<<<<<<< HEAD
-	//Fill leaseObj
-	nso.leaseObj = leaseServerLib.LeaseServerObject{}
-	nso.leaseObj.Pso = nso.pso
-	nso.leaseObj.LeaseMap = make(map[uuid.UUID]*leaseLib.LeaseStruct)
-
-=======
-
 	nso.leaseObj = leaseServerLib.LeaseServerObject{}
 
 	//Initalise leaseObj
 	nso.leaseObj.InitLeaseObject(nso.pso,
-								make(map[uuid.UUID]*leaseLib.LeaseStruct))
-	
->>>>>>> 62364aea
+		make(map[uuid.UUID]*leaseLib.LeaseStruct))
+
 	// Start the pmdb server
 	//TODO Check error
 	go nso.pso.Run()
