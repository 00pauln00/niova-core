package main

import (
	"bufio"
	"common/requestResponseLib"
	"common/serfAgent"
	compressionLib "common/specificCompressionLib"
	"errors"
	"flag"
	"io/ioutil"
	PumiceDBCommon "niova/go-pumicedb-lib/common"
	PumiceDBServer "niova/go-pumicedb-lib/server"
	"os"
	"strings"
	"unsafe"
	//"encoding/json"
	defaultLogger "log"

	log "github.com/sirupsen/logrus"
	//"strconv"
)

/*
#include <stdlib.h>
#include <string.h>
*/
import "C"

var seqno = 0

// Use the default column family
var colmfamily = "PMDBTS_CF"

type pmdbServerHandler struct {
	raftUUID           string
	peerUUID           string
	logDir             string
	logLevel           string
	gossipClusterFile  string
	gossipClusterNodes []string
	aport              string
	rport              string
	addr               string
	GossipData         map[string]string
	ConfigString       string
	ConfigData         []PeerConfigData
}

type PeerConfigData struct {
	UUID       string
	ClientPort string
	Port       string
	IPAddr     string
}

func main() {
	serverHandler := pmdbServerHandler{}
	nso, pErr := serverHandler.parseArgs()
	if pErr != nil {
		log.Println(pErr)
		return
	}

	switch serverHandler.logLevel {
	case "Info":
		log.SetLevel(log.InfoLevel)
	case "Trace":
		log.SetLevel(log.TraceLevel)
	}

	log.Info("Log Dir - ", serverHandler.logDir)

	//Create log file
	err := PumiceDBCommon.InitLogger(serverHandler.logDir)
	if err != nil {
		log.Error("Error while initating logger ", err)
		os.Exit(1)
	}

	err = serverHandler.startSerfAgent()
	if err != nil {
		log.Fatal("Error while initializing serf agent ", err)
	}

	log.Info("Raft and Peer UUID: ", nso.raftUuid, " ", nso.peerUuid)
	/*
	   Initialize the internal pmdb-server-object pointer.
	   Assign the Directionary object to PmdbAPI so the apply and
	   read callback functions can be called through pmdb common library
	   functions.
	*/
	nso.pso = &PumiceDBServer.PmdbServerObject{
		ColumnFamilies: colmfamily,
		RaftUuid:       nso.raftUuid,
		PeerUuid:       nso.peerUuid,
		PmdbAPI:        nso,
		SyncWrites:     false,
		CoalescedWrite: true,
	}

	// Start the pmdb server
	err = nso.pso.Run()

	if err != nil {
		log.Error(err)
	}
}

func usage() {
	flag.PrintDefaults()
	os.Exit(0)
}

func (handler *pmdbServerHandler) parseArgs() (*NiovaKVServer, error) {

	var err error

	flag.StringVar(&handler.raftUUID, "r", "NULL", "raft uuid")
	flag.StringVar(&handler.peerUUID, "u", "NULL", "peer uuid")

	/* If log path is not provided, it will use Default log path.
	   default log path: /tmp/<peer-uuid>.log
	*/
	defaultLog := "/" + "tmp" + "/" + handler.peerUUID + ".log"
	flag.StringVar(&handler.logDir, "l", defaultLog, "log dir")
	flag.StringVar(&handler.logLevel, "ll", "Info", "Log level")
	flag.StringVar(&handler.gossipClusterFile, "g", "NULL", "Serf agent port")
	flag.Parse()

	nso := &NiovaKVServer{}
	nso.raftUuid = handler.raftUUID
	nso.peerUuid = handler.peerUUID

	if nso == nil {
		err = errors.New("Not able to parse the arguments")
	} else {
		err = nil
	}

	return nso, err
}

func extractPMDBServerConfigfromFile(path string) (*PeerConfigData, string, error) {
	f, err := os.Open(path)
	if err != nil {
		return nil, "", err
	}
	scanner := bufio.NewScanner(f)
	peerData := PeerConfigData{}
	var compressedConfigString, data string

	for scanner.Scan() {
		text := scanner.Text()
		lastIndex := len(strings.Split(text, " ")) - 1
		key := strings.Split(text, " ")[0]
		value := strings.Split(text, " ")[lastIndex]
		switch key {
		case "CLIENT_PORT":
			peerData.ClientPort = value
			data, err = compressionLib.CompressStringNumber(value, 2)
			compressedConfigString += data
		case "IPADDR":
			peerData.IPAddr = value
			data, err = compressionLib.CompressIPV4(value)
			compressedConfigString += data
		case "PORT":
			peerData.Port = value
			data, err = compressionLib.CompressStringNumber(value, 2)
			compressedConfigString += data
		}
		if err != nil {
			return nil, "", err
		}
	}
	f.Close()

	return &peerData, compressedConfigString, err
}

func (handler *pmdbServerHandler) readPMDBServerConfig() error {
	folder := os.Getenv("NIOVA_LOCAL_CTL_SVC_DIR")
	files, err := ioutil.ReadDir(folder + "/")
	if err != nil {
		return err
	}
	handler.GossipData = make(map[string]string)

	for _, file := range files {
		if strings.Contains(file.Name(), ".peer") {
			//Extract required config from the file
			path := folder + "/" + file.Name()
			peerData, compressedConfigString, err := extractPMDBServerConfigfromFile(path)
			if err != nil {
				return err
			}

			uuid := file.Name()[:len(file.Name())-5]
			cuuid, err := compressionLib.CompressUUID(uuid)
			if err != nil {
				return err
			}

			handler.GossipData[cuuid] = compressedConfigString
			peerData.UUID = uuid
			handler.ConfigData = append(handler.ConfigData, *peerData)
		}
	}

	return nil
}

func (handler *pmdbServerHandler) readGossipClusterFile() error {
	f, err := os.Open(handler.gossipClusterFile)
	if err != nil {
		return err
	}
	scanner := bufio.NewScanner(f)
	for scanner.Scan() {
		text := scanner.Text()
		splitData := strings.Split(text, " ")
		addr := splitData[1]
		aport := splitData[2]
		rport := splitData[3]
		uuid := splitData[0]
		if uuid == handler.peerUUID {
			handler.aport = aport
			handler.rport = rport
			handler.addr = addr
		} else {
			handler.gossipClusterNodes = append(handler.gossipClusterNodes, addr+":"+aport)
		}
	}

	if handler.addr == "" {
		log.Error("Peer UUID not matching with gossipNodes config file")
		return errors.New("UUID not matching")
	}

	log.Info("Cluster nodes : ", handler.gossipClusterNodes)
	log.Info("Node serf info : ", handler.addr, handler.aport, handler.rport)
	return nil
}

func (handler *pmdbServerHandler) startSerfAgent() error {
	err := handler.readGossipClusterFile()
	if err != nil {
		return err
	}
	serfLog := "00"
	switch serfLog {
	case "ignore":
		defaultLogger.SetOutput(ioutil.Discard)
	default:
		f, err := os.OpenFile("serfLog.log", os.O_WRONLY|os.O_APPEND|os.O_CREATE, 0644)
		if err != nil {
			defaultLogger.SetOutput(os.Stderr)
		} else {
			defaultLogger.SetOutput(f)
		}
	}

	//defaultLogger.SetOutput(ioutil.Discard)
	serfAgentHandler := serfAgent.SerfAgentHandler{
		Name:     handler.peerUUID,
		BindAddr: handler.addr,
	}
	serfAgentHandler.BindPort = handler.aport
	serfAgentHandler.AgentLogger = defaultLogger.Default()
	serfAgentHandler.RpcAddr = handler.addr
	serfAgentHandler.RpcPort = handler.rport
	//Start serf agent
	_, err = serfAgentHandler.SerfAgentStartup(handler.gossipClusterNodes, true)
	if err != nil {
		log.Error("Error while starting serf agent ", err)
	}
	handler.readPMDBServerConfig()
	handler.GossipData["Type"] = "PMDB_SERVER"
	handler.GossipData["Rport"] = handler.rport
	handler.GossipData["RU"] = handler.raftUUID
	log.Info(handler.GossipData)
	serfAgentHandler.SetNodeTags(handler.GossipData)
	return err
}

type NiovaKVServer struct {
	raftUuid       string
	peerUuid       string
	columnFamilies string
	pso            *PumiceDBServer.PmdbServerObject
}

func (nso *NiovaKVServer) Apply(appId unsafe.Pointer, inputBuf unsafe.Pointer,
	inputBufSize int64, pmdbHandle unsafe.Pointer) {

	log.Trace("NiovaCtlPlane server: Apply request received")

	// Decode the input buffer into structure format
	applyNiovaKV := &requestResponseLib.KVRequest{}

	decodeErr := nso.pso.Decode(inputBuf, applyNiovaKV, inputBufSize)
	if decodeErr != nil {
		log.Error("Failed to decode the application data")
		return
	}

	log.Trace("Key passed by client: ", applyNiovaKV.Key)

	// length of key.
	keyLength := len(applyNiovaKV.Key)

	byteToStr := string(applyNiovaKV.Value)

	// Length of value.
	valLen := len(byteToStr)

	log.Info("Write the KeyValue by calling PmdbWriteKV")
	nso.pso.WriteKV(appId, pmdbHandle, applyNiovaKV.Key,
		int64(keyLength), byteToStr,
		int64(valLen), colmfamily)

}

/*
func (nso *NiovaKVServer) Read(appId unsafe.Pointer, requestBuf unsafe.Pointer,
	requestBufSize int64, replyBuf unsafe.Pointer, replyBufSize int64) int64 {

	log.Trace("NiovaCtlPlane server: Read request received")


	decodeErr := nso.pso.Decode(inputBuf, applyNiovaKV, inputBufSize)
	if decodeErr != nil {
		log.Error("Failed to decode the application data")
		return
	}

	log.Trace("Key passed by client: ", applyNiovaKV.InputKey)

	// length of key.
	keyLength := len(applyNiovaKV.InputKey)

	byteToStr := string(applyNiovaKV.InputValue)

	// Length of value.
	valLen := len(byteToStr)

	log.Trace("Write the KeyValue by calling PmdbWriteKV")
	nso.pso.WriteKV(appId, pmdbHandle, applyNiovaKV.InputKey,
		int64(keyLength), byteToStr,
		int64(valLen), colmfamily)

}
*/
func (nso *NiovaKVServer) Read(appId unsafe.Pointer, requestBuf unsafe.Pointer,
	requestBufSize int64, replyBuf unsafe.Pointer, replyBufSize int64) int64 {

	log.Trace("NiovaCtlPlane server: Read request received")

	//Decode the request structure sent by client.
	reqStruct := &requestResponseLib.KVRequest{}
	decodeErr := nso.pso.Decode(requestBuf, reqStruct, requestBufSize)

	if decodeErr != nil {
		log.Error("Failed to decode the read request")
		return -1
	}

	log.Trace("Key passed by client: ", reqStruct.Key)
	keyLen := len(reqStruct.Key)
	log.Trace("Key length: ", keyLen)

	var readErr error
	var resultReq requestResponseLib.KVResponse
	//Pass the work as key to PmdbReadKV and get the value from pumicedb
	if reqStruct.Operation == "read" {

		readResult, err := nso.pso.ReadKV(appId, reqStruct.Key,
			int64(keyLen), colmfamily)
		resultReq = requestResponseLib.KVResponse{
                        Key:   reqStruct.Key,
                        Value: readResult,
                }
		readErr = err

	} else if reqStruct.Operation == "range" {
<<<<<<< HEAD

=======
		reqStruct.Prefix = reqStruct.Key
>>>>>>> 8b486ba3
		readResult, lastKey, err := nso.pso.RangeReadKV(appId, reqStruct.Key,
                        int64(keyLen), reqStruct.Prefix, replyBufSize, colmfamily)
		var cRead bool
                if lastKey != "" {
                        cRead = true
                }
		resultReq = requestResponseLib.KVResponse{
                        Prefix:   reqStruct.Prefix,
			RangeMap: readResult,
			ContinueRead: cRead,
<<<<<<< HEAD
			Key: lastKey,
=======
			Prefix: reqStruct.Key,
>>>>>>> 8b486ba3
                }
		readErr = err
	}

	log.Trace("Response trace : ", resultReq)
	var replySize int64
	var copyErr error
	if readErr == nil {
		//Copy the encoded result in replyBuffer
		replySize, copyErr = nso.pso.CopyDataToBuffer(resultReq, replyBuf)
		if copyErr != nil {
			log.Error("Failed to Copy result in the buffer: %s", copyErr)
			return -1
		}
	} else {
		log.Error(readErr)
	}

	log.Trace("Reply size: ", replySize)

	return replySize
}<|MERGE_RESOLUTION|>--- conflicted
+++ resolved
@@ -382,11 +382,7 @@
 		readErr = err
 
 	} else if reqStruct.Operation == "range" {
-<<<<<<< HEAD
-
-=======
 		reqStruct.Prefix = reqStruct.Key
->>>>>>> 8b486ba3
 		readResult, lastKey, err := nso.pso.RangeReadKV(appId, reqStruct.Key,
                         int64(keyLen), reqStruct.Prefix, replyBufSize, colmfamily)
 		var cRead bool
@@ -397,11 +393,7 @@
                         Prefix:   reqStruct.Prefix,
 			RangeMap: readResult,
 			ContinueRead: cRead,
-<<<<<<< HEAD
 			Key: lastKey,
-=======
-			Prefix: reqStruct.Key,
->>>>>>> 8b486ba3
                 }
 		readErr = err
 	}
