package main

import (
	"bufio"
	"bytes"
	"common/httpServer"
	"common/requestResponseLib"
	"common/serfAgent"
	compressionLib "common/specificCompressionLib"
<<<<<<< HEAD
=======
	"encoding/binary"
>>>>>>> 4bd7b184
	"encoding/gob"
	"encoding/json"
	"errors"
	"flag"
<<<<<<< HEAD
=======
	uuid "github.com/satori/go.uuid"
	log "github.com/sirupsen/logrus"
	"hash/crc32"
>>>>>>> 4bd7b184
	"io/ioutil"
	defaultLogger "log"
	"net"
	pmdbClient "niova/go-pumicedb-lib/client"
	PumiceDBCommon "niova/go-pumicedb-lib/common"
	"os"
	"os/signal"
	"sort"
	"strconv"
	"strings"
	"syscall"
	"time"

	uuid "github.com/satori/go.uuid"
	log "github.com/sirupsen/logrus"
)

//Structure for proxy
type proxyHandler struct {
	//Other
	configPath string
	logLevel   string

	//Niovakvserver
	addr net.IP

	//Pmdb nivoa client
	raftUUID                uuid.UUID
	clientUUID              uuid.UUID
	logPath                 string
	PMDBServerConfigArray   []PumiceDBCommon.PeerConfigData
	PMDBServerConfigByteMap map[string][]byte
	pmdbClientObj           *pmdbClient.PmdbClientObj

	//Serf agent
	serfAgentName     string
	serfAgentPort     uint16
	serfAgentRPCPort  uint16
	serfPeersFilePath string
	serfLogger        string
	serfAgentObj      serfAgent.SerfAgentHandler

	//Http
	httpPort      string
	limit         string
	requireStat   string
	httpServerObj httpServer.HTTPServerHandler
}

var MaxPort = 60000
var MinPort = 1000

func usage() {
	flag.PrintDefaults()
	os.Exit(0)
}

/*
Structure : proxyHandler
Method    : getCmdParams
Arguments : None
Return(s) : None

Description : Function to get command line parameters while starting of the proxy.
*/
func (handler *proxyHandler) getCmdParams() {
	var tempRaftUUID, tempClientUUID string

	//Prepare default logpath
	defaultLogPath := "/" + "tmp" + "/" + "niovaKVServer" + ".log"
	flag.StringVar(&tempRaftUUID, "r", "NULL", "Raft UUID")
	flag.StringVar(&tempClientUUID, "u", uuid.NewV4().String(), "Client UUID")
	flag.StringVar(&handler.logPath, "l", defaultLogPath, "Log filepath")
	flag.StringVar(&handler.configPath, "c", "./", "Configuration file path")
	flag.StringVar(&handler.serfAgentName, "n", "NULL", "Serf agent name")
	flag.StringVar(&handler.limit, "e", "500", "Number of concurrent HTTP connections")
	flag.StringVar(&handler.serfLogger, "sl", "ignore", "Serf logger file [default:ignore]")
	flag.StringVar(&handler.logLevel, "ll", "", "Set log level for the execution")
	flag.StringVar(&handler.requireStat, "s", "0", "HTTP server stat : provides status of requests, If needed provide 1")
	flag.StringVar(&handler.serfPeersFilePath, "pa", "NULL", "Path to pmdb server serf configuration file")
	flag.Parse()
	handler.raftUUID, _ = uuid.FromString(tempRaftUUID)
	handler.clientUUID, _ = uuid.FromString(tempClientUUID)
}

/*
Structure : proxyHandler
Method    : getConfigData
Arguments : None
Return(s) : error

Description : Parses proxy's configuration file

Config should contain following:
Name, Addr, Aport, Rport, Hport

Name //For serf agent name, must be unique for each node
Addr //Addr for serf agent and http listening
Aport //Serf agent-agent communication
Rport //Serf agent-client communication
Hport //Http listener port
*/
func (handler *proxyHandler) getConfigData() error {
	reader, err := os.Open(handler.configPath)
	if err != nil {
		return err
	}
	filescanner := bufio.NewScanner(reader)
	filescanner.Split(bufio.ScanLines)
	var flag bool
	for filescanner.Scan() {
		input := strings.Split(filescanner.Text(), " ")
		if input[0] == handler.serfAgentName {
			handler.addr = net.ParseIP(input[1])
			aport := input[2]
			buffer, err := strconv.ParseUint(aport, 10, 16)
			handler.serfAgentPort = uint16(buffer)
			if err != nil {
				return errors.New("Agent port is out of range")
			}

			rport := input[3]
			buffer, err = strconv.ParseUint(rport, 10, 16)
			if err != nil {
				return errors.New("Agent port is out of range")
			}

			handler.serfAgentRPCPort = uint16(buffer)
			handler.httpPort = input[4]

			flag = true
		}
	}

	if !flag {
		return errors.New("Agent name not matching or not provided")
	}

	return nil
}

/*
Structure : proxyHandler
Method    : startPMDBClient
Arguments : None
Return(s) : error

Description : Starts PMDB client
*/
func (handler *proxyHandler) startPMDBClient() error {
	var err error

	//Get client object
	handler.pmdbClientObj = pmdbClient.PmdbClientNew((handler.raftUUID.String()), (handler.clientUUID.String()))
	if handler.pmdbClientObj == nil {
		return errors.New("PMDB client object is empty")
	}

	//Start pumicedb client
	err = handler.pmdbClientObj.Start()
	if err != nil {
		return err
	}

	//Store rncui in nkvclientObj
	handler.pmdbClientObj.AppUUID = uuid.NewV4().String()
	return nil

}

/*
Structure : proxyHandler
Method    : startSerfAgent
Arguments : None
Return(s) : error

Description : Starts Serf Agent
*/
func (handler *proxyHandler) startSerfAgent() error {
	//Setup serf logger if passed in cmd line args
	switch handler.serfLogger {
	case "ignore":
		defaultLogger.SetOutput(ioutil.Discard)
	default:
		f, err := os.OpenFile(handler.serfLogger, os.O_WRONLY|os.O_APPEND|os.O_CREATE, 0644)
		if err != nil {
			defaultLogger.SetOutput(os.Stderr)
		} else {
			defaultLogger.SetOutput(f)
		}
	}

	//Fill serf agent configuration
	handler.serfAgentObj = serfAgent.SerfAgentHandler{}
	handler.serfAgentObj.Name = handler.serfAgentName
	handler.serfAgentObj.BindAddr = handler.addr
	handler.serfAgentObj.BindPort = handler.serfAgentPort
	handler.serfAgentObj.AgentLogger = defaultLogger.Default()
	handler.serfAgentObj.RpcAddr = handler.addr
	handler.serfAgentObj.RpcPort = handler.serfAgentRPCPort
	joinAddrs, err := serfAgent.GetPeerAddress(handler.serfPeersFilePath)
	if err != nil {
		return err
	}

	//Start serf agent
	_, err = handler.serfAgentObj.SerfAgentStartup(joinAddrs, true)
	return err
}

/*
Func      : getAnyEntryFromStringMap
Arguments : map[string]map[string]string
Return(s) : map[string]string

Description : A helper func to get a entry from nested string map;
*/
func getAnyEntryFromStringMap(mapSample map[string]map[string]string) map[string]string {
	for _, v := range mapSample {
		return v
	}
	return nil
}

/*
Func      : validateCheckSum
Arguments : map[string]string, string
Return(s) : error

Description : A helper func to validate recieved checksum with checksum of the data(map[string]string).
*/
func validateCheckSum(data map[string]string, checksum string) error {
	keys := make([]string, 0, len(data))
	var allDataArray []string

	//Append map keys to key array
	for k := range data {
		keys = append(keys, k)
	}

	//Sort the key array to ensure uniformity
	sort.Strings(keys)
	//Iterate over the sorted keys and append the value to array
	for _, k := range keys {
		allDataArray = append(allDataArray, k+data[k])
	}

<<<<<<< HEAD
func getAnyEntryFromStringMap(mapSample map[string]map[string]string) map[string]string {
	for _, v := range mapSample {
		return v
=======
	//Convert value array to byte slice
	byteArray, err := json.Marshal(allDataArray)
	if err != nil {
		return err
	}

	//Calculate checksum for the byte slice
	calculatedChecksum := crc32.ChecksumIEEE(byteArray)

	//Convert the checksum to uint32 and compare with identified checksum
	convertedCheckSum := binary.LittleEndian.Uint32([]byte(checksum))
	if calculatedChecksum != convertedCheckSum {
		return errors.New("Checksum mismatch")
>>>>>>> 4bd7b184
	}
	return nil
}

/*
Structure : proxyHandler
Method    : GetPMDBServerConfig
Arguments : None
Return(s) : error

Description : Get PMDB server configs from serf gossip and store in file. The generated PMDB config
file is used by PMDB client to connet to the PMDB cluster.
*/
func (handler *proxyHandler) GetPMDBServerConfig() error {
	var allPmdbServerGossip map[string]map[string]string
<<<<<<< HEAD
=======

	//Iterate till getting PMDB config data from serf gossip
>>>>>>> 4bd7b184
	for len(allPmdbServerGossip) == 0 {
		allPmdbServerGossip = handler.serfAgentObj.GetTags("Type", "PMDB_SERVER")
		time.Sleep(2 * time.Second)
	}
	log.Info("PMDB config from gossip : ", allPmdbServerGossip)

	var err error
	pmdbServerGossip := getAnyEntryFromStringMap(allPmdbServerGossip)

	//Validate checksum; Get checksum entry from Map and delete that entry
	recvCheckSum := pmdbServerGossip["CS"]
	delete(pmdbServerGossip, "CS")
	err = validateCheckSum(pmdbServerGossip, recvCheckSum)
	if err != nil {
		return err
	}

	//Get Raft UUID from the map
	handler.raftUUID, err = uuid.FromString(pmdbServerGossip["RU"])
	if err != nil {
		log.Error("Error :", err)
		return err
	}

	//Get PMDB config from the map
	handler.PMDBServerConfigByteMap = make(map[string][]byte)
	for key, value := range pmdbServerGossip {
		decompressedUUID, err := compressionLib.DecompressUUID(key)
		if err == nil {
<<<<<<< HEAD
			IPAddr := compressionLib.DecompressIPV4(value[:4])
			Port := compressionLib.DecompressNumber(value[4:7])
			ClientPort := compressionLib.DecompressNumber(value[7:9])
			peerConfig := PeerConfigData{
				PeerUUID:   uuid,
				IPAddr:     IPAddr,
				Port:       Port,
				ClientPort: ClientPort,
			}
=======
			peerConfig := PumiceDBCommon.PeerConfigData{}
			compressionLib.DecompressStructure(&peerConfig, key+value)
>>>>>>> 4bd7b184
			log.Info("Peer config : ", peerConfig)
			handler.PMDBServerConfigArray = append(handler.PMDBServerConfigArray, peerConfig)
			handler.PMDBServerConfigByteMap[decompressedUUID], _ = json.Marshal(peerConfig)
		}
	}

	log.Info("Decompressed PMDB server config array : ", handler.PMDBServerConfigArray)
	path := os.Getenv("NIOVA_LOCAL_CTL_SVC_DIR")
	//Create PMDB server config dir
	os.Mkdir(path, os.ModePerm)
	return handler.dumpConfigToFile(path + "/")
}

/*
Structure : proxyHandler
Method    : dumpConfigToFile
Arguments : string
Return(s) : error

Description : Dump PMDB server configs from map to file
*/
func (handler *proxyHandler) dumpConfigToFile(outfilepath string) error {
	//Generate .raft
	raft_file, err := os.Create(outfilepath + (handler.raftUUID.String()) + ".raft")
	if err != nil {
		return err
	}

	_, errFile := raft_file.WriteString("RAFT " + (handler.raftUUID.String()) + "\n")
	if errFile != nil {
		return err
	}

	for _, peer := range handler.PMDBServerConfigArray {
		raft_file.WriteString("PEER " + (uuid.UUID(peer.UUID).String()) + "\n")
	}

	raft_file.Sync()
	raft_file.Close()

	//Generate .peer
	for _, peer := range handler.PMDBServerConfigArray {
		peer_file, err := os.Create(outfilepath + (uuid.UUID(peer.UUID).String()) + ".peer")
		if err != nil {
			log.Error(err)
		}

		_, errFile := peer_file.WriteString(
			"RAFT         " + (handler.raftUUID.String()) +
				"\nIPADDR       " + peer.IPAddr.String() +
				"\nPORT         " + strconv.Itoa(int(peer.Port)) +
				"\nCLIENT_PORT  " + strconv.Itoa(int(peer.ClientPort)) +
				"\nSTORE        ./*.raftdb\n")

		if errFile != nil {
			return errFile
		}
		peer_file.Sync()
		peer_file.Close()
	}
	return nil
}

/*
Structure : proxyHandler
Method    : WriteCallBack
Arguments : []byte
Return(s) : error

Description : Call back for PMDB writes requests to HTTP server.
*/
func (handler *proxyHandler) WriteCallBack(request []byte) error {
	requestObj := requestResponseLib.KVRequest{}
	dec := gob.NewDecoder(bytes.NewBuffer(request))
	err := dec.Decode(&requestObj)
	if err != nil {
		return err
	}

	err = handler.pmdbClientObj.WriteEncoded(request, requestObj.Rncui)
	return err
}

/*
Structure : proxyHandler
Method    : ReadCallBack
Arguments : []byte
Return(s) : error

Description : Call back for PMDB read requests to HTTP server.
*/
func (handler *proxyHandler) ReadCallBack(request []byte, response *[]byte) error {
	return handler.pmdbClientObj.ReadEncoded(request, "", response)
}

/*
Structure : proxyHandler
Method    : startHTTPServer
Arguments : None
Return(s) : error

Description : Starts HTTP server.
*/
func (handler *proxyHandler) startHTTPServer() error {
	//Start httpserver.
	handler.httpServerObj = httpServer.HTTPServerHandler{}
	handler.httpServerObj.Addr = handler.addr
	handler.httpServerObj.Port = handler.httpPort
	handler.httpServerObj.PUTHandler = handler.WriteCallBack
	handler.httpServerObj.GETHandler = handler.ReadCallBack
	handler.httpServerObj.HTTPConnectionLimit, _ = strconv.Atoi(handler.limit)
	handler.httpServerObj.PMDBServerConfig = handler.PMDBServerConfigByteMap
	if handler.requireStat != "0" {
		handler.httpServerObj.StatsRequired = true
	}
	err := handler.httpServerObj.Start_HTTPServer()
	return err
}

/*
Structure : proxyHandler
Method    : setSerfGossipData
Arguments : None
Return(s) : None

Description : Set gossip data for proxy
*/
func (handler *proxyHandler) setSerfGossipData() {
	tag := make(map[string]string)
	//Static tags
	tag["Hport"] = handler.httpPort
	tag["Aport"] = strconv.Itoa(int(handler.serfAgentPort))
	tag["Rport"] = strconv.Itoa(int(handler.serfAgentRPCPort))
	tag["Type"] = "PROXY"
	handler.serfAgentObj.SetNodeTags(tag)

	//Dynamic tag : Leader UUID of PMDB cluster
	for {
		leader, err := handler.pmdbClientObj.PmdbGetLeader()
		if err != nil {
			log.Error(err)
		} else {
			tag["Leader UUID"] = leader.String()
			handler.serfAgentObj.SetNodeTags(tag)
			log.Trace("(Proxy)", tag)
		}
		//Wait for sometime to pmdb client to establish connection with raft cluster or raft cluster to appoint a leader
		time.Sleep(300 * time.Millisecond)
	}
}

/*
Structure : proxyHandler
Method    : killSignalHandler
Arguments : None
Return(s) : None

Description : Generates HTTP request status file on kill signal
*/
func (handler *proxyHandler) killSignalHandler() {
	sigs := make(chan os.Signal, 1)
	signal.Notify(sigs, syscall.SIGINT, syscall.SIGTERM)
	go func() {
		<-sigs
		json_data, _ := json.MarshalIndent(handler.httpServerObj.Stat, "", " ")
		_ = ioutil.WriteFile((handler.clientUUID.String())+".json", json_data, 0644)
		log.Info("(Proxy) Received a kill signal")
		os.Exit(1)
	}()
}

func main() {

	var err error

	proxyObj := proxyHandler{}
	//Get commandline paraameters.
	proxyObj.getCmdParams()

	flag.Usage = usage
	flag.Parse()
	if flag.NFlag() == 0 {
		usage()
		os.Exit(-1)
	}
	//niovaServer.clientUUID = uuid.NewV4().String()
	//Create log file
	err = PumiceDBCommon.InitLogger(proxyObj.logPath)
	switch proxyObj.logLevel {
	case "Info":
		log.SetLevel(log.InfoLevel)
	case "Trace":
		log.SetLevel(log.TraceLevel)
	}
	if err != nil {
		log.Error("(Proxy) Logger error : ", err)
	}

	//get config data
	err = proxyObj.getConfigData()
	if err != nil {
		log.Error("(Proxy) Error while getting config data : ", err)
		os.Exit(1)
	}

	//Start serf agent handler
	err = proxyObj.startSerfAgent()
	if err != nil {
		log.Error("Error while starting serf agent : ", err)
		os.Exit(1)
	}

	//Get PMDB server config data
	err = proxyObj.GetPMDBServerConfig()
	if err != nil {
		log.Error("Could not get PMDB Server config data : ", err)
		os.Exit(1)
	}
	//Create a niovaKVServerHandler
	err = proxyObj.startPMDBClient()
	if err != nil {
		log.Error("(Niovakv Server) Error while starting pmdb client : ", err)
		os.Exit(1)
	}

	//Start http server
	go func() {
		log.Info("Starting HTTP server")
		err = proxyObj.startHTTPServer()
		if err != nil {
			log.Error("Error while starting http server : ", err)
		}
	}()

	//Stat maker
	if proxyObj.requireStat != "0" {
		go proxyObj.killSignalHandler()
	}

	//Start the gossip
	proxyObj.setSerfGossipData()
}<|MERGE_RESOLUTION|>--- conflicted
+++ resolved
@@ -7,20 +7,14 @@
 	"common/requestResponseLib"
 	"common/serfAgent"
 	compressionLib "common/specificCompressionLib"
-<<<<<<< HEAD
-=======
 	"encoding/binary"
->>>>>>> 4bd7b184
 	"encoding/gob"
 	"encoding/json"
 	"errors"
 	"flag"
-<<<<<<< HEAD
-=======
 	uuid "github.com/satori/go.uuid"
 	log "github.com/sirupsen/logrus"
 	"hash/crc32"
->>>>>>> 4bd7b184
 	"io/ioutil"
 	defaultLogger "log"
 	"net"
@@ -33,9 +27,6 @@
 	"strings"
 	"syscall"
 	"time"
-
-	uuid "github.com/satori/go.uuid"
-	log "github.com/sirupsen/logrus"
 )
 
 //Structure for proxy
@@ -268,11 +259,6 @@
 		allDataArray = append(allDataArray, k+data[k])
 	}
 
-<<<<<<< HEAD
-func getAnyEntryFromStringMap(mapSample map[string]map[string]string) map[string]string {
-	for _, v := range mapSample {
-		return v
-=======
 	//Convert value array to byte slice
 	byteArray, err := json.Marshal(allDataArray)
 	if err != nil {
@@ -286,7 +272,6 @@
 	convertedCheckSum := binary.LittleEndian.Uint32([]byte(checksum))
 	if calculatedChecksum != convertedCheckSum {
 		return errors.New("Checksum mismatch")
->>>>>>> 4bd7b184
 	}
 	return nil
 }
@@ -302,11 +287,8 @@
 */
 func (handler *proxyHandler) GetPMDBServerConfig() error {
 	var allPmdbServerGossip map[string]map[string]string
-<<<<<<< HEAD
-=======
 
 	//Iterate till getting PMDB config data from serf gossip
->>>>>>> 4bd7b184
 	for len(allPmdbServerGossip) == 0 {
 		allPmdbServerGossip = handler.serfAgentObj.GetTags("Type", "PMDB_SERVER")
 		time.Sleep(2 * time.Second)
@@ -336,20 +318,8 @@
 	for key, value := range pmdbServerGossip {
 		decompressedUUID, err := compressionLib.DecompressUUID(key)
 		if err == nil {
-<<<<<<< HEAD
-			IPAddr := compressionLib.DecompressIPV4(value[:4])
-			Port := compressionLib.DecompressNumber(value[4:7])
-			ClientPort := compressionLib.DecompressNumber(value[7:9])
-			peerConfig := PeerConfigData{
-				PeerUUID:   uuid,
-				IPAddr:     IPAddr,
-				Port:       Port,
-				ClientPort: ClientPort,
-			}
-=======
 			peerConfig := PumiceDBCommon.PeerConfigData{}
 			compressionLib.DecompressStructure(&peerConfig, key+value)
->>>>>>> 4bd7b184
 			log.Info("Peer config : ", peerConfig)
 			handler.PMDBServerConfigArray = append(handler.PMDBServerConfigArray, peerConfig)
 			handler.PMDBServerConfigByteMap[decompressedUUID], _ = json.Marshal(peerConfig)
