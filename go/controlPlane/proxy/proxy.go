--- conflicted
+++ resolved
@@ -318,20 +318,6 @@
 	for key, value := range pmdbServerGossip {
 		decompressedUUID, err := compressionLib.DecompressUUID(key)
 		if err == nil {
-<<<<<<< HEAD
-			IPAddr := compressionLib.DecompressIPV4(value[:4])
-			Port := compressionLib.DecompressNumber(value[4:6])
-			ClientPort := compressionLib.DecompressNumber(value[6:8])
-			peerConfig := PeerConfigData{
-				PeerUUID:   uuid,
-				IPAddr:     IPAddr,
-				Port:       Port,
-				ClientPort: ClientPort,
-			}
-=======
-			peerConfig := PumiceDBCommon.PeerConfigData{}
-			compressionLib.DecompressStructure(&peerConfig, key+value)
->>>>>>> 4bd7b184
 			log.Info("Peer config : ", peerConfig)
 			handler.PMDBServerConfigArray = append(handler.PMDBServerConfigArray, peerConfig)
 			handler.PMDBServerConfigByteMap[decompressedUUID], _ = json.Marshal(peerConfig)
