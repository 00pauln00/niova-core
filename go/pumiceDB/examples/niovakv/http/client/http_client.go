--- conflicted
+++ resolved
@@ -26,13 +26,8 @@
 		If so, fill the resp obj with received values
 	*/
 	log.Info("HTTP response status : ", resp.Status)
-<<<<<<< HEAD
 	switch resp.StatusCode {
 	case 200:
-=======
-	switch {
-	case resp.StatusCode == 200:
->>>>>>> ae45f144
 		//Serviced
 		defer resp.Body.Close()
 		bodyBytes, _ := ioutil.ReadAll(resp.Body)
@@ -42,30 +37,10 @@
 		if err == nil {
 			log.Info("Status of operation for key :", responseObj.RespStatus)
 		}
-<<<<<<< HEAD
 	case 503:
-		//Service not found
+		//Service not found, returned for timeout
 		responseObj.RespStatus = -1
 		responseObj.RespValue = []byte("Server timed out")
-=======
-
-	case resp.StatusCode == 200:
-		//Serviced
-		defer resp.Body.Close()
-		bodyBytes, _ := ioutil.ReadAll(resp.Body)
-		//Unmarshal the response.
-		dec := gob.NewDecoder(bytes.NewBuffer(bodyBytes))
-		err = dec.Decode(&responseObj)
-		if err == nil {
-			log.Info("Status of operation for key :", responseObj.RespStatus)
-		}
-
-	case resp.StatusCode == 503:
-		//Service not found
-		responseObj.RespStatus = -1
-		responseObj.RespValue = []byte("Server timed out")
-
->>>>>>> ae45f144
 	default:
 		responseObj.RespStatus = -1
 		responseObj.RespValue = []byte(resp.Status)
