package httpserver

import (
	"bytes"
	"encoding/gob"
	"errors"
	"fmt"
	log "github.com/sirupsen/logrus"
	"io/ioutil"
	"net/http"
	"niovakv/niovakvlib"
	"niovakv/niovakvpmdbclient"
	"time"
)

type HttpServerHandler struct {
	//Exported
	Addr      string
	Port      string
	NKVCliObj *niovakvpmdbclient.NiovaKVClient
	Limit     int
	//Non-exported
	server  http.Server
	rncui   string
	limiter chan int
}

func (h HttpServerHandler) process(r *http.Request) ([]byte, error) {
	var requestobj niovakvlib.NiovaKV
	var resp niovakvlib.NiovaKVResponse
	var response bytes.Buffer

	reqBody, err := ioutil.ReadAll(r.Body)
	dec := gob.NewDecoder(bytes.NewBuffer(reqBody))
	err = dec.Decode(&requestobj)

	//If error in parsing request
	if err != nil {
		log.Error("Request failed: ", err)
		resp.RespStatus = -1
		resp.RespValue = []byte("Parsing request failed")
	} else {
		//Perform the read operation on pmdb client
		log.Info("Received request, operation : ", requestobj.InputOps, " Key : ", requestobj.InputKey, " Value : ", requestobj.InputValue)
		result, err := h.NKVCliObj.ProcessRequest(&requestobj)
		//If operation failed
		if err != nil {
			log.Error("Operation failed for key with error: ", requestobj.InputKey, " ", err)
			resp.RespStatus = -1
			resp.RespValue = []byte(err.Error())
		} else {
			log.Info("Result of the operation is:", requestobj.InputKey, " ", result)
			resp.RespStatus = 0
			resp.RespValue = result
		}
	}
	enc := gob.NewEncoder(&response)
	err = enc.Encode(resp)
	return response.Bytes()
}

func (h HttpServerHandler) ExecuteRequest(w http.ResponseWriter, r *http.Request) error {
	var errExc error
	respString := h.process(r)
	_, errRes := fmt.Fprintf(w, "%s", string(respString))
	if errRes != nil {
		log.Error("Error:", errRes)
		errExc = errors.New("ExecuteRequest method failed!")
	}
	return errExc
}

func (h HttpServerHandler) ServeHTTP(w http.ResponseWriter, r *http.Request) {
	//Blocks if more no specified no of request is already in the queue
	h.limiter <- 1
	defer func() {
		<-h.limiter
	}()
	switch r.Method {
	case "GET":
<<<<<<< HEAD
		fallthrough
=======
		err := h.ExecuteRequest(w, r)
		if err != nil {
			log.Error(err)
		}
>>>>>>> ae45f144
	case "PUT":
		err := h.ExecuteRequest(w, r)
		if err != nil {
			log.Error(err)
		}
	default:
		w.WriteHeader(http.StatusMethodNotAllowed)
	}
}

//Blocking func
func (h HttpServerHandler) StartServer() error {
	h.limiter = make(chan int, h.Limit)
	h.server = http.Server{}
	h.server.Addr = h.Addr + ":" + h.Port
	h.server.Handler = http.TimeoutHandler(h, 150*time.Second, "Server Timeout")
	err := h.server.ListenAndServe()
	return err
}

//Close server
func (h HttpServerHandler) StopServer() error {
	err := h.server.Close()
	return err
}<|MERGE_RESOLUTION|>--- conflicted
+++ resolved
@@ -3,14 +3,14 @@
 import (
 	"bytes"
 	"encoding/gob"
-	"errors"
 	"fmt"
-	log "github.com/sirupsen/logrus"
 	"io/ioutil"
 	"net/http"
 	"niovakv/niovakvlib"
 	"niovakv/niovakvpmdbclient"
 	"time"
+
+	log "github.com/sirupsen/logrus"
 )
 
 type HttpServerHandler struct {
@@ -29,11 +29,13 @@
 	var requestobj niovakvlib.NiovaKV
 	var resp niovakvlib.NiovaKVResponse
 	var response bytes.Buffer
+	var err error
 
 	reqBody, err := ioutil.ReadAll(r.Body)
-	dec := gob.NewDecoder(bytes.NewBuffer(reqBody))
-	err = dec.Decode(&requestobj)
-
+	if err == nil {
+		dec := gob.NewDecoder(bytes.NewBuffer(reqBody))
+		err = dec.Decode(&requestobj)
+	}
 	//If error in parsing request
 	if err != nil {
 		log.Error("Request failed: ", err)
@@ -56,18 +58,7 @@
 	}
 	enc := gob.NewEncoder(&response)
 	err = enc.Encode(resp)
-	return response.Bytes()
-}
-
-func (h HttpServerHandler) ExecuteRequest(w http.ResponseWriter, r *http.Request) error {
-	var errExc error
-	respString := h.process(r)
-	_, errRes := fmt.Fprintf(w, "%s", string(respString))
-	if errRes != nil {
-		log.Error("Error:", errRes)
-		errExc = errors.New("ExecuteRequest method failed!")
-	}
-	return errExc
+	return response.Bytes(), err
 }
 
 func (h HttpServerHandler) ServeHTTP(w http.ResponseWriter, r *http.Request) {
@@ -78,18 +69,15 @@
 	}()
 	switch r.Method {
 	case "GET":
-<<<<<<< HEAD
 		fallthrough
-=======
-		err := h.ExecuteRequest(w, r)
+	case "PUT":
+		respString, err := h.process(r)
 		if err != nil {
-			log.Error(err)
+			log.Error("Encoding or response obj failed:", err)
 		}
->>>>>>> ae45f144
-	case "PUT":
-		err := h.ExecuteRequest(w, r)
-		if err != nil {
-			log.Error(err)
+		_, errRes := fmt.Fprintf(w, "%s", string(respString))
+		if errRes != nil {
+			log.Error("Writing to http response writer failed :", errRes)
 		}
 	default:
 		w.WriteHeader(http.StatusMethodNotAllowed)
