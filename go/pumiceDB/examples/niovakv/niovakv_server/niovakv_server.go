package main

import (
	"bufio"
	"flag"
	defaultLog "log"
<<<<<<< HEAD
	"niovakv/httpserver"
	"niovakv/niovakvpmdbclient"
	"niovakvserver/serfagenthandler"
=======
>>>>>>> 8f8ff6ad
	"os"
	"strconv"
	"strings"
	"time"

	uuid "github.com/satori/go.uuid"
	log "github.com/sirupsen/logrus"

	"niovakv/httpserver"
	"niovakv/niovakvpmdbclient"
	"niovakvserver/serfagenthandler"
)

var (
	raftUuid, clientUuid, logPath, serfConfigPath string
	configData                                    map[string]string
)

//Create logfile for client.
func initLogger() {

	var filename string = logPath + "/" + "niovaServer" + ".log"
	log.Info("logfile:", filename)

	//Create the log file if doesn't exist. And append to it if it already exists.i
	f, err := os.OpenFile(filename, os.O_WRONLY|os.O_APPEND|os.O_CREATE, 0644)
	Formatter := new(log.TextFormatter)

	//Set Timestamp format for logfile.
	Formatter.TimestampFormat = "02-01-2006 15:04:05"
	Formatter.FullTimestamp = true
	log.SetFormatter(Formatter)

	if err != nil {
		// Cannot open log file. Logging to stderr
		log.Error(err)
	} else {
		log.SetOutput(f)
	}
}

/*
Config should contain following:
Name, Addr, Aport, Rport, Hport, Jaddr

Structure
key value

Name //For serf agent name, must be unique for each node
Addr //Addr for serf agent and http listening
Aport //Serf agent-agent communication
Rport //Serf agent-client communication
Hport //Http listener port
Jaddr //Other serf agent addrs seprated with ,
*/
func getData() error {
	reader, err := os.Open(serfConfigPath)
	if err != nil {
		return err
	}
	filescanner := bufio.NewScanner(reader)
	filescanner.Split(bufio.ScanLines)
	for filescanner.Scan() {
		input := strings.Split(filescanner.Text(), " ")
		configData[input[0]] = input[1]
	}
	return nil
}

//Function to get command line parameters while starting of the client.
func getCmdParams() {
	flag.StringVar(&raftUuid, "r", "NULL", "raft uuid")
	flag.StringVar(&clientUuid, "u", "NULL", "client uuid")
	flag.StringVar(&logPath, "l", "./", "log filepath")
	flag.StringVar(&serfConfigPath, "c", "./", "serf config path")

	flag.Parse()
	fmt.Println("Raft UUID: ", raftUuid)
	fmt.Println("Client UUID: ", clientUuid)
	fmt.Println("Log path:", logPath)
	fmt.Println("Serf config path:", serfConfigPath)
}

func getGossipData(pmdbClientObj *niovakvpmdbclient,
	serfAgentHandler *serfagenthandler.SerfAgentHandler) {
	tag := make(map[string]string)
	leader, err := pmdbClientObj.PmdbGetLeader()
	if err != nil {
		log.Error(err)
		return
	}
	tag["Leader UUID"] = leader.String()
	serfAgentHandler.SetTags(tag)
	for {
		new_leader, err := pmdbClientObj.PmdbGetLeader()
		if err != nil {
			log.Error(err)
			return
		}
		if new_leader != leader {
			leader = new_leader
			tag["Leader UUID"] = leader.String()
			serfAgentHandler.SetTags(tag)
		}
	}
}

func main() {

	//Get commandline paraameters.
	getCmdParams()

	//Create log file.
	initLogger()

	//Get client object.
	nkvclientObj := niovakvpmdbclient.GetNiovaKVClientObj(raftUuid, clientUuid, logPath)

	//Start pumicedb client.
	nkvclientObj.ClientObj.Start()

	//Wait for starting pumicedb client.
	time.Sleep(5 * time.Second)

	//Generate uuid.
	appUuid := uuid.NewV4().String()

	//Store rncui in nkvclientObj.
	nkvclientObj.Rncui = appUuid

	//get cmd line and config data
	configData = make(map[string]string, 10)
	err := getData()
	if err != nil {
		log.Error(err)
		os.Exit(1)
	}

	//Start serf agent
	agentHandler := serfagenthandler.SerfAgentHandler{}
	agentHandler.Name = configData["Name"]
	agentHandler.BindAddr = configData["Addr"]
	agentHandler.BindPort, _ = strconv.Atoi(configData["Aport"])
	agentHandler.AgentLogger = defaultLog.Default()
	agentHandler.RpcAddr = configData["Addr"]
	agentHandler.RpcPort = configData["Rport"]
	var joinaddr []string
	if configData["Jaddr"] != "" {
		joinaddr = append(joinaddr, strings.Split(configData["Jaddr"], ",")...)
	}
	_, err = agentHandler.Startup(joinaddr)
	if err != nil {
		log.Error(err)
		os.Exit(1)
	}

	//Start httpserver.
	handlerobj := httpserver.HttpServerHandler{}
	handlerobj.Addr = configData["Addr"]
	handlerobj.Port = configData["Hport"]
	handlerobj.NKVCliObj = nkvclientObj

	log.Info("Starting httpd server")
	errServer := handlerobj.StartServer()
	if errServer != nil {
		log.Error(errServer)
	}
}<|MERGE_RESOLUTION|>--- conflicted
+++ resolved
@@ -4,12 +4,6 @@
 	"bufio"
 	"flag"
 	defaultLog "log"
-<<<<<<< HEAD
-	"niovakv/httpserver"
-	"niovakv/niovakvpmdbclient"
-	"niovakvserver/serfagenthandler"
-=======
->>>>>>> 8f8ff6ad
 	"os"
 	"strconv"
 	"strings"
@@ -87,34 +81,6 @@
 	flag.StringVar(&serfConfigPath, "c", "./", "serf config path")
 
 	flag.Parse()
-	fmt.Println("Raft UUID: ", raftUuid)
-	fmt.Println("Client UUID: ", clientUuid)
-	fmt.Println("Log path:", logPath)
-	fmt.Println("Serf config path:", serfConfigPath)
-}
-
-func getGossipData(pmdbClientObj *niovakvpmdbclient,
-	serfAgentHandler *serfagenthandler.SerfAgentHandler) {
-	tag := make(map[string]string)
-	leader, err := pmdbClientObj.PmdbGetLeader()
-	if err != nil {
-		log.Error(err)
-		return
-	}
-	tag["Leader UUID"] = leader.String()
-	serfAgentHandler.SetTags(tag)
-	for {
-		new_leader, err := pmdbClientObj.PmdbGetLeader()
-		if err != nil {
-			log.Error(err)
-			return
-		}
-		if new_leader != leader {
-			leader = new_leader
-			tag["Leader UUID"] = leader.String()
-			serfAgentHandler.SetTags(tag)
-		}
-	}
 }
 
 func main() {
