package clientapi

import (
<<<<<<< HEAD
	"errors"
	log "github.com/sirupsen/logrus"
	"math/rand"
	"niovakv/httpclient"
	"niovakv/serfclienthandler"
	"sync"
	"time"

	client "github.com/hashicorp/serf/client"
=======
        "errors"
        "math/rand"
        "sync"
	"encoding/json"
	"io/ioutil"
        "time"
        log "github.com/sirupsen/logrus"
        "niovakv/httpclient"
        "niovakv/serfclienthandler"

        client "github.com/hashicorp/serf/client"
>>>>>>> 6b29f33a
)

type ClientAPI struct {
	//Exported
	Timeout               time.Duration //No of seconds for a request time out and membership table refresh
	ServerChooseAlgorithm int
	UseSpecificServerName string

	//Stat
	RequestDistribution map[string]*ServerRequestStat
	RequestSentCount    int64
	RequestSuccessCount int64
	RequestFailedCount  int64
	IsStatRequired      bool

	//UnExported
	servers           []client.Member
	clientHandler     serfclienthandler.SerfClientHandler
	serfUpdateLock    sync.Mutex
	tableLock         sync.Mutex
	requestUpdateLock sync.Mutex
	ready             bool
	specificServer    *client.Member
	roundRobinPtr     int
}

type ServerRequestStat struct {
	Count   int64
	Success int64
	Failed  int64
}

func (stat *ServerRequestStat) updateStat(ok bool) {
	stat.Count += int64(1)
	if ok {
		stat.Success += int64(1)
	} else {
		stat.Failed += int64(1)
	}
}

func (ncpcClientAPIObj *ClientAPI) DumpIntoJson(outfilepath string){

        //prepare path for temporary json file.
        tempOutfileName := outfilepath+"/"+"reqdistribution"+".json"
        file, _ := json.MarshalIndent(ncpcClientAPIObj, "", "\t")
        _ = ioutil.WriteFile(tempOutfileName, file, 0644)

}


func getAddr(member *client.Member) (string, string) {
	return member.Addr.String(), member.Tags["Hport"]
}

func (ncpc *ClientAPI) Request(payload []byte, suburl string, write bool) []byte {
	var toSend client.Member
	var response []byte
	Qtimer := time.Tick(ncpc.Timeout * time.Second)
time:
	for {
		select {
		case <-Qtimer:
			log.Error("Request timed at client side")
			break time
		default:
			var err error
			var ok bool

			toSend, err = ncpc.pickServer(toSend.Name)
			if err != nil {
				break time
			}

			addr, port := getAddr(&toSend)
			response, err = httpclient.Request(payload, addr+":"+port+suburl, write)
			if err == nil {
				ok = true
			}

			if ncpc.IsStatRequired {
				ncpc.requestUpdateLock.Lock()
				if _, present := ncpc.RequestDistribution[toSend.Name]; !present {
					ncpc.RequestDistribution[toSend.Name] = &ServerRequestStat{}
				}
				ncpc.RequestDistribution[toSend.Name].updateStat(ok)
				ncpc.requestUpdateLock.Unlock()
			}

			if ok {
				break time
			}
			log.Error(err)
		}
	}

	if ncpc.IsStatRequired {
		ncpc.RequestSentCount += int64(1)
		if response != nil {
			ncpc.RequestSuccessCount += int64(1)
		} else {
			ncpc.RequestFailedCount += int64(1)
		}
	}

	return response
}

func isValidNodeData(member client.Member) bool {
	if (member.Status != "alive") || (member.Tags["Hport"] == "") || (member.Tags["Type"] == "PMDB_SERVER") {
		return false
	}
	return true
}

func (ncpc *ClientAPI) pickServer(removeName string) (client.Member, error) {
	ncpc.tableLock.Lock()
	defer ncpc.tableLock.Unlock()
	var serverChoosen *client.Member
	switch ncpc.ServerChooseAlgorithm {
	case 0:
		//Random
		var randomIndex int
		for {
			if len(ncpc.servers) == 0 {
				log.Error("(CLIENT API MODULE) no alive servers")
				return client.Member{}, errors.New("No alive servers")
			}
			randomIndex = rand.Intn(len(ncpc.servers))
			if removeName != "" {
				log.Info(removeName)
			}

			//Check if node is alive, check if gossip is available and http server of that node is not reported down!
			if (isValidNodeData(ncpc.servers[randomIndex])) && (removeName != ncpc.servers[randomIndex].Name) {
				break
			}
			ncpc.servers = removeIndex(ncpc.servers, randomIndex)
		}

		serverChoosen = &ncpc.servers[randomIndex]
	case 1:
		//Round-Robin
		ncpc.roundRobinPtr %= len(ncpc.servers)
		serverChoosen = &ncpc.servers[ncpc.roundRobinPtr]
		ncpc.roundRobinPtr += 1
	case 2:
		//Specific
		if ncpc.specificServer != nil {
			serverChoosen = ncpc.specificServer
			break
		}
		for _, member := range ncpc.servers {
			if member.Name == ncpc.UseSpecificServerName {
				serverChoosen = &member
				break
			}
		}
	}
	return *serverChoosen, nil
}

func (nkvc *ClientAPI) serfClientInit(configPath string) error {
	nkvc.clientHandler.Retries = 5
	return nkvc.clientHandler.Initdata(configPath)
}

func (nkvc *ClientAPI) memberSearcher(stop chan int) error {
comparison:
	for {
		select {
		case <-stop:
			log.Info("stopping member updater")
			break comparison
		default:
			//Since we do update it continuesly, we persist the connection
			nkvc.serfUpdateLock.Lock()
			err := nkvc.clientHandler.GetData(true)
			nkvc.serfUpdateLock.Unlock()
			if err != nil {
				log.Error("Unable to connect with agents")
				return err
			}
			nkvc.tableLock.Lock()
			nkvc.servers = nkvc.clientHandler.Agents
			nkvc.tableLock.Unlock()
			nkvc.ready = true
			time.Sleep(1 * time.Second)
		}
	}

	return nil
}

func (nkvc *ClientAPI) Start(stop chan int, configPath string) error {
	var err error
	nkvc.RequestDistribution = make(map[string]*ServerRequestStat)
	err = nkvc.serfClientInit(configPath)
	if err != nil {
		log.Error("Error while initializing the serf client ", err)
		return err
	}
	err = nkvc.memberSearcher(stop)
	if err != nil {
		log.Error("Error while starting the membership updater ", err)
		return err
	}
	return err
}

func removeIndex(s []client.Member, index int) []client.Member {
	ret := make([]client.Member, 0)
	ret = append(ret, s[:index]...)
	return append(ret, s[index+1:]...)
}

func (nkvc *ClientAPI) GetConfig(configPath string) error {
	nkvc.clientHandler.Retries = 5
	return nkvc.clientHandler.Initdata(configPath)
}

func (nkvc *ClientAPI) Till_ready() {
	for !nkvc.ready {

	}
}<|MERGE_RESOLUTION|>--- conflicted
+++ resolved
@@ -1,17 +1,6 @@
 package clientapi
 
 import (
-<<<<<<< HEAD
-	"errors"
-	log "github.com/sirupsen/logrus"
-	"math/rand"
-	"niovakv/httpclient"
-	"niovakv/serfclienthandler"
-	"sync"
-	"time"
-
-	client "github.com/hashicorp/serf/client"
-=======
         "errors"
         "math/rand"
         "sync"
@@ -23,7 +12,6 @@
         "niovakv/serfclienthandler"
 
         client "github.com/hashicorp/serf/client"
->>>>>>> 6b29f33a
 )
 
 type ClientAPI struct {
