package main

import (
<<<<<<< HEAD
	"bytes"
=======
	"time"
        "flag"
        "fmt"
        PumiceDBCommon "niova/go-pumicedb-lib/common"
>>>>>>> 6b29f33a
	"ctlplane/clientapi"
	"ctlplane/niovakvlib"
	"encoding/gob"
	"flag"
	"fmt"
	log "github.com/sirupsen/logrus"
	PumiceDBCommon "niova/go-pumicedb-lib/common"
	"os"
	"time"
)

type ncp_client struct {
	reqKey     string
	reqValue   string
	addr       string
	operation  string
	configPath string
	logPath    string
	ncpc       clientapi.ClientAPI
}

func usage() {
	flag.PrintDefaults()
	os.Exit(0)
}

//Function to get command line parameters
func (cli *ncp_client) getCmdParams() {
<<<<<<< HEAD
	flag.StringVar(&cli.addr, "a", "NULL", "IP address")
	flag.StringVar(&cli.reqKey, "k", "Key", "Key prefix")
	flag.StringVar(&cli.reqValue, "v", "Value", "Value prefix")
	flag.StringVar(&cli.configPath, "c", "./gossipNodes", "Raft peer config")
	flag.StringVar(&cli.logPath, "l", "/tmp/temp.log", "Log path")
=======
        flag.StringVar(&cli.reqKey, "k", "Key", "Key prefix")
        flag.StringVar(&cli.reqValue, "v", "Value", "Value prefix")
        flag.StringVar(&cli.configPath, "c", "./gossipConfig", "Raft peer config")
        flag.StringVar(&cli.logPath , "l", "/tmp/temp.log", "Log path")
>>>>>>> 6b29f33a
	flag.StringVar(&cli.operation, "o", "NULL", "Specify the opeation to perform")
	flag.Parse()
}

func main() {
	//Intialize client object
	clientObj := ncp_client{}

	//Get commandline parameters.
	clientObj.getCmdParams()
	flag.Usage = usage
	if flag.NFlag() == 0 {
		usage()
		os.Exit(-1)
	}

	//Create logger
	err := PumiceDBCommon.InitLogger(clientObj.logPath)
	if err != nil {
		log.Error("Error while initializing the logger  ", err)
	}

	log.Info("----START OF EXECUTION---")

	//Init niovakv client API
	clientObj.ncpc = clientapi.ClientAPI{
		Timeout: 10,
	}
	stop := make(chan int)
	go func() {
<<<<<<< HEAD
		err := clientObj.ncpc.Start(stop, clientObj.configPath)
		if err != nil {
			log.Error(err)
			os.Exit(1)
		}
	}()
	//clientObj.ncpc.Till_ready()
	time.Sleep(5 * time.Second)
=======
                err := clientObj.ncpc.Start(stop, clientObj.configPath)
                if err != nil {
                        log.Error(err)
                        os.Exit(1)
                }
        }()
	time.Sleep(6*time.Second)
>>>>>>> 6b29f33a
	//Send request
	var write bool
	requestObj := niovakvlib.NiovaKV{}

	switch clientObj.operation {
	case "write":
		requestObj.InputValue = []byte(clientObj.reqValue)
		write = true
		fallthrough

	case "read":
		requestObj.InputKey = clientObj.reqKey
		requestObj.InputOps = clientObj.operation
		var request bytes.Buffer
		enc := gob.NewEncoder(&request)
		enc.Encode(requestObj)
		response := clientObj.ncpc.Request(request.Bytes(), "", write)
		fmt.Println("Response:", string(response))

	case "config":
<<<<<<< HEAD
		response := clientObj.ncpc.Request([]byte(clientObj.reqKey), "/config", false)
		fmt.Println("Response : ", string(response))
	}
=======
		clientObj.ncpc.Request([]byte(clientObj.reqKey), "/config", false)
		fmt.Println("Response : ", string(response))
        }
>>>>>>> 6b29f33a

	clientObj.ncpc.DumpIntoJson("./")

}<|MERGE_RESOLUTION|>--- conflicted
+++ resolved
@@ -1,14 +1,7 @@
 package main
 
 import (
-<<<<<<< HEAD
 	"bytes"
-=======
-	"time"
-        "flag"
-        "fmt"
-        PumiceDBCommon "niova/go-pumicedb-lib/common"
->>>>>>> 6b29f33a
 	"ctlplane/clientapi"
 	"ctlplane/niovakvlib"
 	"encoding/gob"
@@ -17,7 +10,6 @@
 	log "github.com/sirupsen/logrus"
 	PumiceDBCommon "niova/go-pumicedb-lib/common"
 	"os"
-	"time"
 )
 
 type ncp_client struct {
@@ -37,18 +29,10 @@
 
 //Function to get command line parameters
 func (cli *ncp_client) getCmdParams() {
-<<<<<<< HEAD
-	flag.StringVar(&cli.addr, "a", "NULL", "IP address")
 	flag.StringVar(&cli.reqKey, "k", "Key", "Key prefix")
 	flag.StringVar(&cli.reqValue, "v", "Value", "Value prefix")
 	flag.StringVar(&cli.configPath, "c", "./gossipNodes", "Raft peer config")
 	flag.StringVar(&cli.logPath, "l", "/tmp/temp.log", "Log path")
-=======
-        flag.StringVar(&cli.reqKey, "k", "Key", "Key prefix")
-        flag.StringVar(&cli.reqValue, "v", "Value", "Value prefix")
-        flag.StringVar(&cli.configPath, "c", "./gossipConfig", "Raft peer config")
-        flag.StringVar(&cli.logPath , "l", "/tmp/temp.log", "Log path")
->>>>>>> 6b29f33a
 	flag.StringVar(&cli.operation, "o", "NULL", "Specify the opeation to perform")
 	flag.Parse()
 }
@@ -79,28 +63,18 @@
 	}
 	stop := make(chan int)
 	go func() {
-<<<<<<< HEAD
 		err := clientObj.ncpc.Start(stop, clientObj.configPath)
 		if err != nil {
 			log.Error(err)
 			os.Exit(1)
 		}
 	}()
-	//clientObj.ncpc.Till_ready()
-	time.Sleep(5 * time.Second)
-=======
-                err := clientObj.ncpc.Start(stop, clientObj.configPath)
-                if err != nil {
-                        log.Error(err)
-                        os.Exit(1)
-                }
-        }()
-	time.Sleep(6*time.Second)
->>>>>>> 6b29f33a
+	clientObj.ncpc.Till_ready()
+	//time.Sleep(5 * time.Second)
 	//Send request
 	var write bool
 	requestObj := niovakvlib.NiovaKV{}
-
+	response := niovakvlib.NiovaKVResponse{}
 	switch clientObj.operation {
 	case "write":
 		requestObj.InputValue = []byte(clientObj.reqValue)
@@ -113,20 +87,16 @@
 		var request bytes.Buffer
 		enc := gob.NewEncoder(&request)
 		enc.Encode(requestObj)
-		response := clientObj.ncpc.Request(request.Bytes(), "", write)
-		fmt.Println("Response:", string(response))
+		responseByteArray := clientObj.ncpc.Request(request.Bytes(), "", write)
+		dec := gob.NewDecoder(bytes.NewBuffer(responseByteArray))
+		err = dec.Decode(&response)
+		fmt.Println("Response:", response)
 
 	case "config":
-<<<<<<< HEAD
-		response := clientObj.ncpc.Request([]byte(clientObj.reqKey), "/config", false)
-		fmt.Println("Response : ", string(response))
-	}
-=======
-		clientObj.ncpc.Request([]byte(clientObj.reqKey), "/config", false)
-		fmt.Println("Response : ", string(response))
+		responseByteArray := clientObj.ncpc.Request([]byte(clientObj.reqKey), "/config", false)
+		fmt.Println("Response : ", string(responseByteArray))
         }
->>>>>>> 6b29f33a
 
-	clientObj.ncpc.DumpIntoJson("./")
+	clientObj.ncpc.DumpIntoJson("./execution_summary.json")
 
 }